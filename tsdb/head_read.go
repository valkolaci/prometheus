// Copyright 2021 The Prometheus Authors
// Licensed under the Apache License, Version 2.0 (the "License");
// you may not use this file except in compliance with the License.
// You may obtain a copy of the License at
//
// http://www.apache.org/licenses/LICENSE-2.0
//
// Unless required by applicable law or agreed to in writing, software
// distributed under the License is distributed on an "AS IS" BASIS,
// WITHOUT WARRANTIES OR CONDITIONS OF ANY KIND, either express or implied.
// See the License for the specific language governing permissions and
// limitations under the License.

package tsdb

import (
	"context"
	"math"
	"sort"
	"sync"

	"github.com/go-kit/log/level"
	"github.com/pkg/errors"
	"golang.org/x/exp/slices"

	"github.com/prometheus/prometheus/model/labels"
	"github.com/prometheus/prometheus/storage"
	"github.com/prometheus/prometheus/tsdb/chunkenc"
	"github.com/prometheus/prometheus/tsdb/chunks"
	"github.com/prometheus/prometheus/tsdb/index"
)

func (h *Head) ExemplarQuerier(ctx context.Context) (storage.ExemplarQuerier, error) {
	return h.exemplars.ExemplarQuerier(ctx)
}

// Index returns an IndexReader against the block.
func (h *Head) Index() (IndexReader, error) {
	return h.indexRange(math.MinInt64, math.MaxInt64), nil
}

func (h *Head) indexRange(mint, maxt int64) *headIndexReader {
	if hmin := h.MinTime(); hmin > mint {
		mint = hmin
	}
	return &headIndexReader{head: h, mint: mint, maxt: maxt}
}

type headIndexReader struct {
	head       *Head
	mint, maxt int64
}

func (h *headIndexReader) Close() error {
	return nil
}

func (h *headIndexReader) Symbols() index.StringIter {
	return h.head.postings.Symbols()
}

// SortedLabelValues returns label values present in the head for the
// specific label name that are within the time range mint to maxt.
// If matchers are specified the returned result set is reduced
// to label values of metrics matching the matchers.
func (h *headIndexReader) SortedLabelValues(name string, matchers ...*labels.Matcher) ([]string, error) {
	values, err := h.LabelValues(name, matchers...)
	if err == nil {
		slices.Sort(values)
	}
	return values, err
}

// LabelValues returns label values present in the head for the
// specific label name that are within the time range mint to maxt.
// If matchers are specified the returned result set is reduced
// to label values of metrics matching the matchers.
func (h *headIndexReader) LabelValues(name string, matchers ...*labels.Matcher) ([]string, error) {
	if h.maxt < h.head.MinTime() || h.mint > h.head.MaxTime() {
		return []string{}, nil
	}

	if len(matchers) == 0 {
		return h.head.postings.LabelValues(name), nil
	}

	return labelValuesWithMatchers(h, name, matchers...)
}

// LabelNames returns all the unique label names present in the head
// that are within the time range mint to maxt.
func (h *headIndexReader) LabelNames(matchers ...*labels.Matcher) ([]string, error) {
	if h.maxt < h.head.MinTime() || h.mint > h.head.MaxTime() {
		return []string{}, nil
	}

	if len(matchers) == 0 {
		labelNames := h.head.postings.LabelNames()
		slices.Sort(labelNames)
		return labelNames, nil
	}

	return labelNamesWithMatchers(h, matchers...)
}

// Postings returns the postings list iterator for the label pairs.
func (h *headIndexReader) Postings(name string, values ...string) (index.Postings, error) {
	switch len(values) {
	case 0:
		return index.EmptyPostings(), nil
	case 1:
		return h.head.postings.Get(name, values[0]), nil
	default:
		res := make([]index.Postings, 0, len(values))
		for _, value := range values {
			if p := h.head.postings.Get(name, value); !index.IsEmptyPostingsType(p) {
				res = append(res, p)
			}
		}
		return index.Merge(res...), nil
	}
}

func (h *headIndexReader) PostingsForMatchers(concurrent bool, ms ...*labels.Matcher) (index.Postings, error) {
	return h.head.pfmc.PostingsForMatchers(h, concurrent, ms...)
}

func (h *headIndexReader) SortedPostings(p index.Postings) index.Postings {
	series := make([]*memSeries, 0, 128)

	// Fetch all the series only once.
	for p.Next() {
		s := h.head.series.getByID(chunks.HeadSeriesRef(p.At()))
		if s == nil {
			level.Debug(h.head.logger).Log("msg", "Looked up series not found")
		} else {
			series = append(series, s)
		}
	}
	if err := p.Err(); err != nil {
		return index.ErrPostings(errors.Wrap(err, "expand postings"))
	}

	sort.Slice(series, func(i, j int) bool {
		return labels.Compare(series[i].lset, series[j].lset) < 0
	})

	// Convert back to list.
	ep := make([]storage.SeriesRef, 0, len(series))
	for _, p := range series {
		ep = append(ep, storage.SeriesRef(p.ref))
	}
	return index.NewListPostings(ep)
}

func (h *headIndexReader) ShardedPostings(p index.Postings, shardIndex, shardCount uint64) index.Postings {
	out := make([]storage.SeriesRef, 0, 128)

	for p.Next() {
		s := h.head.series.getByID(chunks.HeadSeriesRef(p.At()))
		if s == nil {
			level.Debug(h.head.logger).Log("msg", "Looked up series not found")
			continue
		}

		// Check if the series belong to the shard.
		if s.shardHash%shardCount != shardIndex {
			continue
		}

		out = append(out, storage.SeriesRef(s.ref))
	}

	return index.NewListPostings(out)
}

// Series returns the series for the given reference.
func (h *headIndexReader) Series(ref storage.SeriesRef, builder *labels.ScratchBuilder, chks *[]chunks.Meta) error {
	s := h.head.series.getByID(chunks.HeadSeriesRef(ref))

	if s == nil {
		h.head.metrics.seriesNotFound.Inc()
		return storage.ErrNotFound
	}
	builder.Assign(s.lset)

	if chks == nil {
		return nil
	}

	s.Lock()
	defer s.Unlock()

	*chks = (*chks)[:0]

	for i, c := range s.mmappedChunks {
		// Do not expose chunks that are outside of the specified range.
		if !c.OverlapsClosedInterval(h.mint, h.maxt) {
			continue
		}
		*chks = append(*chks, chunks.Meta{
			MinTime: c.minTime,
			MaxTime: c.maxTime,
			Ref:     chunks.ChunkRef(chunks.NewHeadChunkRef(s.ref, s.headChunkID(i))),
		})
	}
	if s.headChunk != nil && s.headChunk.OverlapsClosedInterval(h.mint, h.maxt) {
		*chks = append(*chks, chunks.Meta{
			MinTime: s.headChunk.minTime,
			MaxTime: math.MaxInt64, // Set the head chunks as open (being appended to).
			Ref:     chunks.ChunkRef(chunks.NewHeadChunkRef(s.ref, s.headChunkID(len(s.mmappedChunks)))),
		})
	}

	return nil
}

// headChunkID returns the HeadChunkID referred to by the given position.
// * 0 <= pos < len(s.mmappedChunks) refer to s.mmappedChunks[pos]
// * pos == len(s.mmappedChunks) refers to s.headChunk
func (s *memSeries) headChunkID(pos int) chunks.HeadChunkID {
	return chunks.HeadChunkID(pos) + s.firstChunkID
}

// oooHeadChunkID returns the HeadChunkID referred to by the given position.
// * 0 <= pos < len(s.oooMmappedChunks) refer to s.oooMmappedChunks[pos]
// * pos == len(s.oooMmappedChunks) refers to s.oooHeadChunk
// The caller must ensure that s.ooo is not nil.
func (s *memSeries) oooHeadChunkID(pos int) chunks.HeadChunkID {
	return chunks.HeadChunkID(pos) + s.ooo.firstOOOChunkID
}

// LabelValueFor returns label value for the given label name in the series referred to by ID.
func (h *headIndexReader) LabelValueFor(id storage.SeriesRef, label string) (string, error) {
	memSeries := h.head.series.getByID(chunks.HeadSeriesRef(id))
	if memSeries == nil {
		return "", storage.ErrNotFound
	}

	value := memSeries.lset.Get(label)
	if value == "" {
		return "", storage.ErrNotFound
	}

	return value, nil
}

// LabelNamesFor returns all the label names for the series referred to by IDs.
// The names returned are sorted.
func (h *headIndexReader) LabelNamesFor(ids ...storage.SeriesRef) ([]string, error) {
	namesMap := make(map[string]struct{})
	for _, id := range ids {
		memSeries := h.head.series.getByID(chunks.HeadSeriesRef(id))
		if memSeries == nil {
			return nil, storage.ErrNotFound
		}
		memSeries.lset.Range(func(lbl labels.Label) {
			namesMap[lbl.Name] = struct{}{}
		})
	}
	names := make([]string, 0, len(namesMap))
	for name := range namesMap {
		names = append(names, name)
	}
	slices.Sort(names)
	return names, nil
}

// Chunks returns a ChunkReader against the block.
func (h *Head) Chunks() (ChunkReader, error) {
	return h.chunksRange(math.MinInt64, math.MaxInt64, h.iso.State(math.MinInt64, math.MaxInt64))
}

func (h *Head) chunksRange(mint, maxt int64, is *isolationState) (*headChunkReader, error) {
	h.closedMtx.Lock()
	defer h.closedMtx.Unlock()
	if h.closed {
		return nil, errors.New("can't read from a closed head")
	}
	if hmin := h.MinTime(); hmin > mint {
		mint = hmin
	}
	return &headChunkReader{
		head:     h,
		mint:     mint,
		maxt:     maxt,
		isoState: is,
	}, nil
}

type headChunkReader struct {
	head       *Head
	mint, maxt int64
	isoState   *isolationState
}

func (h *headChunkReader) Close() error {
	if h.isoState != nil {
		h.isoState.Close()
	}
	return nil
}

// Chunk returns the chunk for the reference number.
func (h *headChunkReader) Chunk(meta chunks.Meta) (chunkenc.Chunk, error) {
	sid, cid := chunks.HeadChunkRef(meta.Ref).Unpack()

	s := h.head.series.getByID(sid)
	// This means that the series has been garbage collected.
	if s == nil {
		return nil, storage.ErrNotFound
	}

	s.Lock()
	c, garbageCollect, err := s.chunk(cid, h.head.chunkDiskMapper, &h.head.memChunkPool)
	if err != nil {
		s.Unlock()
		return nil, err
	}
	defer func() {
		if garbageCollect {
			// Set this to nil so that Go GC can collect it after it has been used.
			c.chunk = nil
			h.head.memChunkPool.Put(c)
		}
	}()

	// This means that the chunk is outside the specified range.
	if !c.OverlapsClosedInterval(h.mint, h.maxt) {
		s.Unlock()
		return nil, storage.ErrNotFound
	}
	s.Unlock()

	return &safeChunk{
		Chunk:    c.chunk,
		s:        s,
		cid:      cid,
		isoState: h.isoState,
	}, nil
}

// chunk returns the chunk for the HeadChunkID from memory or by m-mapping it from the disk.
// If garbageCollect is true, it means that the returned *memChunk
// (and not the chunkenc.Chunk inside it) can be garbage collected after its usage.
func (s *memSeries) chunk(id chunks.HeadChunkID, cdm chunkDiskMapper, memChunkPool *sync.Pool) (chunk *memChunk, garbageCollect bool, err error) {
	// ix represents the index of chunk in the s.mmappedChunks slice. The chunk id's are
	// incremented by 1 when new chunk is created, hence (id - firstChunkID) gives the slice index.
	// The max index for the s.mmappedChunks slice can be len(s.mmappedChunks)-1, hence if the ix
	// is len(s.mmappedChunks), it represents the next chunk, which is the head chunk.
	ix := int(id) - int(s.firstChunkID)
	if ix < 0 || ix > len(s.mmappedChunks) {
		return nil, false, storage.ErrNotFound
	}
	if ix == len(s.mmappedChunks) {
		if s.headChunk == nil {
			return nil, false, errors.New("invalid head chunk")
		}
		return s.headChunk, false, nil
	}
	chk, err := cdm.Chunk(s.mmappedChunks[ix].ref)
	if err != nil {
		if _, ok := err.(*chunks.CorruptionErr); ok {
			panic(err)
		}
		return nil, false, err
	}
	mc := memChunkPool.Get().(*memChunk)
	mc.chunk = chk
	mc.minTime = s.mmappedChunks[ix].minTime
	mc.maxTime = s.mmappedChunks[ix].maxTime
	return mc, true, nil
}

// oooMergedChunk returns the requested chunk based on the given chunks.Meta
// reference from memory or by m-mapping it from the disk. The returned chunk
// might be a merge of all the overlapping chunks, if any, amongst all the
// chunks in the OOOHead.
// This function is not thread safe unless the caller holds a lock.
// The caller must ensure that s.ooo is not nil.
func (s *memSeries) oooMergedChunk(meta chunks.Meta, cdm chunkDiskMapper, mint, maxt int64) (chunk *mergedOOOChunks, err error) {
	_, cid := chunks.HeadChunkRef(meta.Ref).Unpack()

	// ix represents the index of chunk in the s.mmappedChunks slice. The chunk meta's are
	// incremented by 1 when new chunk is created, hence (meta - firstChunkID) gives the slice index.
	// The max index for the s.mmappedChunks slice can be len(s.mmappedChunks)-1, hence if the ix
	// is len(s.mmappedChunks), it represents the next chunk, which is the head chunk.
	ix := int(cid) - int(s.ooo.firstOOOChunkID)
	if ix < 0 || ix > len(s.ooo.oooMmappedChunks) {
		return nil, storage.ErrNotFound
	}

	if ix == len(s.ooo.oooMmappedChunks) {
		if s.ooo.oooHeadChunk == nil {
			return nil, errors.New("invalid ooo head chunk")
		}
	}

	// We create a temporary slice of chunk metas to hold the information of all
	// possible chunks that may overlap with the requested chunk.
	tmpChks := make([]chunkMetaAndChunkDiskMapperRef, 0, len(s.ooo.oooMmappedChunks))

	oooHeadRef := chunks.ChunkRef(chunks.NewHeadChunkRef(s.ref, s.oooHeadChunkID(len(s.ooo.oooMmappedChunks))))
	if s.ooo.oooHeadChunk != nil && s.ooo.oooHeadChunk.OverlapsClosedInterval(mint, maxt) {
		// We only want to append the head chunk if this chunk existed when
		// Series() was called. This brings consistency in case new data
		// is added in between Series() and Chunk() calls.
		if oooHeadRef == meta.OOOLastRef {
			tmpChks = append(tmpChks, chunkMetaAndChunkDiskMapperRef{
				meta: chunks.Meta{
					// Ignoring samples added before and after the last known min and max time for this chunk.
					MinTime: meta.OOOLastMinTime,
					MaxTime: meta.OOOLastMaxTime,
					Ref:     oooHeadRef,
				},
			})
		}
	}

	for i, c := range s.ooo.oooMmappedChunks {
		chunkRef := chunks.ChunkRef(chunks.NewHeadChunkRef(s.ref, s.oooHeadChunkID(i)))
		// We can skip chunks that came in later than the last known OOOLastRef.
		if chunkRef > meta.OOOLastRef {
			break
		}

		if chunkRef == meta.OOOLastRef {
			tmpChks = append(tmpChks, chunkMetaAndChunkDiskMapperRef{
				meta: chunks.Meta{
					MinTime: meta.OOOLastMinTime,
					MaxTime: meta.OOOLastMaxTime,
					Ref:     chunkRef,
				},
				ref:      c.ref,
				origMinT: c.minTime,
				origMaxT: c.maxTime,
			})
		} else if c.OverlapsClosedInterval(mint, maxt) {
			tmpChks = append(tmpChks, chunkMetaAndChunkDiskMapperRef{
				meta: chunks.Meta{
					MinTime: c.minTime,
					MaxTime: c.maxTime,
					Ref:     chunkRef,
				},
				ref: c.ref,
			})
		}
	}

	// Next we want to sort all the collected chunks by min time so we can find
	// those that overlap and stop when we know the rest don't.
	sort.Sort(byMinTimeAndMinRef(tmpChks))

	mc := &mergedOOOChunks{}
	absoluteMax := int64(math.MinInt64)
	for _, c := range tmpChks {
		if c.meta.Ref != meta.Ref && (len(mc.chunks) == 0 || c.meta.MinTime > absoluteMax) {
			continue
		}
		if c.meta.Ref == oooHeadRef {
			var xor *chunkenc.XORChunk
			// If head chunk min and max time match the meta OOO markers
			// that means that the chunk has not expanded so we can append
			// it as it is.
			if s.ooo.oooHeadChunk.minTime == meta.OOOLastMinTime && s.ooo.oooHeadChunk.maxTime == meta.OOOLastMaxTime {
				xor, err = s.ooo.oooHeadChunk.chunk.ToXOR() // TODO(jesus.vazquez) (This is an optimization idea that has no priority and might not be that useful) See if we could use a copy of the underlying slice. That would leave the more expensive ToXOR() function only for the usecase where Bytes() is called.
			} else {
				// We need to remove samples that are outside of the markers
				xor, err = s.ooo.oooHeadChunk.chunk.ToXORBetweenTimestamps(meta.OOOLastMinTime, meta.OOOLastMaxTime)
			}
			if err != nil {
				return nil, errors.Wrap(err, "failed to convert ooo head chunk to xor chunk")
			}
			c.meta.Chunk = xor
		} else {
			chk, err := cdm.Chunk(c.ref)
			if err != nil {
				if _, ok := err.(*chunks.CorruptionErr); ok {
					return nil, errors.Wrap(err, "invalid ooo mmapped chunk")
				}
				return nil, err
			}
			if c.meta.Ref == meta.OOOLastRef &&
				(c.origMinT != meta.OOOLastMinTime || c.origMaxT != meta.OOOLastMaxTime) {
				// The head expanded and was memory mapped so now we need to
				// wrap the chunk within a chunk that doesnt allows us to iterate
				// through samples out of the OOOLastMinT and OOOLastMaxT
				// markers.
				c.meta.Chunk = boundedChunk{chk, meta.OOOLastMinTime, meta.OOOLastMaxTime}
			} else {
				c.meta.Chunk = chk
			}
		}
		mc.chunks = append(mc.chunks, c.meta)
		if c.meta.MaxTime > absoluteMax {
			absoluteMax = c.meta.MaxTime
		}
	}

	return mc, nil
}

var _ chunkenc.Chunk = &mergedOOOChunks{}

// mergedOOOChunks holds the list of overlapping chunks. This struct satisfies
// chunkenc.Chunk.
type mergedOOOChunks struct {
	chunks []chunks.Meta
}

// Bytes is a very expensive method because its calling the iterator of all the
// chunks in the mergedOOOChunk and building a new chunk with the samples.
func (o mergedOOOChunks) Bytes() []byte {
	xc := chunkenc.NewXORChunk()
	app, err := xc.Appender()
	if err != nil {
		panic(err)
	}
	it := o.Iterator(nil)
	for it.Next() == chunkenc.ValFloat {
		t, v := it.At()
		app.Append(t, v)
	}

	return xc.Bytes()
}

func (o mergedOOOChunks) Encoding() chunkenc.Encoding {
	return chunkenc.EncXOR
}

func (o mergedOOOChunks) Appender() (chunkenc.Appender, error) {
	return nil, errors.New("can't append to mergedOOOChunks")
}

func (o mergedOOOChunks) Iterator(iterator chunkenc.Iterator) chunkenc.Iterator {
	return storage.ChainSampleIteratorFromMetas(iterator, o.chunks)
}

func (o mergedOOOChunks) NumSamples() int {
	samples := 0
	for _, c := range o.chunks {
		samples += c.Chunk.NumSamples()
	}
	return samples
}

func (o mergedOOOChunks) Compact() {}

var _ chunkenc.Chunk = &boundedChunk{}

// boundedChunk is an implementation of chunkenc.Chunk that uses a
// boundedIterator that only iterates through samples which timestamps are
// >= minT and <= maxT
type boundedChunk struct {
	chunkenc.Chunk
	minT int64
	maxT int64
}

func (b boundedChunk) Bytes() []byte {
	xor := chunkenc.NewXORChunk()
	a, _ := xor.Appender()
	it := b.Iterator(nil)
	for it.Next() == chunkenc.ValFloat {
		t, v := it.At()
		a.Append(t, v)
	}
	return xor.Bytes()
}

func (b boundedChunk) Iterator(iterator chunkenc.Iterator) chunkenc.Iterator {
	it := b.Chunk.Iterator(iterator)
	if it == nil {
		panic("iterator shouldn't be nil")
	}
	return boundedIterator{it, b.minT, b.maxT}
}

var _ chunkenc.Iterator = &boundedIterator{}

// boundedIterator is an implementation of Iterator that only iterates through
// samples which timestamps are >= minT and <= maxT
type boundedIterator struct {
	chunkenc.Iterator
	minT int64
	maxT int64
}

// Next the first time its called it will advance as many positions as necessary
// until its able to find a sample within the bounds minT and maxT.
// If there are samples within bounds it will advance one by one amongst them.
// If there are no samples within bounds it will return false.
func (b boundedIterator) Next() chunkenc.ValueType {
	for b.Iterator.Next() == chunkenc.ValFloat {
		t, _ := b.Iterator.At()
		if t < b.minT {
			continue
		} else if t > b.maxT {
			return chunkenc.ValNone
		}
		return chunkenc.ValFloat
	}
	return chunkenc.ValNone
}

func (b boundedIterator) Seek(t int64) chunkenc.ValueType {
	if t < b.minT {
		// We must seek at least up to b.minT if it is asked for something before that.
		val := b.Iterator.Seek(b.minT)
		if !(val == chunkenc.ValFloat) {
			return chunkenc.ValNone
		}
		t, _ := b.Iterator.At()
		if t <= b.maxT {
			return chunkenc.ValFloat
		}
	}
	if t > b.maxT {
		// We seek anyway so that the subsequent Next() calls will also return false.
		b.Iterator.Seek(t)
		return chunkenc.ValNone
	}
	return b.Iterator.Seek(t)
}

// safeChunk makes sure that the chunk can be accessed without a race condition
type safeChunk struct {
	chunkenc.Chunk
<<<<<<< HEAD
	s               *memSeries
	cid             chunks.HeadChunkID
	isoState        *isolationState
	chunkDiskMapper chunkDiskMapper
	memChunkPool    *sync.Pool
=======
	s        *memSeries
	cid      chunks.HeadChunkID
	isoState *isolationState
>>>>>>> 66da1d51
}

func (c *safeChunk) Iterator(reuseIter chunkenc.Iterator) chunkenc.Iterator {
	c.s.Lock()
	it := c.s.iterator(c.cid, c.Chunk, c.isoState, reuseIter)
	c.s.Unlock()
	return it
}

// iterator returns a chunk iterator for the requested chunkID, or a NopIterator if the requested ID is out of range.
// It is unsafe to call this concurrently with s.append(...) without holding the series lock.
<<<<<<< HEAD
func (s *memSeries) iterator(id chunks.HeadChunkID, isoState *isolationState, chunkDiskMapper chunkDiskMapper, memChunkPool *sync.Pool, it chunkenc.Iterator) chunkenc.Iterator {
	c, garbageCollect, err := s.chunk(id, chunkDiskMapper, memChunkPool)
	// TODO(fabxc): Work around! An error will be returns when a querier have retrieved a pointer to a
	// series's chunk, which got then garbage collected before it got
	// accessed.  We must ensure to not garbage collect as long as any
	// readers still hold a reference.
	if err != nil {
		return chunkenc.NewNopIterator()
	}
	defer func() {
		if garbageCollect {
			// Set this to nil so that Go GC can collect it after it has been used.
			// This should be done always at the end.
			c.chunk = nil
			memChunkPool.Put(c)
		}
	}()

=======
func (s *memSeries) iterator(id chunks.HeadChunkID, c chunkenc.Chunk, isoState *isolationState, it chunkenc.Iterator) chunkenc.Iterator {
>>>>>>> 66da1d51
	ix := int(id) - int(s.firstChunkID)

	numSamples := c.NumSamples()
	stopAfter := numSamples

	if isoState != nil && !isoState.IsolationDisabled() {
		totalSamples := 0    // Total samples in this series.
		previousSamples := 0 // Samples before this chunk.

		for j, d := range s.mmappedChunks {
			totalSamples += int(d.numSamples)
			if j < ix {
				previousSamples += int(d.numSamples)
			}
		}

		if s.headChunk != nil {
			totalSamples += s.headChunk.chunk.NumSamples()
		}

		// Removing the extra transactionIDs that are relevant for samples that
		// come after this chunk, from the total transactionIDs.
		appendIDsToConsider := s.txs.txIDCount - (totalSamples - (previousSamples + numSamples))

		// Iterate over the appendIDs, find the first one that the isolation state says not
		// to return.
		it := s.txs.iterator()
		for index := 0; index < appendIDsToConsider; index++ {
			appendID := it.At()
			if appendID <= isoState.maxAppendID { // Easy check first.
				if _, ok := isoState.incompleteAppends[appendID]; !ok {
					it.Next()
					continue
				}
			}
			stopAfter = numSamples - (appendIDsToConsider - index)
			if stopAfter < 0 {
				stopAfter = 0 // Stopped in a previous chunk.
			}
			break
		}
	}

	if stopAfter == 0 {
		return chunkenc.NewNopIterator()
	}
	if stopAfter == numSamples {
		return c.Iterator(it)
	}
	return makeStopIterator(c, it, stopAfter)
}

// stopIterator wraps an Iterator, but only returns the first
// stopAfter values, if initialized with i=-1.
type stopIterator struct {
	chunkenc.Iterator

	i, stopAfter int
}

func (it *stopIterator) Next() chunkenc.ValueType {
	if it.i+1 >= it.stopAfter {
		return chunkenc.ValNone
	}
	it.i++
	return it.Iterator.Next()
}

func makeStopIterator(c chunkenc.Chunk, it chunkenc.Iterator, stopAfter int) chunkenc.Iterator {
	// Re-use the Iterator object if it is a stopIterator.
	if stopIter, ok := it.(*stopIterator); ok {
		stopIter.Iterator = c.Iterator(stopIter.Iterator)
		stopIter.i = -1
		stopIter.stopAfter = stopAfter
		return stopIter
	}

	return &stopIterator{
		Iterator:  c.Iterator(it),
		i:         -1,
		stopAfter: stopAfter,
	}
}<|MERGE_RESOLUTION|>--- conflicted
+++ resolved
@@ -627,17 +627,9 @@
 // safeChunk makes sure that the chunk can be accessed without a race condition
 type safeChunk struct {
 	chunkenc.Chunk
-<<<<<<< HEAD
-	s               *memSeries
-	cid             chunks.HeadChunkID
-	isoState        *isolationState
-	chunkDiskMapper chunkDiskMapper
-	memChunkPool    *sync.Pool
-=======
 	s        *memSeries
 	cid      chunks.HeadChunkID
 	isoState *isolationState
->>>>>>> 66da1d51
 }
 
 func (c *safeChunk) Iterator(reuseIter chunkenc.Iterator) chunkenc.Iterator {
@@ -649,28 +641,7 @@
 
 // iterator returns a chunk iterator for the requested chunkID, or a NopIterator if the requested ID is out of range.
 // It is unsafe to call this concurrently with s.append(...) without holding the series lock.
-<<<<<<< HEAD
-func (s *memSeries) iterator(id chunks.HeadChunkID, isoState *isolationState, chunkDiskMapper chunkDiskMapper, memChunkPool *sync.Pool, it chunkenc.Iterator) chunkenc.Iterator {
-	c, garbageCollect, err := s.chunk(id, chunkDiskMapper, memChunkPool)
-	// TODO(fabxc): Work around! An error will be returns when a querier have retrieved a pointer to a
-	// series's chunk, which got then garbage collected before it got
-	// accessed.  We must ensure to not garbage collect as long as any
-	// readers still hold a reference.
-	if err != nil {
-		return chunkenc.NewNopIterator()
-	}
-	defer func() {
-		if garbageCollect {
-			// Set this to nil so that Go GC can collect it after it has been used.
-			// This should be done always at the end.
-			c.chunk = nil
-			memChunkPool.Put(c)
-		}
-	}()
-
-=======
 func (s *memSeries) iterator(id chunks.HeadChunkID, c chunkenc.Chunk, isoState *isolationState, it chunkenc.Iterator) chunkenc.Iterator {
->>>>>>> 66da1d51
 	ix := int(id) - int(s.firstChunkID)
 
 	numSamples := c.NumSamples()
