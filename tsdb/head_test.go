// Copyright 2017 The Prometheus Authors
// Licensed under the Apache License, Version 2.0 (the "License");
// you may not use this file except in compliance with the License.
// You may obtain a copy of the License at
//
// http://www.apache.org/licenses/LICENSE-2.0
//
// Unless required by applicable law or agreed to in writing, software
// distributed under the License is distributed on an "AS IS" BASIS,
// WITHOUT WARRANTIES OR CONDITIONS OF ANY KIND, either express or implied.
// See the License for the specific language governing permissions and
// limitations under the License.

package tsdb

import (
	"context"
	"fmt"
	"io"
	"io/ioutil"
	"math"
	"math/rand"
	"os"
	"path"
	"path/filepath"
	"sort"
	"strconv"
	"strings"
	"sync"
	"testing"
	"time"

	"github.com/pkg/errors"
	"github.com/prometheus/client_golang/prometheus"
	prom_testutil "github.com/prometheus/client_golang/prometheus/testutil"
	"github.com/stretchr/testify/require"
	"go.uber.org/atomic"
	"golang.org/x/sync/errgroup"

	"github.com/prometheus/prometheus/config"
	"github.com/prometheus/prometheus/model/exemplar"
	"github.com/prometheus/prometheus/model/labels"
	"github.com/prometheus/prometheus/storage"
	"github.com/prometheus/prometheus/tsdb/chunkenc"
	"github.com/prometheus/prometheus/tsdb/chunks"
	"github.com/prometheus/prometheus/tsdb/index"
	"github.com/prometheus/prometheus/tsdb/record"
	"github.com/prometheus/prometheus/tsdb/tombstones"
	"github.com/prometheus/prometheus/tsdb/tsdbutil"
	"github.com/prometheus/prometheus/tsdb/wal"
)

func newTestHead(t testing.TB, chunkRange int64, compressWAL bool) (*Head, *wal.WAL) {
	dir := t.TempDir()
	wlog, err := wal.NewSize(nil, nil, filepath.Join(dir, "wal"), 32768, compressWAL)
	require.NoError(t, err)

	opts := DefaultHeadOptions()
	opts.ChunkRange = chunkRange
	opts.ChunkDirRoot = dir
	opts.EnableExemplarStorage = true
	opts.MaxExemplars.Store(config.DefaultExemplarsConfig.MaxExemplars)

	h, err := NewHead(nil, nil, wlog, opts, nil)
	require.NoError(t, err)

	require.NoError(t, h.chunkDiskMapper.IterateAllChunks(func(_ chunks.HeadSeriesRef, _ chunks.ChunkDiskMapperRef, _, _ int64, _ uint16, _ chunkenc.Encoding) error {
		return nil
	}))

	return h, wlog
}

func BenchmarkCreateSeries(b *testing.B) {
	series := genSeries(b.N, 10, 0, 0)
	h, _ := newTestHead(b, 10000, false)
	defer func() {
		require.NoError(b, h.Close())
	}()

	b.ReportAllocs()
	b.ResetTimer()

	for _, s := range series {
		h.getOrCreate(s.Labels().Hash(), s.Labels())
	}
}

func populateTestWAL(t testing.TB, w *wal.WAL, recs []interface{}) {
	var enc record.Encoder
	for _, r := range recs {
		switch v := r.(type) {
		case []record.RefSeries:
			require.NoError(t, w.Log(enc.Series(v, nil)))
		case []record.RefSample:
			require.NoError(t, w.Log(enc.Samples(v, nil)))
		case []tombstones.Stone:
			require.NoError(t, w.Log(enc.Tombstones(v, nil)))
		case []record.RefExemplar:
			require.NoError(t, w.Log(enc.Exemplars(v, nil)))
		}
	}
}

func readTestWAL(t testing.TB, dir string) (recs []interface{}) {
	sr, err := wal.NewSegmentsReader(dir)
	require.NoError(t, err)
	defer sr.Close()

	var dec record.Decoder
	r := wal.NewReader(sr)

	for r.Next() {
		rec := r.Record()

		switch dec.Type(rec) {
		case record.Series:
			series, err := dec.Series(rec, nil)
			require.NoError(t, err)
			recs = append(recs, series)
		case record.Samples:
			samples, err := dec.Samples(rec, nil)
			require.NoError(t, err)
			recs = append(recs, samples)
		case record.Tombstones:
			tstones, err := dec.Tombstones(rec, nil)
			require.NoError(t, err)
			recs = append(recs, tstones)
		default:
			t.Fatalf("unknown record type")
		}
	}
	require.NoError(t, r.Err())
	return recs
}

func BenchmarkLoadWAL(b *testing.B) {
	cases := []struct {
		// Total series is (batches*seriesPerBatch).
		batches          int
		seriesPerBatch   int
		samplesPerSeries int
		mmappedChunkT    int64
	}{
		{ // Less series and more samples. 2 hour WAL with 1 second scrape interval.
			batches:          10,
			seriesPerBatch:   100,
			samplesPerSeries: 7200,
		},
		{ // More series and less samples.
			batches:          10,
			seriesPerBatch:   10000,
			samplesPerSeries: 50,
		},
		{ // In between.
			batches:          10,
			seriesPerBatch:   1000,
			samplesPerSeries: 480,
		},
		{ // 2 hour WAL with 15 second scrape interval, and mmapped chunks up to last 100 samples.
			batches:          100,
			seriesPerBatch:   1000,
			samplesPerSeries: 480,
			mmappedChunkT:    3800,
		},
	}

	labelsPerSeries := 5
	// Rough estimates of most common % of samples that have an exemplar for each scrape.
	exemplarsPercentages := []float64{0, 0.5, 1, 5}
	lastExemplarsPerSeries := -1
	for _, c := range cases {
		for _, p := range exemplarsPercentages {
			exemplarsPerSeries := int(math.RoundToEven(float64(c.samplesPerSeries) * p / 100))
			// For tests with low samplesPerSeries we could end up testing with 0 exemplarsPerSeries
			// multiple times without this check.
			if exemplarsPerSeries == lastExemplarsPerSeries {
				continue
			}
			lastExemplarsPerSeries = exemplarsPerSeries
			// fmt.Println("exemplars per series: ", exemplarsPerSeries)
			b.Run(fmt.Sprintf("batches=%d,seriesPerBatch=%d,samplesPerSeries=%d,exemplarsPerSeries=%d,mmappedChunkT=%d", c.batches, c.seriesPerBatch, c.samplesPerSeries, exemplarsPerSeries, c.mmappedChunkT),
				func(b *testing.B) {
					dir := b.TempDir()

					w, err := wal.New(nil, nil, dir, false)
					require.NoError(b, err)

					// Write series.
					refSeries := make([]record.RefSeries, 0, c.seriesPerBatch)
					for k := 0; k < c.batches; k++ {
						refSeries = refSeries[:0]
						for i := k * c.seriesPerBatch; i < (k+1)*c.seriesPerBatch; i++ {
							lbls := make(map[string]string, labelsPerSeries)
							lbls[defaultLabelName] = strconv.Itoa(i)
							for j := 1; len(lbls) < labelsPerSeries; j++ {
								lbls[defaultLabelName+strconv.Itoa(j)] = defaultLabelValue + strconv.Itoa(j)
							}
							refSeries = append(refSeries, record.RefSeries{Ref: chunks.HeadSeriesRef(i) * 101, Labels: labels.FromMap(lbls)})
						}
						populateTestWAL(b, w, []interface{}{refSeries})
					}

					// Write samples.
					refSamples := make([]record.RefSample, 0, c.seriesPerBatch)
					for i := 0; i < c.samplesPerSeries; i++ {
						for j := 0; j < c.batches; j++ {
							refSamples = refSamples[:0]
							for k := j * c.seriesPerBatch; k < (j+1)*c.seriesPerBatch; k++ {
								refSamples = append(refSamples, record.RefSample{
									Ref: chunks.HeadSeriesRef(k) * 101,
									T:   int64(i) * 10,
									V:   float64(i) * 100,
								})
							}
							populateTestWAL(b, w, []interface{}{refSamples})
						}
					}

					// Write mmapped chunks.
					if c.mmappedChunkT != 0 {
						chunkDiskMapper, err := chunks.NewChunkDiskMapper(nil, mmappedChunksDir(dir), chunkenc.NewPool(), chunks.DefaultWriteBufferSize, chunks.DefaultWriteQueueSize)
						require.NoError(b, err)
						for k := 0; k < c.batches*c.seriesPerBatch; k++ {
							// Create one mmapped chunk per series, with one sample at the given time.
							lbls := labels.Labels{}
							s := newMemSeries(lbls, chunks.HeadSeriesRef(k)*101, lbls.Hash(), c.mmappedChunkT, 0, nil, defaultIsolationDisabled)
							s.append(c.mmappedChunkT, 42, 0, chunkDiskMapper)
							s.mmapCurrentHeadChunk(chunkDiskMapper)
						}
						require.NoError(b, chunkDiskMapper.Close())
					}

					// Write exemplars.
					refExemplars := make([]record.RefExemplar, 0, c.seriesPerBatch)
					for i := 0; i < exemplarsPerSeries; i++ {
						for j := 0; j < c.batches; j++ {
							refExemplars = refExemplars[:0]
							for k := j * c.seriesPerBatch; k < (j+1)*c.seriesPerBatch; k++ {
								refExemplars = append(refExemplars, record.RefExemplar{
									Ref:    chunks.HeadSeriesRef(k) * 101,
									T:      int64(i) * 10,
									V:      float64(i) * 100,
									Labels: labels.FromStrings("traceID", fmt.Sprintf("trace-%d", i)),
								})
							}
							populateTestWAL(b, w, []interface{}{refExemplars})
						}
					}

					b.ResetTimer()

					// Load the WAL.
					for i := 0; i < b.N; i++ {
						opts := DefaultHeadOptions()
						opts.ChunkRange = 1000
						opts.ChunkDirRoot = w.Dir()
						h, err := NewHead(nil, nil, w, opts, nil)
						require.NoError(b, err)
						h.Init(0)
					}
					b.StopTimer()
					w.Close()
				})
		}
	}
}

// TestHead_HighConcurrencyReadAndWrite generates 1000 series with a step of 15s and fills a whole block with samples,
// this means in total it generates 4000 chunks because with a step of 15s there are 4 chunks per block per series.
// While appending the samples to the head it concurrently queries them from multiple go routines and verifies that the
// returned results are correct.
func TestHead_HighConcurrencyReadAndWrite(t *testing.T) {
	head, _ := newTestHead(t, DefaultBlockDuration, false)
	defer func() {
		require.NoError(t, head.Close())
	}()

	seriesCnt := 1000
	readConcurrency := 2
	writeConcurrency := 10
	startTs := uint64(DefaultBlockDuration) // start at the second block relative to the unix epoch.
	qryRange := uint64(5 * time.Minute.Milliseconds())
	step := uint64(15 * time.Second / time.Millisecond)
	endTs := startTs + uint64(DefaultBlockDuration)

	labelSets := make([]labels.Labels, seriesCnt)
	for i := 0; i < seriesCnt; i++ {
		labelSets[i] = labels.FromStrings("seriesId", strconv.Itoa(i))
	}

	head.Init(0)

	g, ctx := errgroup.WithContext(context.Background())
	whileNotCanceled := func(f func() (bool, error)) error {
		for ctx.Err() == nil {
			cont, err := f()
			if err != nil {
				return err
			}
			if !cont {
				return nil
			}
		}
		return nil
	}

	// Create one channel for each write worker, the channels will be used by the coordinator
	// go routine to coordinate which timestamps each write worker has to write.
	writerTsCh := make([]chan uint64, writeConcurrency)
	for writerTsChIdx := range writerTsCh {
		writerTsCh[writerTsChIdx] = make(chan uint64)
	}

	// workerReadyWg is used to synchronize the start of the test,
	// we only start the test once all workers signal that they're ready.
	var workerReadyWg sync.WaitGroup
	workerReadyWg.Add(writeConcurrency + readConcurrency)

	// Start the write workers.
	for workerID := 0; workerID < writeConcurrency; workerID++ {
		// Create copy of workerID to be used by worker routine.
		workerID := workerID

		g.Go(func() error {
			// The label sets which this worker will write.
			workerLabelSets := labelSets[(seriesCnt/writeConcurrency)*workerID : (seriesCnt/writeConcurrency)*(workerID+1)]

			// Signal that this worker is ready.
			workerReadyWg.Done()

			return whileNotCanceled(func() (bool, error) {
				ts, ok := <-writerTsCh[workerID]
				if !ok {
					return false, nil
				}

				app := head.Appender(ctx)
				for i := 0; i < len(workerLabelSets); i++ {
					// We also use the timestamp as the sample value.
					_, err := app.Append(0, workerLabelSets[i], int64(ts), float64(ts))
					if err != nil {
						return false, fmt.Errorf("Error when appending to head: %w", err)
					}
				}

				return true, app.Commit()
			})
		})
	}

	// queryHead is a helper to query the head for a given time range and labelset.
	queryHead := func(mint, maxt uint64, label labels.Label) (map[string][]tsdbutil.Sample, error) {
		q, err := NewBlockQuerier(head, int64(mint), int64(maxt))
		if err != nil {
			return nil, err
		}
		return query(t, q, labels.MustNewMatcher(labels.MatchEqual, label.Name, label.Value)), nil
	}

	// readerTsCh will be used by the coordinator go routine to coordinate which timestamps the reader should read.
	readerTsCh := make(chan uint64)

	// Start the read workers.
	for workerID := 0; workerID < readConcurrency; workerID++ {
		// Create copy of threadID to be used by worker routine.
		workerID := workerID

		g.Go(func() error {
			querySeriesRef := (seriesCnt / readConcurrency) * workerID

			// Signal that this worker is ready.
			workerReadyWg.Done()

			return whileNotCanceled(func() (bool, error) {
				ts, ok := <-readerTsCh
				if !ok {
					return false, nil
				}

				querySeriesRef = (querySeriesRef + 1) % seriesCnt
				lbls := labelSets[querySeriesRef]
				samples, err := queryHead(ts-qryRange, ts, lbls[0])
				if err != nil {
					return false, err
				}

				if len(samples) != 1 {
					return false, fmt.Errorf("expected 1 sample, got %d", len(samples))
				}

				series := lbls.String()
				expectSampleCnt := qryRange/step + 1
				if expectSampleCnt != uint64(len(samples[series])) {
					return false, fmt.Errorf("expected %d samples, got %d", expectSampleCnt, len(samples[series]))
				}

				for sampleIdx, sample := range samples[series] {
					expectedValue := ts - qryRange + (uint64(sampleIdx) * step)
					if sample.T() != int64(expectedValue) {
						return false, fmt.Errorf("expected sample %d to have ts %d, got %d", sampleIdx, expectedValue, sample.T())
					}
					if sample.V() != float64(expectedValue) {
						return false, fmt.Errorf("expected sample %d to have value %d, got %f", sampleIdx, expectedValue, sample.V())
					}
				}

				return true, nil
			})
		})
	}

	// Start the coordinator go routine.
	g.Go(func() error {
		currTs := startTs

		defer func() {
			// End of the test, close all channels to stop the workers.
			for _, ch := range writerTsCh {
				close(ch)
			}
			close(readerTsCh)
		}()

		// Wait until all workers are ready to start the test.
		workerReadyWg.Wait()
		return whileNotCanceled(func() (bool, error) {
			// Send the current timestamp to each of the writers.
			for _, ch := range writerTsCh {
				select {
				case ch <- currTs:
				case <-ctx.Done():
					return false, nil
				}
			}

			// Once data for at least <qryRange> has been ingested, send the current timestamp to the readers.
			if currTs > startTs+qryRange {
				select {
				case readerTsCh <- currTs - step:
				case <-ctx.Done():
					return false, nil
				}
			}

			currTs += step
			if currTs > endTs {
				return false, nil
			}

			return true, nil
		})
	})

	require.NoError(t, g.Wait())
}

func TestHead_ReadWAL(t *testing.T) {
	for _, compress := range []bool{false, true} {
		t.Run(fmt.Sprintf("compress=%t", compress), func(t *testing.T) {
			entries := []interface{}{
				[]record.RefSeries{
					{Ref: 10, Labels: labels.FromStrings("a", "1")},
					{Ref: 11, Labels: labels.FromStrings("a", "2")},
					{Ref: 100, Labels: labels.FromStrings("a", "3")},
				},
				[]record.RefSample{
					{Ref: 0, T: 99, V: 1},
					{Ref: 10, T: 100, V: 2},
					{Ref: 100, T: 100, V: 3},
				},
				[]record.RefSeries{
					{Ref: 50, Labels: labels.FromStrings("a", "4")},
					// This series has two refs pointing to it.
					{Ref: 101, Labels: labels.FromStrings("a", "3")},
				},
				[]record.RefSample{
					{Ref: 10, T: 101, V: 5},
					{Ref: 50, T: 101, V: 6},
					{Ref: 101, T: 101, V: 7},
				},
				[]tombstones.Stone{
					{Ref: 0, Intervals: []tombstones.Interval{{Mint: 99, Maxt: 101}}},
				},
				[]record.RefExemplar{
					{Ref: 10, T: 100, V: 1, Labels: labels.FromStrings("traceID", "asdf")},
				},
			}

			head, w := newTestHead(t, 1000, compress)
			defer func() {
				require.NoError(t, head.Close())
			}()

			populateTestWAL(t, w, entries)

			require.NoError(t, head.Init(math.MinInt64))
			require.Equal(t, uint64(101), head.lastSeriesID.Load())

			s10 := head.series.getByID(10)
			s11 := head.series.getByID(11)
			s50 := head.series.getByID(50)
			s100 := head.series.getByID(100)

			require.Equal(t, labels.FromStrings("a", "1"), s10.lset)
			require.Equal(t, (*memSeries)(nil), s11) // Series without samples should be garbage collected at head.Init().
			require.Equal(t, labels.FromStrings("a", "4"), s50.lset)
			require.Equal(t, labels.FromStrings("a", "3"), s100.lset)

			expandChunk := func(c chunkenc.Iterator) (x []sample) {
				for c.Next() {
					t, v := c.At()
					x = append(x, sample{t: t, v: v})
				}
				require.NoError(t, c.Err())
				return x
			}
			require.Equal(t, []sample{{100, 2}, {101, 5}}, expandChunk(s10.iterator(0, nil, head.chunkDiskMapper, nil)))
			require.Equal(t, []sample{{101, 6}}, expandChunk(s50.iterator(0, nil, head.chunkDiskMapper, nil)))
			// The samples before the new series record should be discarded since a duplicate record
			// is only possible when old samples were compacted.
			require.Equal(t, []sample{{101, 7}}, expandChunk(s100.iterator(0, nil, head.chunkDiskMapper, nil)))

			q, err := head.ExemplarQuerier(context.Background())
			require.NoError(t, err)
			e, err := q.Select(0, 1000, []*labels.Matcher{labels.MustNewMatcher(labels.MatchEqual, "a", "1")})
			require.NoError(t, err)
			require.Equal(t, e[0].Exemplars[0], exemplar.Exemplar{Ts: 100, Value: 1, Labels: labels.FromStrings("traceID", "asdf")})
		})
	}
}

func TestHead_WALMultiRef(t *testing.T) {
	head, w := newTestHead(t, 1000, false)

	require.NoError(t, head.Init(0))

	app := head.Appender(context.Background())
	ref1, err := app.Append(0, labels.FromStrings("foo", "bar"), 100, 1)
	require.NoError(t, err)
	require.NoError(t, app.Commit())
	require.Equal(t, 1.0, prom_testutil.ToFloat64(head.metrics.chunksCreated))

	// Add another sample outside chunk range to mmap a chunk.
	app = head.Appender(context.Background())
	_, err = app.Append(0, labels.FromStrings("foo", "bar"), 1500, 2)
	require.NoError(t, err)
	require.NoError(t, app.Commit())
	require.Equal(t, 2.0, prom_testutil.ToFloat64(head.metrics.chunksCreated))

	require.NoError(t, head.Truncate(1600))

	app = head.Appender(context.Background())
	ref2, err := app.Append(0, labels.FromStrings("foo", "bar"), 1700, 3)
	require.NoError(t, err)
	require.NoError(t, app.Commit())
	require.Equal(t, 3.0, prom_testutil.ToFloat64(head.metrics.chunksCreated))

	// Add another sample outside chunk range to mmap a chunk.
	app = head.Appender(context.Background())
	_, err = app.Append(0, labels.FromStrings("foo", "bar"), 2000, 4)
	require.NoError(t, err)
	require.NoError(t, app.Commit())
	require.Equal(t, 4.0, prom_testutil.ToFloat64(head.metrics.chunksCreated))

	require.NotEqual(t, ref1, ref2, "Refs are the same")
	require.NoError(t, head.Close())

	w, err = wal.New(nil, nil, w.Dir(), false)
	require.NoError(t, err)

	opts := DefaultHeadOptions()
	opts.ChunkRange = 1000
	opts.ChunkDirRoot = w.Dir()
	head, err = NewHead(nil, nil, w, opts, nil)
	require.NoError(t, err)
	require.NoError(t, head.Init(0))
	defer func() {
		require.NoError(t, head.Close())
	}()

	q, err := NewBlockQuerier(head, 0, 2100)
	require.NoError(t, err)
	series := query(t, q, labels.MustNewMatcher(labels.MatchEqual, "foo", "bar"))
	// The samples before the new ref should be discarded since Head truncation
	// happens only after compacting the Head.
	require.Equal(t, map[string][]tsdbutil.Sample{`{foo="bar"}`: {
		sample{1700, 3},
		sample{2000, 4},
	}}, series)
}

func TestHead_ActiveAppenders(t *testing.T) {
	head, _ := newTestHead(t, 1000, false)
	defer head.Close()

	require.NoError(t, head.Init(0))

	// First rollback with no samples.
	app := head.Appender(context.Background())
	require.Equal(t, 1.0, prom_testutil.ToFloat64(head.metrics.activeAppenders))
	require.NoError(t, app.Rollback())
	require.Equal(t, 0.0, prom_testutil.ToFloat64(head.metrics.activeAppenders))

	// Then commit with no samples.
	app = head.Appender(context.Background())
	require.NoError(t, app.Commit())
	require.Equal(t, 0.0, prom_testutil.ToFloat64(head.metrics.activeAppenders))

	// Now rollback with one sample.
	app = head.Appender(context.Background())
	_, err := app.Append(0, labels.FromStrings("foo", "bar"), 100, 1)
	require.NoError(t, err)
	require.Equal(t, 1.0, prom_testutil.ToFloat64(head.metrics.activeAppenders))
	require.NoError(t, app.Rollback())
	require.Equal(t, 0.0, prom_testutil.ToFloat64(head.metrics.activeAppenders))

	// Now commit with one sample.
	app = head.Appender(context.Background())
	_, err = app.Append(0, labels.FromStrings("foo", "bar"), 100, 1)
	require.NoError(t, err)
	require.NoError(t, app.Commit())
	require.Equal(t, 0.0, prom_testutil.ToFloat64(head.metrics.activeAppenders))
}

func TestHead_UnknownWALRecord(t *testing.T) {
	head, w := newTestHead(t, 1000, false)
	w.Log([]byte{255, 42})
	require.NoError(t, head.Init(0))
	require.NoError(t, head.Close())
}

func TestHead_Truncate(t *testing.T) {
	h, _ := newTestHead(t, 1000, false)
	defer func() {
		require.NoError(t, h.Close())
	}()

	h.initTime(0)

	s1, _, _ := h.getOrCreate(1, labels.FromStrings("a", "1", "b", "1"))
	s2, _, _ := h.getOrCreate(2, labels.FromStrings("a", "2", "b", "1"))
	s3, _, _ := h.getOrCreate(3, labels.FromStrings("a", "1", "b", "2"))
	s4, _, _ := h.getOrCreate(4, labels.FromStrings("a", "2", "b", "2", "c", "1"))

	s1.mmappedChunks = []*mmappedChunk{
		{minTime: 0, maxTime: 999},
		{minTime: 1000, maxTime: 1999},
		{minTime: 2000, maxTime: 2999},
	}
	s2.mmappedChunks = []*mmappedChunk{
		{minTime: 1000, maxTime: 1999},
		{minTime: 2000, maxTime: 2999},
		{minTime: 3000, maxTime: 3999},
	}
	s3.mmappedChunks = []*mmappedChunk{
		{minTime: 0, maxTime: 999},
		{minTime: 1000, maxTime: 1999},
	}
	s4.mmappedChunks = []*mmappedChunk{}

	// Truncation need not be aligned.
	require.NoError(t, h.Truncate(1))

	require.NoError(t, h.Truncate(2000))

	require.Equal(t, []*mmappedChunk{
		{minTime: 2000, maxTime: 2999},
	}, h.series.getByID(s1.ref).mmappedChunks)

	require.Equal(t, []*mmappedChunk{
		{minTime: 2000, maxTime: 2999},
		{minTime: 3000, maxTime: 3999},
	}, h.series.getByID(s2.ref).mmappedChunks)

	require.Nil(t, h.series.getByID(s3.ref))
	require.Nil(t, h.series.getByID(s4.ref))

	postingsA1, _ := index.ExpandPostings(h.postings.Get("a", "1"))
	postingsA2, _ := index.ExpandPostings(h.postings.Get("a", "2"))
	postingsB1, _ := index.ExpandPostings(h.postings.Get("b", "1"))
	postingsB2, _ := index.ExpandPostings(h.postings.Get("b", "2"))
	postingsC1, _ := index.ExpandPostings(h.postings.Get("c", "1"))
	postingsAll, _ := index.ExpandPostings(h.postings.Get("", ""))

	require.Equal(t, []storage.SeriesRef{storage.SeriesRef(s1.ref)}, postingsA1)
	require.Equal(t, []storage.SeriesRef{storage.SeriesRef(s2.ref)}, postingsA2)
	require.Equal(t, []storage.SeriesRef{storage.SeriesRef(s1.ref), storage.SeriesRef(s2.ref)}, postingsB1)
	require.Equal(t, []storage.SeriesRef{storage.SeriesRef(s1.ref), storage.SeriesRef(s2.ref)}, postingsAll)
	require.Nil(t, postingsB2)
	require.Nil(t, postingsC1)

	iter := h.postings.Symbols()
	symbols := []string{}
	for iter.Next() {
		symbols = append(symbols, iter.At())
	}
	require.Equal(t,
		[]string{"" /* from 'all' postings list */, "1", "2", "a", "b"},
		symbols)

	values := map[string]map[string]struct{}{}
	for _, name := range h.postings.LabelNames() {
		ss, ok := values[name]
		if !ok {
			ss = map[string]struct{}{}
			values[name] = ss
		}
		for _, value := range h.postings.LabelValues(name) {
			ss[value] = struct{}{}
		}
	}
	require.Equal(t, map[string]map[string]struct{}{
		"a": {"1": struct{}{}, "2": struct{}{}},
		"b": {"1": struct{}{}},
	}, values)
}

// Validate various behaviors brought on by firstChunkID accounting for
// garbage collected chunks.
func TestMemSeries_truncateChunks(t *testing.T) {
	dir := t.TempDir()
	// This is usually taken from the Head, but passing manually here.
	chunkDiskMapper, err := chunks.NewChunkDiskMapper(nil, dir, chunkenc.NewPool(), chunks.DefaultWriteBufferSize, chunks.DefaultWriteQueueSize)
	require.NoError(t, err)
	defer func() {
		require.NoError(t, chunkDiskMapper.Close())
	}()

	memChunkPool := sync.Pool{
		New: func() interface{} {
			return &memChunk{}
		},
	}

	lbls := labels.FromStrings("a", "b")
	s := newMemSeries(lbls, 1, lbls.Hash(), 2000, 0, &memChunkPool, defaultIsolationDisabled)

	for i := 0; i < 4000; i += 5 {
		_, ok, _ := s.append(int64(i), float64(i), 0, chunkDiskMapper)
		require.True(t, ok, "sample append failed")
	}

	// Check that truncate removes half of the chunks and afterwards
	// that the ID of the last chunk still gives us the same chunk afterwards.
	countBefore := len(s.mmappedChunks) + 1 // +1 for the head chunk.
	lastID := s.headChunkID(countBefore - 1)
	lastChunk, _, err := s.chunk(lastID, chunkDiskMapper)
	require.NoError(t, err)
	require.NotNil(t, lastChunk)

	chk, _, err := s.chunk(0, chunkDiskMapper)
	require.NotNil(t, chk)
	require.NoError(t, err)

	s.truncateChunksBefore(2000)

	require.Equal(t, int64(2000), s.mmappedChunks[0].minTime)
	_, _, err = s.chunk(0, chunkDiskMapper)
	require.Equal(t, storage.ErrNotFound, err, "first chunks not gone")
	require.Equal(t, countBefore/2, len(s.mmappedChunks)+1) // +1 for the head chunk.
	chk, _, err = s.chunk(lastID, chunkDiskMapper)
	require.NoError(t, err)
	require.Equal(t, lastChunk, chk)

	// Validate that the series' sample buffer is applied correctly to the last chunk
	// after truncation.
	it1 := s.iterator(s.headChunkID(len(s.mmappedChunks)), nil, chunkDiskMapper, nil)
	_, ok := it1.(*memSafeIterator)
	require.True(t, ok)

	it2 := s.iterator(s.headChunkID(len(s.mmappedChunks)-1), nil, chunkDiskMapper, nil)
	_, ok = it2.(*memSafeIterator)
	require.False(t, ok, "non-last chunk incorrectly wrapped with sample buffer")
}

func TestHeadDeleteSeriesWithoutSamples(t *testing.T) {
	for _, compress := range []bool{false, true} {
		t.Run(fmt.Sprintf("compress=%t", compress), func(t *testing.T) {
			entries := []interface{}{
				[]record.RefSeries{
					{Ref: 10, Labels: labels.FromStrings("a", "1")},
				},
				[]record.RefSample{},
				[]record.RefSeries{
					{Ref: 50, Labels: labels.FromStrings("a", "2")},
				},
				[]record.RefSample{
					{Ref: 50, T: 80, V: 1},
					{Ref: 50, T: 90, V: 1},
				},
			}
			head, w := newTestHead(t, 1000, compress)
			defer func() {
				require.NoError(t, head.Close())
			}()

			populateTestWAL(t, w, entries)

			require.NoError(t, head.Init(math.MinInt64))

			require.NoError(t, head.Delete(0, 100, labels.MustNewMatcher(labels.MatchEqual, "a", "1")))
		})
	}
}

func TestHeadDeleteSimple(t *testing.T) {
	buildSmpls := func(s []int64) []sample {
		ss := make([]sample, 0, len(s))
		for _, t := range s {
			ss = append(ss, sample{t: t, v: float64(t)})
		}
		return ss
	}
	smplsAll := buildSmpls([]int64{0, 1, 2, 3, 4, 5, 6, 7, 8, 9})
	lblDefault := labels.Label{Name: "a", Value: "b"}

	cases := []struct {
		dranges    tombstones.Intervals
		addSamples []sample // Samples to add after delete.
		smplsExp   []sample
	}{
		{
			dranges:  tombstones.Intervals{{Mint: 0, Maxt: 3}},
			smplsExp: buildSmpls([]int64{4, 5, 6, 7, 8, 9}),
		},
		{
			dranges:  tombstones.Intervals{{Mint: 1, Maxt: 3}},
			smplsExp: buildSmpls([]int64{0, 4, 5, 6, 7, 8, 9}),
		},
		{
			dranges:  tombstones.Intervals{{Mint: 1, Maxt: 3}, {Mint: 4, Maxt: 7}},
			smplsExp: buildSmpls([]int64{0, 8, 9}),
		},
		{
			dranges:  tombstones.Intervals{{Mint: 1, Maxt: 3}, {Mint: 4, Maxt: 700}},
			smplsExp: buildSmpls([]int64{0}),
		},
		{ // This case is to ensure that labels and symbols are deleted.
			dranges:  tombstones.Intervals{{Mint: 0, Maxt: 9}},
			smplsExp: buildSmpls([]int64{}),
		},
		{
			dranges:    tombstones.Intervals{{Mint: 1, Maxt: 3}},
			addSamples: buildSmpls([]int64{11, 13, 15}),
			smplsExp:   buildSmpls([]int64{0, 4, 5, 6, 7, 8, 9, 11, 13, 15}),
		},
		{
			// After delete, the appended samples in the deleted range should be visible
			// as the tombstones are clamped to head min/max time.
			dranges:    tombstones.Intervals{{Mint: 7, Maxt: 20}},
			addSamples: buildSmpls([]int64{11, 13, 15}),
			smplsExp:   buildSmpls([]int64{0, 1, 2, 3, 4, 5, 6, 11, 13, 15}),
		},
	}

	for _, compress := range []bool{false, true} {
		t.Run(fmt.Sprintf("compress=%t", compress), func(t *testing.T) {
			for _, c := range cases {
				head, w := newTestHead(t, 1000, compress)

				app := head.Appender(context.Background())
				for _, smpl := range smplsAll {
					_, err := app.Append(0, labels.Labels{lblDefault}, smpl.t, smpl.v)
					require.NoError(t, err)

				}
				require.NoError(t, app.Commit())

				// Delete the ranges.
				for _, r := range c.dranges {
					require.NoError(t, head.Delete(r.Mint, r.Maxt, labels.MustNewMatcher(labels.MatchEqual, lblDefault.Name, lblDefault.Value)))
				}

				// Add more samples.
				app = head.Appender(context.Background())
				for _, smpl := range c.addSamples {
					_, err := app.Append(0, labels.Labels{lblDefault}, smpl.t, smpl.v)
					require.NoError(t, err)

				}
				require.NoError(t, app.Commit())

				// Compare the samples for both heads - before and after the reloadBlocks.
				reloadedW, err := wal.New(nil, nil, w.Dir(), compress) // Use a new wal to ensure deleted samples are gone even after a reloadBlocks.
				require.NoError(t, err)
				opts := DefaultHeadOptions()
				opts.ChunkRange = 1000
				opts.ChunkDirRoot = reloadedW.Dir()
				reloadedHead, err := NewHead(nil, nil, reloadedW, opts, nil)
				require.NoError(t, err)
				require.NoError(t, reloadedHead.Init(0))

				// Compare the query results for both heads - before and after the reloadBlocks.
			Outer:
				for _, h := range []*Head{head, reloadedHead} {
					q, err := NewBlockQuerier(h, h.MinTime(), h.MaxTime())
					require.NoError(t, err)
					actSeriesSet := q.Select(false, nil, labels.MustNewMatcher(labels.MatchEqual, lblDefault.Name, lblDefault.Value))
					require.NoError(t, q.Close())
					expSeriesSet := newMockSeriesSet([]storage.Series{
						storage.NewListSeries(labels.Labels{lblDefault}, func() []tsdbutil.Sample {
							ss := make([]tsdbutil.Sample, 0, len(c.smplsExp))
							for _, s := range c.smplsExp {
								ss = append(ss, s)
							}
							return ss
						}(),
						),
					})

					for {
						eok, rok := expSeriesSet.Next(), actSeriesSet.Next()
						require.Equal(t, eok, rok)

						if !eok {
							require.NoError(t, h.Close())
							require.NoError(t, actSeriesSet.Err())
							require.Equal(t, 0, len(actSeriesSet.Warnings()))
							continue Outer
						}
						expSeries := expSeriesSet.At()
						actSeries := actSeriesSet.At()

						require.Equal(t, expSeries.Labels(), actSeries.Labels())

						smplExp, errExp := storage.ExpandSamples(expSeries.Iterator(), nil)
						smplRes, errRes := storage.ExpandSamples(actSeries.Iterator(), nil)

						require.Equal(t, errExp, errRes)
						require.Equal(t, smplExp, smplRes)
					}
				}
			}
		})
	}
}

func TestDeleteUntilCurMax(t *testing.T) {
	hb, _ := newTestHead(t, 1000000, false)
	defer func() {
		require.NoError(t, hb.Close())
	}()

	numSamples := int64(10)
	app := hb.Appender(context.Background())
	smpls := make([]float64, numSamples)
	for i := int64(0); i < numSamples; i++ {
		smpls[i] = rand.Float64()
		_, err := app.Append(0, labels.Labels{{Name: "a", Value: "b"}}, i, smpls[i])
		require.NoError(t, err)
	}
	require.NoError(t, app.Commit())
	require.NoError(t, hb.Delete(0, 10000, labels.MustNewMatcher(labels.MatchEqual, "a", "b")))

	// Test the series returns no samples. The series is cleared only after compaction.
	q, err := NewBlockQuerier(hb, 0, 100000)
	require.NoError(t, err)
	res := q.Select(false, nil, labels.MustNewMatcher(labels.MatchEqual, "a", "b"))
	require.True(t, res.Next(), "series is not present")
	s := res.At()
	it := s.Iterator()
	require.False(t, it.Next(), "expected no samples")
	for res.Next() {
	}
	require.NoError(t, res.Err())
	require.Equal(t, 0, len(res.Warnings()))

	// Add again and test for presence.
	app = hb.Appender(context.Background())
	_, err = app.Append(0, labels.Labels{{Name: "a", Value: "b"}}, 11, 1)
	require.NoError(t, err)
	require.NoError(t, app.Commit())
	q, err = NewBlockQuerier(hb, 0, 100000)
	require.NoError(t, err)
	res = q.Select(false, nil, labels.MustNewMatcher(labels.MatchEqual, "a", "b"))
	require.True(t, res.Next(), "series don't exist")
	exps := res.At()
	it = exps.Iterator()
	resSamples, err := storage.ExpandSamples(it, newSample)
	require.NoError(t, err)
	require.Equal(t, []tsdbutil.Sample{sample{11, 1}}, resSamples)
	for res.Next() {
	}
	require.NoError(t, res.Err())
	require.Equal(t, 0, len(res.Warnings()))
}

func TestDeletedSamplesAndSeriesStillInWALAfterCheckpoint(t *testing.T) {
	numSamples := 10000

	// Enough samples to cause a checkpoint.
	hb, w := newTestHead(t, int64(numSamples)*10, false)

	for i := 0; i < numSamples; i++ {
		app := hb.Appender(context.Background())
		_, err := app.Append(0, labels.Labels{{Name: "a", Value: "b"}}, int64(i), 0)
		require.NoError(t, err)
		require.NoError(t, app.Commit())
	}
	require.NoError(t, hb.Delete(0, int64(numSamples), labels.MustNewMatcher(labels.MatchEqual, "a", "b")))
	require.NoError(t, hb.Truncate(1))
	require.NoError(t, hb.Close())

	// Confirm there's been a checkpoint.
	cdir, _, err := wal.LastCheckpoint(w.Dir())
	require.NoError(t, err)
	// Read in checkpoint and WAL.
	recs := readTestWAL(t, cdir)
	recs = append(recs, readTestWAL(t, w.Dir())...)

	var series, samples, stones int
	for _, rec := range recs {
		switch rec.(type) {
		case []record.RefSeries:
			series++
		case []record.RefSample:
			samples++
		case []tombstones.Stone:
			stones++
		default:
			t.Fatalf("unknown record type")
		}
	}
	require.Equal(t, 1, series)
	require.Equal(t, 9999, samples)
	require.Equal(t, 1, stones)
}

func TestDelete_e2e(t *testing.T) {
	numDatapoints := 1000
	numRanges := 1000
	timeInterval := int64(2)
	// Create 8 series with 1000 data-points of different ranges, delete and run queries.
	lbls := [][]labels.Label{
		{
			{Name: "a", Value: "b"},
			{Name: "instance", Value: "localhost:9090"},
			{Name: "job", Value: "prometheus"},
		},
		{
			{Name: "a", Value: "b"},
			{Name: "instance", Value: "127.0.0.1:9090"},
			{Name: "job", Value: "prometheus"},
		},
		{
			{Name: "a", Value: "b"},
			{Name: "instance", Value: "127.0.0.1:9090"},
			{Name: "job", Value: "prom-k8s"},
		},
		{
			{Name: "a", Value: "b"},
			{Name: "instance", Value: "localhost:9090"},
			{Name: "job", Value: "prom-k8s"},
		},
		{
			{Name: "a", Value: "c"},
			{Name: "instance", Value: "localhost:9090"},
			{Name: "job", Value: "prometheus"},
		},
		{
			{Name: "a", Value: "c"},
			{Name: "instance", Value: "127.0.0.1:9090"},
			{Name: "job", Value: "prometheus"},
		},
		{
			{Name: "a", Value: "c"},
			{Name: "instance", Value: "127.0.0.1:9090"},
			{Name: "job", Value: "prom-k8s"},
		},
		{
			{Name: "a", Value: "c"},
			{Name: "instance", Value: "localhost:9090"},
			{Name: "job", Value: "prom-k8s"},
		},
	}
	seriesMap := map[string][]tsdbutil.Sample{}
	for _, l := range lbls {
		seriesMap[labels.New(l...).String()] = []tsdbutil.Sample{}
	}

	hb, _ := newTestHead(t, 100000, false)
	defer func() {
		require.NoError(t, hb.Close())
	}()

	app := hb.Appender(context.Background())
	for _, l := range lbls {
		ls := labels.New(l...)
		series := []tsdbutil.Sample{}
		ts := rand.Int63n(300)
		for i := 0; i < numDatapoints; i++ {
			v := rand.Float64()
			_, err := app.Append(0, ls, ts, v)
			require.NoError(t, err)
			series = append(series, sample{ts, v})
			ts += rand.Int63n(timeInterval) + 1
		}
		seriesMap[labels.New(l...).String()] = series
	}
	require.NoError(t, app.Commit())
	// Delete a time-range from each-selector.
	dels := []struct {
		ms     []*labels.Matcher
		drange tombstones.Intervals
	}{
		{
			ms:     []*labels.Matcher{labels.MustNewMatcher(labels.MatchEqual, "a", "b")},
			drange: tombstones.Intervals{{Mint: 300, Maxt: 500}, {Mint: 600, Maxt: 670}},
		},
		{
			ms: []*labels.Matcher{
				labels.MustNewMatcher(labels.MatchEqual, "a", "b"),
				labels.MustNewMatcher(labels.MatchEqual, "job", "prom-k8s"),
			},
			drange: tombstones.Intervals{{Mint: 300, Maxt: 500}, {Mint: 100, Maxt: 670}},
		},
		{
			ms: []*labels.Matcher{
				labels.MustNewMatcher(labels.MatchEqual, "a", "c"),
				labels.MustNewMatcher(labels.MatchEqual, "instance", "localhost:9090"),
				labels.MustNewMatcher(labels.MatchEqual, "job", "prometheus"),
			},
			drange: tombstones.Intervals{{Mint: 300, Maxt: 400}, {Mint: 100, Maxt: 6700}},
		},
		// TODO: Add Regexp Matchers.
	}
	for _, del := range dels {
		for _, r := range del.drange {
			require.NoError(t, hb.Delete(r.Mint, r.Maxt, del.ms...))
		}
		matched := labels.Slice{}
		for _, ls := range lbls {
			s := labels.Selector(del.ms)
			if s.Matches(ls) {
				matched = append(matched, ls)
			}
		}
		sort.Sort(matched)
		for i := 0; i < numRanges; i++ {
			q, err := NewBlockQuerier(hb, 0, 100000)
			require.NoError(t, err)
			defer q.Close()
			ss := q.Select(true, nil, del.ms...)
			// Build the mockSeriesSet.
			matchedSeries := make([]storage.Series, 0, len(matched))
			for _, m := range matched {
				smpls := seriesMap[m.String()]
				smpls = deletedSamples(smpls, del.drange)
				// Only append those series for which samples exist as mockSeriesSet
				// doesn't skip series with no samples.
				// TODO: But sometimes SeriesSet returns an empty chunkenc.Iterator
				if len(smpls) > 0 {
					matchedSeries = append(matchedSeries, storage.NewListSeries(m, smpls))
				}
			}
			expSs := newMockSeriesSet(matchedSeries)
			// Compare both SeriesSets.
			for {
				eok, rok := expSs.Next(), ss.Next()
				// Skip a series if iterator is empty.
				if rok {
					for !ss.At().Iterator().Next() {
						rok = ss.Next()
						if !rok {
							break
						}
					}
				}
				require.Equal(t, eok, rok)
				if !eok {
					break
				}
				sexp := expSs.At()
				sres := ss.At()
				require.Equal(t, sexp.Labels(), sres.Labels())
				smplExp, errExp := storage.ExpandSamples(sexp.Iterator(), nil)
				smplRes, errRes := storage.ExpandSamples(sres.Iterator(), nil)
				require.Equal(t, errExp, errRes)
				require.Equal(t, smplExp, smplRes)
			}
			require.NoError(t, ss.Err())
			require.Equal(t, 0, len(ss.Warnings()))
		}
	}
}

func boundedSamples(full []tsdbutil.Sample, mint, maxt int64) []tsdbutil.Sample {
	for len(full) > 0 {
		if full[0].T() >= mint {
			break
		}
		full = full[1:]
	}
	for i, s := range full {
		// labels.Labelinate on the first sample larger than maxt.
		if s.T() > maxt {
			return full[:i]
		}
	}
	// maxt is after highest sample.
	return full
}

func deletedSamples(full []tsdbutil.Sample, dranges tombstones.Intervals) []tsdbutil.Sample {
	ds := make([]tsdbutil.Sample, 0, len(full))
Outer:
	for _, s := range full {
		for _, r := range dranges {
			if r.InBounds(s.T()) {
				continue Outer
			}
		}
		ds = append(ds, s)
	}

	return ds
}

func TestComputeChunkEndTime(t *testing.T) {
	cases := []struct {
		start, cur, max int64
		res             int64
	}{
		{
			start: 0,
			cur:   250,
			max:   1000,
			res:   1000,
		},
		{
			start: 100,
			cur:   200,
			max:   1000,
			res:   550,
		},
		// Case where we fit floored 0 chunks. Must catch division by 0
		// and default to maximum time.
		{
			start: 0,
			cur:   500,
			max:   1000,
			res:   1000,
		},
		// Catch division by zero for cur == start. Strictly not a possible case.
		{
			start: 100,
			cur:   100,
			max:   1000,
			res:   104,
		},
	}

	for _, c := range cases {
		got := computeChunkEndTime(c.start, c.cur, c.max)
		if got != c.res {
			t.Errorf("expected %d for (start: %d, cur: %d, max: %d), got %d", c.res, c.start, c.cur, c.max, got)
		}
	}
}

func TestMemSeries_append(t *testing.T) {
	dir := t.TempDir()
	// This is usually taken from the Head, but passing manually here.
	chunkDiskMapper, err := chunks.NewChunkDiskMapper(nil, dir, chunkenc.NewPool(), chunks.DefaultWriteBufferSize, chunks.DefaultWriteQueueSize)
	require.NoError(t, err)
	defer func() {
		require.NoError(t, chunkDiskMapper.Close())
	}()

	lbls := labels.Labels{}
	s := newMemSeries(lbls, 1, lbls.Hash(), 500, 0, nil, defaultIsolationDisabled)

	// Add first two samples at the very end of a chunk range and the next two
	// on and after it.
	// New chunk must correctly be cut at 1000.
	_, ok, chunkCreated := s.append(998, 1, 0, chunkDiskMapper)
	require.True(t, ok, "append failed")
	require.True(t, chunkCreated, "first sample created chunk")

	_, ok, chunkCreated = s.append(999, 2, 0, chunkDiskMapper)
	require.True(t, ok, "append failed")
	require.False(t, chunkCreated, "second sample should use same chunk")

	_, ok, chunkCreated = s.append(1000, 3, 0, chunkDiskMapper)
	require.True(t, ok, "append failed")
	require.True(t, chunkCreated, "expected new chunk on boundary")

	_, ok, chunkCreated = s.append(1001, 4, 0, chunkDiskMapper)
	require.True(t, ok, "append failed")
	require.False(t, chunkCreated, "second sample should use same chunk")

	require.Equal(t, 1, len(s.mmappedChunks), "there should be only 1 mmapped chunk")
	require.Equal(t, int64(998), s.mmappedChunks[0].minTime, "wrong chunk range")
	require.Equal(t, int64(999), s.mmappedChunks[0].maxTime, "wrong chunk range")
	require.Equal(t, int64(1000), s.headChunk.minTime, "wrong chunk range")
	require.Equal(t, int64(1001), s.headChunk.maxTime, "wrong chunk range")

	// Fill the range [1000,2000) with many samples. Intermediate chunks should be cut
	// at approximately 120 samples per chunk.
	for i := 1; i < 1000; i++ {
		_, ok, _ := s.append(1001+int64(i), float64(i), 0, chunkDiskMapper)
		require.True(t, ok, "append failed")
	}

	require.Greater(t, len(s.mmappedChunks)+1, 7, "expected intermediate chunks")

	// All chunks but the first and last should now be moderately full.
	for i, c := range s.mmappedChunks[1:] {
		chk, err := chunkDiskMapper.Chunk(c.ref)
		require.NoError(t, err)
		require.Greater(t, chk.NumSamples(), 100, "unexpected small chunk %d of length %d", i, chk.NumSamples())
	}
}

func TestGCChunkAccess(t *testing.T) {
	// Put a chunk, select it. GC it and then access it.
	h, _ := newTestHead(t, 1000, false)
	defer func() {
		require.NoError(t, h.Close())
	}()

	h.initTime(0)

	s, _, _ := h.getOrCreate(1, labels.FromStrings("a", "1"))

	// Appending 2 samples for the first chunk.
	_, ok, chunkCreated := s.append(0, 0, 0, h.chunkDiskMapper)
	require.True(t, ok, "series append failed")
	require.True(t, chunkCreated, "chunks was not created")
	_, ok, chunkCreated = s.append(999, 999, 0, h.chunkDiskMapper)
	require.True(t, ok, "series append failed")
	require.False(t, chunkCreated, "chunks was created")

	// A new chunks should be created here as it's beyond the chunk range.
	_, ok, chunkCreated = s.append(1000, 1000, 0, h.chunkDiskMapper)
	require.True(t, ok, "series append failed")
	require.True(t, chunkCreated, "chunks was not created")
	_, ok, chunkCreated = s.append(1999, 1999, 0, h.chunkDiskMapper)
	require.True(t, ok, "series append failed")
	require.False(t, chunkCreated, "chunks was created")

	idx := h.indexRange(0, 1500)
	var (
		lset   labels.Labels
		chunks []chunks.Meta
	)
	require.NoError(t, idx.Series(1, &lset, &chunks))

	require.Equal(t, labels.Labels{{
		Name: "a", Value: "1",
	}}, lset)
	require.Equal(t, 2, len(chunks))

	cr, err := h.chunksRange(0, 1500, nil)
	require.NoError(t, err)
	_, err = cr.Chunk(chunks[0].Ref)
	require.NoError(t, err)
	_, err = cr.Chunk(chunks[1].Ref)
	require.NoError(t, err)

	require.NoError(t, h.Truncate(1500)) // Remove a chunk.

	_, err = cr.Chunk(chunks[0].Ref)
	require.Equal(t, storage.ErrNotFound, err)
	_, err = cr.Chunk(chunks[1].Ref)
	require.NoError(t, err)
}

func TestGCSeriesAccess(t *testing.T) {
	// Put a series, select it. GC it and then access it.
	h, _ := newTestHead(t, 1000, false)
	defer func() {
		require.NoError(t, h.Close())
	}()

	h.initTime(0)

	s, _, _ := h.getOrCreate(1, labels.FromStrings("a", "1"))

	// Appending 2 samples for the first chunk.
	_, ok, chunkCreated := s.append(0, 0, 0, h.chunkDiskMapper)
	require.True(t, ok, "series append failed")
	require.True(t, chunkCreated, "chunks was not created")
	_, ok, chunkCreated = s.append(999, 999, 0, h.chunkDiskMapper)
	require.True(t, ok, "series append failed")
	require.False(t, chunkCreated, "chunks was created")

	// A new chunks should be created here as it's beyond the chunk range.
	_, ok, chunkCreated = s.append(1000, 1000, 0, h.chunkDiskMapper)
	require.True(t, ok, "series append failed")
	require.True(t, chunkCreated, "chunks was not created")
	_, ok, chunkCreated = s.append(1999, 1999, 0, h.chunkDiskMapper)
	require.True(t, ok, "series append failed")
	require.False(t, chunkCreated, "chunks was created")

	idx := h.indexRange(0, 2000)
	var (
		lset   labels.Labels
		chunks []chunks.Meta
	)
	require.NoError(t, idx.Series(1, &lset, &chunks))

	require.Equal(t, labels.Labels{{
		Name: "a", Value: "1",
	}}, lset)
	require.Equal(t, 2, len(chunks))

	cr, err := h.chunksRange(0, 2000, nil)
	require.NoError(t, err)
	_, err = cr.Chunk(chunks[0].Ref)
	require.NoError(t, err)
	_, err = cr.Chunk(chunks[1].Ref)
	require.NoError(t, err)

	require.NoError(t, h.Truncate(2000)) // Remove the series.

	require.Equal(t, (*memSeries)(nil), h.series.getByID(1))

	_, err = cr.Chunk(chunks[0].Ref)
	require.Equal(t, storage.ErrNotFound, err)
	_, err = cr.Chunk(chunks[1].Ref)
	require.Equal(t, storage.ErrNotFound, err)
}

func TestUncommittedSamplesNotLostOnTruncate(t *testing.T) {
	h, _ := newTestHead(t, 1000, false)
	defer func() {
		require.NoError(t, h.Close())
	}()

	h.initTime(0)

	app := h.appender()
	lset := labels.FromStrings("a", "1")
	_, err := app.Append(0, lset, 2100, 1)
	require.NoError(t, err)

	require.NoError(t, h.Truncate(2000))
	require.NotNil(t, h.series.getByHash(lset.Hash(), lset), "series should not have been garbage collected")

	require.NoError(t, app.Commit())

	q, err := NewBlockQuerier(h, 1500, 2500)
	require.NoError(t, err)
	defer q.Close()

	ss := q.Select(false, nil, labels.MustNewMatcher(labels.MatchEqual, "a", "1"))
	require.Equal(t, true, ss.Next())
	for ss.Next() {
	}
	require.NoError(t, ss.Err())
	require.Equal(t, 0, len(ss.Warnings()))
}

func TestRemoveSeriesAfterRollbackAndTruncate(t *testing.T) {
	h, _ := newTestHead(t, 1000, false)
	defer func() {
		require.NoError(t, h.Close())
	}()

	h.initTime(0)

	app := h.appender()
	lset := labels.FromStrings("a", "1")
	_, err := app.Append(0, lset, 2100, 1)
	require.NoError(t, err)

	require.NoError(t, h.Truncate(2000))
	require.NotNil(t, h.series.getByHash(lset.Hash(), lset), "series should not have been garbage collected")

	require.NoError(t, app.Rollback())

	q, err := NewBlockQuerier(h, 1500, 2500)
	require.NoError(t, err)

	ss := q.Select(false, nil, labels.MustNewMatcher(labels.MatchEqual, "a", "1"))
	require.Equal(t, false, ss.Next())
	require.Equal(t, 0, len(ss.Warnings()))
	require.NoError(t, q.Close())

	// Truncate again, this time the series should be deleted
	require.NoError(t, h.Truncate(2050))
	require.Equal(t, (*memSeries)(nil), h.series.getByHash(lset.Hash(), lset))
}

func TestHead_LogRollback(t *testing.T) {
	for _, compress := range []bool{false, true} {
		t.Run(fmt.Sprintf("compress=%t", compress), func(t *testing.T) {
			h, w := newTestHead(t, 1000, compress)
			defer func() {
				require.NoError(t, h.Close())
			}()

			app := h.Appender(context.Background())
			_, err := app.Append(0, labels.FromStrings("a", "b"), 1, 2)
			require.NoError(t, err)

			require.NoError(t, app.Rollback())
			recs := readTestWAL(t, w.Dir())

			require.Equal(t, 1, len(recs))

			series, ok := recs[0].([]record.RefSeries)
			require.True(t, ok, "expected series record but got %+v", recs[0])
			require.Equal(t, []record.RefSeries{{Ref: 1, Labels: labels.FromStrings("a", "b")}}, series)
		})
	}
}

// TestWalRepair_DecodingError ensures that a repair is run for an error
// when decoding a record.
func TestWalRepair_DecodingError(t *testing.T) {
	var enc record.Encoder
	for name, test := range map[string]struct {
		corrFunc  func(rec []byte) []byte // Func that applies the corruption to a record.
		rec       []byte
		totalRecs int
		expRecs   int
	}{
		"decode_series": {
			func(rec []byte) []byte {
				return rec[:3]
			},
			enc.Series([]record.RefSeries{{Ref: 1, Labels: labels.FromStrings("a", "b")}}, []byte{}),
			9,
			5,
		},
		"decode_samples": {
			func(rec []byte) []byte {
				return rec[:3]
			},
			enc.Samples([]record.RefSample{{Ref: 0, T: 99, V: 1}}, []byte{}),
			9,
			5,
		},
		"decode_tombstone": {
			func(rec []byte) []byte {
				return rec[:3]
			},
			enc.Tombstones([]tombstones.Stone{{Ref: 1, Intervals: tombstones.Intervals{}}}, []byte{}),
			9,
			5,
		},
	} {
		for _, compress := range []bool{false, true} {
			t.Run(fmt.Sprintf("%s,compress=%t", name, compress), func(t *testing.T) {
				dir := t.TempDir()

				// Fill the wal and corrupt it.
				{
					w, err := wal.New(nil, nil, filepath.Join(dir, "wal"), compress)
					require.NoError(t, err)

					for i := 1; i <= test.totalRecs; i++ {
						// At this point insert a corrupted record.
						if i-1 == test.expRecs {
							require.NoError(t, w.Log(test.corrFunc(test.rec)))
							continue
						}
						require.NoError(t, w.Log(test.rec))
					}

					opts := DefaultHeadOptions()
					opts.ChunkRange = 1
					opts.ChunkDirRoot = w.Dir()
					h, err := NewHead(nil, nil, w, opts, nil)
					require.NoError(t, err)
					require.Equal(t, 0.0, prom_testutil.ToFloat64(h.metrics.walCorruptionsTotal))
					initErr := h.Init(math.MinInt64)

					err = errors.Cause(initErr) // So that we can pick up errors even if wrapped.
					_, corrErr := err.(*wal.CorruptionErr)
					require.True(t, corrErr, "reading the wal didn't return corruption error")
					require.NoError(t, h.Close()) // Head will close the wal as well.
				}

				// Open the db to trigger a repair.
				{
					db, err := Open(dir, nil, nil, DefaultOptions(), nil)
					require.NoError(t, err)
					defer func() {
						require.NoError(t, db.Close())
					}()
					require.Equal(t, 1.0, prom_testutil.ToFloat64(db.head.metrics.walCorruptionsTotal))
				}

				// Read the wal content after the repair.
				{
					sr, err := wal.NewSegmentsReader(filepath.Join(dir, "wal"))
					require.NoError(t, err)
					defer sr.Close()
					r := wal.NewReader(sr)

					var actRec int
					for r.Next() {
						actRec++
					}
					require.NoError(t, r.Err())
					require.Equal(t, test.expRecs, actRec, "Wrong number of intact records")
				}
			})
		}
	}
}

func TestHeadReadWriterRepair(t *testing.T) {
	dir := t.TempDir()

	const chunkRange = 1000

	walDir := filepath.Join(dir, "wal")
	// Fill the chunk segments and corrupt it.
	{
		w, err := wal.New(nil, nil, walDir, false)
		require.NoError(t, err)

		opts := DefaultHeadOptions()
		opts.ChunkRange = chunkRange
		opts.ChunkDirRoot = dir
		h, err := NewHead(nil, nil, w, opts, nil)
		require.NoError(t, err)
		require.Equal(t, 0.0, prom_testutil.ToFloat64(h.metrics.mmapChunkCorruptionTotal))
		require.NoError(t, h.Init(math.MinInt64))

		s, created, _ := h.getOrCreate(1, labels.FromStrings("a", "1"))
		require.True(t, created, "series was not created")

		for i := 0; i < 7; i++ {
			_, ok, chunkCreated := s.append(int64(i*chunkRange), float64(i*chunkRange), 0, h.chunkDiskMapper)
			require.True(t, ok, "series append failed")
			require.True(t, chunkCreated, "chunk was not created")
			_, ok, chunkCreated = s.append(int64(i*chunkRange)+chunkRange-1, float64(i*chunkRange), 0, h.chunkDiskMapper)
			require.True(t, ok, "series append failed")
			require.False(t, chunkCreated, "chunk was created")
			require.NoError(t, h.chunkDiskMapper.CutNewFile())
		}
		require.NoError(t, h.Close())

		// Verify that there are 6 segment files.
		// It should only be 6 because the last call to .CutNewFile() won't
		// take effect without another chunk being written.
		files, err := ioutil.ReadDir(mmappedChunksDir(dir))
		require.NoError(t, err)
		require.Equal(t, 6, len(files))

		// Corrupt the 4th file by writing a random byte to series ref.
		f, err := os.OpenFile(filepath.Join(mmappedChunksDir(dir), files[3].Name()), os.O_WRONLY, 0o666)
		require.NoError(t, err)
		n, err := f.WriteAt([]byte{67, 88}, chunks.HeadChunkFileHeaderSize+2)
		require.NoError(t, err)
		require.Equal(t, 2, n)
		require.NoError(t, f.Close())
	}

	// Open the db to trigger a repair.
	{
		db, err := Open(dir, nil, nil, DefaultOptions(), nil)
		require.NoError(t, err)
		defer func() {
			require.NoError(t, db.Close())
		}()
		require.Equal(t, 1.0, prom_testutil.ToFloat64(db.head.metrics.mmapChunkCorruptionTotal))
	}

	// Verify that there are 3 segment files after the repair.
	// The segments from the corrupt segment should be removed.
	{
		files, err := ioutil.ReadDir(mmappedChunksDir(dir))
		require.NoError(t, err)
		require.Equal(t, 3, len(files))
	}
}

func TestNewWalSegmentOnTruncate(t *testing.T) {
	h, wlog := newTestHead(t, 1000, false)
	defer func() {
		require.NoError(t, h.Close())
	}()
	add := func(ts int64) {
		app := h.Appender(context.Background())
		_, err := app.Append(0, labels.Labels{{Name: "a", Value: "b"}}, ts, 0)
		require.NoError(t, err)
		require.NoError(t, app.Commit())
	}

	add(0)
	_, last, err := wal.Segments(wlog.Dir())
	require.NoError(t, err)
	require.Equal(t, 0, last)

	add(1)
	require.NoError(t, h.Truncate(1))
	_, last, err = wal.Segments(wlog.Dir())
	require.NoError(t, err)
	require.Equal(t, 1, last)

	add(2)
	require.NoError(t, h.Truncate(2))
	_, last, err = wal.Segments(wlog.Dir())
	require.NoError(t, err)
	require.Equal(t, 2, last)
}

func TestAddDuplicateLabelName(t *testing.T) {
	h, _ := newTestHead(t, 1000, false)
	defer func() {
		require.NoError(t, h.Close())
	}()

	add := func(labels labels.Labels, labelName string) {
		app := h.Appender(context.Background())
		_, err := app.Append(0, labels, 0, 0)
		require.Error(t, err)
		require.Equal(t, fmt.Sprintf(`label name "%s" is not unique: invalid sample`, labelName), err.Error())
	}

	add(labels.Labels{{Name: "a", Value: "c"}, {Name: "a", Value: "b"}}, "a")
	add(labels.Labels{{Name: "a", Value: "c"}, {Name: "a", Value: "c"}}, "a")
	add(labels.Labels{{Name: "__name__", Value: "up"}, {Name: "job", Value: "prometheus"}, {Name: "le", Value: "500"}, {Name: "le", Value: "400"}, {Name: "unit", Value: "s"}}, "le")
}

func TestMemSeriesIsolation(t *testing.T) {
	if defaultIsolationDisabled {
		t.Skip("skipping test since tsdb isolation is disabled")
	}

	// Put a series, select it. GC it and then access it.
	lastValue := func(h *Head, maxAppendID uint64) int {
		idx, err := h.Index()

		require.NoError(t, err)

		iso := h.iso.State(math.MinInt64, math.MaxInt64)
		iso.maxAppendID = maxAppendID

		chunks, err := h.chunksRange(math.MinInt64, math.MaxInt64, iso)
		require.NoError(t, err)
		// Hm.. here direct block chunk querier might be required?
		querier := blockQuerier{
			blockBaseQuerier: &blockBaseQuerier{
				index:      idx,
				chunks:     chunks,
				tombstones: tombstones.NewMemTombstones(),

				mint: 0,
				maxt: 10000,
			},
		}

		require.NoError(t, err)
		defer querier.Close()

		ss := querier.Select(false, nil, labels.MustNewMatcher(labels.MatchEqual, "foo", "bar"))
		_, seriesSet, ws, err := expandSeriesSet(ss)
		require.NoError(t, err)
		require.Equal(t, 0, len(ws))

		for _, series := range seriesSet {
			return int(series[len(series)-1].v)
		}
		return -1
	}

	addSamples := func(h *Head) int {
		i := 1
		for ; i <= 1000; i++ {
			var app storage.Appender
			// To initialize bounds.
			if h.MinTime() == math.MaxInt64 {
				app = &initAppender{head: h}
			} else {
				a := h.appender()
				a.cleanupAppendIDsBelow = 0
				app = a
			}

			_, err := app.Append(0, labels.FromStrings("foo", "bar"), int64(i), float64(i))
			require.NoError(t, err)
			require.NoError(t, app.Commit())
		}
		return i
	}

	testIsolation := func(h *Head, i int) {
	}

	// Test isolation without restart of Head.
	hb, _ := newTestHead(t, 1000, false)
	i := addSamples(hb)
	testIsolation(hb, i)

	// Test simple cases in different chunks when no appendID cleanup has been performed.
	require.Equal(t, 10, lastValue(hb, 10))
	require.Equal(t, 130, lastValue(hb, 130))
	require.Equal(t, 160, lastValue(hb, 160))
	require.Equal(t, 240, lastValue(hb, 240))
	require.Equal(t, 500, lastValue(hb, 500))
	require.Equal(t, 750, lastValue(hb, 750))
	require.Equal(t, 995, lastValue(hb, 995))
	require.Equal(t, 999, lastValue(hb, 999))

	// Cleanup appendIDs below 500.
	app := hb.appender()
	app.cleanupAppendIDsBelow = 500
	_, err := app.Append(0, labels.FromStrings("foo", "bar"), int64(i), float64(i))
	require.NoError(t, err)
	require.NoError(t, app.Commit())
	i++

	// We should not get queries with a maxAppendID below 500 after the cleanup,
	// but they only take the remaining appendIDs into account.
	require.Equal(t, 499, lastValue(hb, 10))
	require.Equal(t, 499, lastValue(hb, 130))
	require.Equal(t, 499, lastValue(hb, 160))
	require.Equal(t, 499, lastValue(hb, 240))
	require.Equal(t, 500, lastValue(hb, 500))
	require.Equal(t, 995, lastValue(hb, 995))
	require.Equal(t, 999, lastValue(hb, 999))

	// Cleanup appendIDs below 1000, which means the sample buffer is
	// the only thing with appendIDs.
	app = hb.appender()
	app.cleanupAppendIDsBelow = 1000
	_, err = app.Append(0, labels.FromStrings("foo", "bar"), int64(i), float64(i))
	require.NoError(t, err)
	require.NoError(t, app.Commit())
	require.Equal(t, 999, lastValue(hb, 998))
	require.Equal(t, 999, lastValue(hb, 999))
	require.Equal(t, 1000, lastValue(hb, 1000))
	require.Equal(t, 1001, lastValue(hb, 1001))
	require.Equal(t, 1002, lastValue(hb, 1002))
	require.Equal(t, 1002, lastValue(hb, 1003))

	i++
	// Cleanup appendIDs below 1001, but with a rollback.
	app = hb.appender()
	app.cleanupAppendIDsBelow = 1001
	_, err = app.Append(0, labels.FromStrings("foo", "bar"), int64(i), float64(i))
	require.NoError(t, err)
	require.NoError(t, app.Rollback())
	require.Equal(t, 1000, lastValue(hb, 999))
	require.Equal(t, 1000, lastValue(hb, 1000))
	require.Equal(t, 1001, lastValue(hb, 1001))
	require.Equal(t, 1002, lastValue(hb, 1002))
	require.Equal(t, 1002, lastValue(hb, 1003))

	require.NoError(t, hb.Close())

	// Test isolation with restart of Head. This is to verify the num samples of chunks after m-map chunk replay.
	hb, w := newTestHead(t, 1000, false)
	i = addSamples(hb)
	require.NoError(t, hb.Close())

	wlog, err := wal.NewSize(nil, nil, w.Dir(), 32768, false)
	require.NoError(t, err)
	opts := DefaultHeadOptions()
	opts.ChunkRange = 1000
	opts.ChunkDirRoot = wlog.Dir()
	hb, err = NewHead(nil, nil, wlog, opts, nil)
	defer func() { require.NoError(t, hb.Close()) }()
	require.NoError(t, err)
	require.NoError(t, hb.Init(0))

	// No appends after restarting. Hence all should return the last value.
	require.Equal(t, 1000, lastValue(hb, 10))
	require.Equal(t, 1000, lastValue(hb, 130))
	require.Equal(t, 1000, lastValue(hb, 160))
	require.Equal(t, 1000, lastValue(hb, 240))
	require.Equal(t, 1000, lastValue(hb, 500))

	// Cleanup appendIDs below 1000, which means the sample buffer is
	// the only thing with appendIDs.
	app = hb.appender()
	_, err = app.Append(0, labels.FromStrings("foo", "bar"), int64(i), float64(i))
	i++
	require.NoError(t, err)
	require.NoError(t, app.Commit())
	require.Equal(t, 1001, lastValue(hb, 998))
	require.Equal(t, 1001, lastValue(hb, 999))
	require.Equal(t, 1001, lastValue(hb, 1000))
	require.Equal(t, 1001, lastValue(hb, 1001))
	require.Equal(t, 1001, lastValue(hb, 1002))
	require.Equal(t, 1001, lastValue(hb, 1003))

	// Cleanup appendIDs below 1002, but with a rollback.
	app = hb.appender()
	_, err = app.Append(0, labels.FromStrings("foo", "bar"), int64(i), float64(i))
	require.NoError(t, err)
	require.NoError(t, app.Rollback())
	require.Equal(t, 1001, lastValue(hb, 999))
	require.Equal(t, 1001, lastValue(hb, 1000))
	require.Equal(t, 1001, lastValue(hb, 1001))
	require.Equal(t, 1001, lastValue(hb, 1002))
	require.Equal(t, 1001, lastValue(hb, 1003))
}

func TestIsolationRollback(t *testing.T) {
	if defaultIsolationDisabled {
		t.Skip("skipping test since tsdb isolation is disabled")
	}

	// Rollback after a failed append and test if the low watermark has progressed anyway.
	hb, _ := newTestHead(t, 1000, false)
	defer func() {
		require.NoError(t, hb.Close())
	}()

	app := hb.Appender(context.Background())
	_, err := app.Append(0, labels.FromStrings("foo", "bar"), 0, 0)
	require.NoError(t, err)
	require.NoError(t, app.Commit())
	require.Equal(t, uint64(1), hb.iso.lowWatermark())

	app = hb.Appender(context.Background())
	_, err = app.Append(0, labels.FromStrings("foo", "bar"), 1, 1)
	require.NoError(t, err)
	_, err = app.Append(0, labels.FromStrings("foo", "bar", "foo", "baz"), 2, 2)
	require.Error(t, err)
	require.NoError(t, app.Rollback())
	require.Equal(t, uint64(2), hb.iso.lowWatermark())

	app = hb.Appender(context.Background())
	_, err = app.Append(0, labels.FromStrings("foo", "bar"), 3, 3)
	require.NoError(t, err)
	require.NoError(t, app.Commit())
	require.Equal(t, uint64(3), hb.iso.lowWatermark(), "Low watermark should proceed to 3 even if append #2 was rolled back.")
}

func TestIsolationLowWatermarkMonotonous(t *testing.T) {
	if defaultIsolationDisabled {
		t.Skip("skipping test since tsdb isolation is disabled")
	}

	hb, _ := newTestHead(t, 1000, false)
	defer func() {
		require.NoError(t, hb.Close())
	}()

	app1 := hb.Appender(context.Background())
	_, err := app1.Append(0, labels.FromStrings("foo", "bar"), 0, 0)
	require.NoError(t, err)
	require.NoError(t, app1.Commit())
	require.Equal(t, uint64(1), hb.iso.lowWatermark(), "Low watermark should by 1 after 1st append.")

	app1 = hb.Appender(context.Background())
	_, err = app1.Append(0, labels.FromStrings("foo", "bar"), 1, 1)
	require.NoError(t, err)
	require.Equal(t, uint64(2), hb.iso.lowWatermark(), "Low watermark should be two, even if append is not committed yet.")

	app2 := hb.Appender(context.Background())
	_, err = app2.Append(0, labels.FromStrings("foo", "baz"), 1, 1)
	require.NoError(t, err)
	require.NoError(t, app2.Commit())
	require.Equal(t, uint64(2), hb.iso.lowWatermark(), "Low watermark should stay two because app1 is not committed yet.")

	is := hb.iso.State(math.MinInt64, math.MaxInt64)
	require.Equal(t, uint64(2), hb.iso.lowWatermark(), "After simulated read (iso state retrieved), low watermark should stay at 2.")

	require.NoError(t, app1.Commit())
	require.Equal(t, uint64(2), hb.iso.lowWatermark(), "Even after app1 is committed, low watermark should stay at 2 because read is still ongoing.")

	is.Close()
	require.Equal(t, uint64(3), hb.iso.lowWatermark(), "After read has finished (iso state closed), low watermark should jump to three.")
}

func TestIsolationAppendIDZeroIsNoop(t *testing.T) {
	if defaultIsolationDisabled {
		t.Skip("skipping test since tsdb isolation is disabled")
	}

	h, _ := newTestHead(t, 1000, false)
	defer func() {
		require.NoError(t, h.Close())
	}()

	h.initTime(0)

	s, _, _ := h.getOrCreate(1, labels.FromStrings("a", "1"))

	_, ok, _ := s.append(0, 0, 0, h.chunkDiskMapper)
	require.True(t, ok, "Series append failed.")
	require.Equal(t, 0, s.txs.txIDCount, "Series should not have an appendID after append with appendID=0.")
}

func TestHeadSeriesChunkRace(t *testing.T) {
	for i := 0; i < 1000; i++ {
		testHeadSeriesChunkRace(t)
	}
}

func TestIsolationWithoutAdd(t *testing.T) {
	if defaultIsolationDisabled {
		t.Skip("skipping test since tsdb isolation is disabled")
	}

	hb, _ := newTestHead(t, 1000, false)
	defer func() {
		require.NoError(t, hb.Close())
	}()

	app := hb.Appender(context.Background())
	require.NoError(t, app.Commit())

	app = hb.Appender(context.Background())
	_, err := app.Append(0, labels.FromStrings("foo", "baz"), 1, 1)
	require.NoError(t, err)
	require.NoError(t, app.Commit())

	require.Equal(t, hb.iso.lastAppendID(), hb.iso.lowWatermark(), "High watermark should be equal to the low watermark")
}

func TestOutOfOrderSamplesMetric(t *testing.T) {
	dir := t.TempDir()

	db, err := Open(dir, nil, nil, DefaultOptions(), nil)
	require.NoError(t, err)
	defer func() {
		require.NoError(t, db.Close())
	}()
	db.DisableCompactions()

	ctx := context.Background()
	app := db.Appender(ctx)
	for i := 1; i <= 5; i++ {
		_, err = app.Append(0, labels.FromStrings("a", "b"), int64(i), 99)
		require.NoError(t, err)
	}
	require.NoError(t, app.Commit())

	// Test out of order metric.
	require.Equal(t, 0.0, prom_testutil.ToFloat64(db.head.metrics.outOfOrderSamples))
	app = db.Appender(ctx)
	_, err = app.Append(0, labels.FromStrings("a", "b"), 2, 99)
	require.Equal(t, storage.ErrOutOfOrderSample, err)
	require.Equal(t, 1.0, prom_testutil.ToFloat64(db.head.metrics.outOfOrderSamples))

	_, err = app.Append(0, labels.FromStrings("a", "b"), 3, 99)
	require.Equal(t, storage.ErrOutOfOrderSample, err)
	require.Equal(t, 2.0, prom_testutil.ToFloat64(db.head.metrics.outOfOrderSamples))

	_, err = app.Append(0, labels.FromStrings("a", "b"), 4, 99)
	require.Equal(t, storage.ErrOutOfOrderSample, err)
	require.Equal(t, 3.0, prom_testutil.ToFloat64(db.head.metrics.outOfOrderSamples))
	require.NoError(t, app.Commit())

	// Compact Head to test out of bound metric.
	app = db.Appender(ctx)
	_, err = app.Append(0, labels.FromStrings("a", "b"), DefaultBlockDuration*2, 99)
	require.NoError(t, err)
	require.NoError(t, app.Commit())

	require.Equal(t, int64(math.MinInt64), db.head.minValidTime.Load())
	require.NoError(t, db.Compact())
	require.Greater(t, db.head.minValidTime.Load(), int64(0))

	app = db.Appender(ctx)
	_, err = app.Append(0, labels.FromStrings("a", "b"), db.head.minValidTime.Load()-2, 99)
	require.Equal(t, storage.ErrOutOfBounds, err)
	require.Equal(t, 1.0, prom_testutil.ToFloat64(db.head.metrics.outOfBoundSamples))

	_, err = app.Append(0, labels.FromStrings("a", "b"), db.head.minValidTime.Load()-1, 99)
	require.Equal(t, storage.ErrOutOfBounds, err)
	require.Equal(t, 2.0, prom_testutil.ToFloat64(db.head.metrics.outOfBoundSamples))
	require.NoError(t, app.Commit())

	// Some more valid samples for out of order.
	app = db.Appender(ctx)
	for i := 1; i <= 5; i++ {
		_, err = app.Append(0, labels.FromStrings("a", "b"), db.head.minValidTime.Load()+DefaultBlockDuration+int64(i), 99)
		require.NoError(t, err)
	}
	require.NoError(t, app.Commit())

	// Test out of order metric.
	app = db.Appender(ctx)
	_, err = app.Append(0, labels.FromStrings("a", "b"), db.head.minValidTime.Load()+DefaultBlockDuration+2, 99)
	require.Equal(t, storage.ErrOutOfOrderSample, err)
	require.Equal(t, 4.0, prom_testutil.ToFloat64(db.head.metrics.outOfOrderSamples))

	_, err = app.Append(0, labels.FromStrings("a", "b"), db.head.minValidTime.Load()+DefaultBlockDuration+3, 99)
	require.Equal(t, storage.ErrOutOfOrderSample, err)
	require.Equal(t, 5.0, prom_testutil.ToFloat64(db.head.metrics.outOfOrderSamples))

	_, err = app.Append(0, labels.FromStrings("a", "b"), db.head.minValidTime.Load()+DefaultBlockDuration+4, 99)
	require.Equal(t, storage.ErrOutOfOrderSample, err)
	require.Equal(t, 6.0, prom_testutil.ToFloat64(db.head.metrics.outOfOrderSamples))
	require.NoError(t, app.Commit())
}

func testHeadSeriesChunkRace(t *testing.T) {
	h, _ := newTestHead(t, 1000, false)
	defer func() {
		require.NoError(t, h.Close())
	}()
	require.NoError(t, h.Init(0))
	app := h.Appender(context.Background())

	s2, err := app.Append(0, labels.FromStrings("foo2", "bar"), 5, 0)
	require.NoError(t, err)
	for ts := int64(6); ts < 11; ts++ {
		_, err = app.Append(s2, nil, ts, 0)
		require.NoError(t, err)
	}
	require.NoError(t, app.Commit())

	var wg sync.WaitGroup
	matcher := labels.MustNewMatcher(labels.MatchEqual, "", "")
	q, err := NewBlockQuerier(h, 18, 22)
	require.NoError(t, err)
	defer q.Close()

	wg.Add(1)
	go func() {
		h.updateMinMaxTime(20, 25)
		h.gc()
		wg.Done()
	}()
	ss := q.Select(false, nil, matcher)
	for ss.Next() {
	}
	require.NoError(t, ss.Err())
	wg.Wait()
}

func TestHeadLabelNamesValuesWithMinMaxRange(t *testing.T) {
	head, _ := newTestHead(t, 1000, false)
	defer func() {
		require.NoError(t, head.Close())
	}()

	const (
		firstSeriesTimestamp  int64 = 100
		secondSeriesTimestamp int64 = 200
		lastSeriesTimestamp   int64 = 300
	)
	var (
		seriesTimestamps = []int64{
			firstSeriesTimestamp,
			secondSeriesTimestamp,
			lastSeriesTimestamp,
		}
		expectedLabelNames  = []string{"a", "b", "c"}
		expectedLabelValues = []string{"d", "e", "f"}
	)

	app := head.Appender(context.Background())
	for i, name := range expectedLabelNames {
		_, err := app.Append(0, labels.Labels{{Name: name, Value: expectedLabelValues[i]}}, seriesTimestamps[i], 0)
		require.NoError(t, err)
	}
	require.NoError(t, app.Commit())
	require.Equal(t, head.MinTime(), firstSeriesTimestamp)
	require.Equal(t, head.MaxTime(), lastSeriesTimestamp)

	testCases := []struct {
		name           string
		mint           int64
		maxt           int64
		expectedNames  []string
		expectedValues []string
	}{
		{"maxt less than head min", head.MaxTime() - 10, head.MinTime() - 10, []string{}, []string{}},
		{"mint less than head max", head.MaxTime() + 10, head.MinTime() + 10, []string{}, []string{}},
		{"mint and maxt outside head", head.MaxTime() + 10, head.MinTime() - 10, []string{}, []string{}},
		{"mint and maxt within head", head.MaxTime() - 10, head.MinTime() + 10, expectedLabelNames, expectedLabelValues},
	}

	for _, tt := range testCases {
		t.Run(tt.name, func(t *testing.T) {
			headIdxReader := head.indexRange(tt.mint, tt.maxt)
			actualLabelNames, err := headIdxReader.LabelNames()
			require.NoError(t, err)
			require.Equal(t, tt.expectedNames, actualLabelNames)
			if len(tt.expectedValues) > 0 {
				for i, name := range expectedLabelNames {
					actualLabelValue, err := headIdxReader.SortedLabelValues(name)
					require.NoError(t, err)
					require.Equal(t, []string{tt.expectedValues[i]}, actualLabelValue)
				}
			}
		})
	}
}

func TestHeadLabelValuesWithMatchers(t *testing.T) {
	head, _ := newTestHead(t, 1000, false)
	t.Cleanup(func() { require.NoError(t, head.Close()) })

	app := head.Appender(context.Background())
	for i := 0; i < 100; i++ {
		_, err := app.Append(0, labels.Labels{
			{Name: "unique", Value: fmt.Sprintf("value%d", i)},
			{Name: "tens", Value: fmt.Sprintf("value%d", i/10)},
		}, 100, 0)
		require.NoError(t, err)
	}
	require.NoError(t, app.Commit())

	testCases := []struct {
		name           string
		labelName      string
		matchers       []*labels.Matcher
		expectedValues []string
	}{
		{
			name:           "get tens based on unique id",
			labelName:      "tens",
			matchers:       []*labels.Matcher{labels.MustNewMatcher(labels.MatchEqual, "unique", "value35")},
			expectedValues: []string{"value3"},
		}, {
			name:           "get unique ids based on a ten",
			labelName:      "unique",
			matchers:       []*labels.Matcher{labels.MustNewMatcher(labels.MatchEqual, "tens", "value1")},
			expectedValues: []string{"value10", "value11", "value12", "value13", "value14", "value15", "value16", "value17", "value18", "value19"},
		}, {
			name:           "get tens by pattern matching on unique id",
			labelName:      "tens",
			matchers:       []*labels.Matcher{labels.MustNewMatcher(labels.MatchRegexp, "unique", "value[5-7]5")},
			expectedValues: []string{"value5", "value6", "value7"},
		}, {
			name:           "get tens by matching for absence of unique label",
			labelName:      "tens",
			matchers:       []*labels.Matcher{labels.MustNewMatcher(labels.MatchNotEqual, "unique", "")},
			expectedValues: []string{"value0", "value1", "value2", "value3", "value4", "value5", "value6", "value7", "value8", "value9"},
		},
	}

	for _, tt := range testCases {
		t.Run(tt.name, func(t *testing.T) {
			headIdxReader := head.indexRange(0, 200)

			actualValues, err := headIdxReader.SortedLabelValues(tt.labelName, tt.matchers...)
			require.NoError(t, err)
			require.Equal(t, tt.expectedValues, actualValues)

			actualValues, err = headIdxReader.LabelValues(tt.labelName, tt.matchers...)
			sort.Strings(actualValues)
			require.NoError(t, err)
			require.Equal(t, tt.expectedValues, actualValues)
		})
	}
}

func TestHeadLabelNamesWithMatchers(t *testing.T) {
	head, _ := newTestHead(t, 1000, false)
	defer func() {
		require.NoError(t, head.Close())
	}()

	app := head.Appender(context.Background())
	for i := 0; i < 100; i++ {
		_, err := app.Append(0, labels.Labels{
			{Name: "unique", Value: fmt.Sprintf("value%d", i)},
		}, 100, 0)
		require.NoError(t, err)

		if i%10 == 0 {
			_, err := app.Append(0, labels.Labels{
				{Name: "unique", Value: fmt.Sprintf("value%d", i)},
				{Name: "tens", Value: fmt.Sprintf("value%d", i/10)},
			}, 100, 0)
			require.NoError(t, err)
		}

		if i%20 == 0 {
			_, err := app.Append(0, labels.Labels{
				{Name: "unique", Value: fmt.Sprintf("value%d", i)},
				{Name: "tens", Value: fmt.Sprintf("value%d", i/10)},
				{Name: "twenties", Value: fmt.Sprintf("value%d", i/20)},
			}, 100, 0)
			require.NoError(t, err)
		}
	}
	require.NoError(t, app.Commit())

	testCases := []struct {
		name          string
		labelName     string
		matchers      []*labels.Matcher
		expectedNames []string
	}{
		{
			name:          "get with non-empty unique: all",
			matchers:      []*labels.Matcher{labels.MustNewMatcher(labels.MatchNotEqual, "unique", "")},
			expectedNames: []string{"tens", "twenties", "unique"},
		}, {
			name:          "get with unique ending in 1: only unique",
			matchers:      []*labels.Matcher{labels.MustNewMatcher(labels.MatchRegexp, "unique", "value.*1")},
			expectedNames: []string{"unique"},
		}, {
			name:          "get with unique = value20: all",
			matchers:      []*labels.Matcher{labels.MustNewMatcher(labels.MatchEqual, "unique", "value20")},
			expectedNames: []string{"tens", "twenties", "unique"},
		}, {
			name:          "get tens = 1: unique & tens",
			matchers:      []*labels.Matcher{labels.MustNewMatcher(labels.MatchEqual, "tens", "value1")},
			expectedNames: []string{"tens", "unique"},
		},
	}

	for _, tt := range testCases {
		t.Run(tt.name, func(t *testing.T) {
			headIdxReader := head.indexRange(0, 200)

			actualNames, err := headIdxReader.LabelNames(tt.matchers...)
			require.NoError(t, err)
			require.Equal(t, tt.expectedNames, actualNames)
		})
	}
}

func TestHeadShardedPostings(t *testing.T) {
	head, _ := newTestHead(t, 1000, false)
	defer func() {
		require.NoError(t, head.Close())
	}()

	// Append some series.
	app := head.Appender(context.Background())
	for i := 0; i < 100; i++ {
		_, err := app.Append(0, labels.Labels{
			{Name: "unique", Value: fmt.Sprintf("value%d", i)},
			{Name: "const", Value: "1"},
		}, 100, 0)
		require.NoError(t, err)
	}
	require.NoError(t, app.Commit())

	ir := head.indexRange(0, 200)

	// List all postings for a given label value. This is what we expect to get
	// in output from all shards.
	p, err := ir.Postings("const", "1")
	require.NoError(t, err)

	var expected []storage.SeriesRef
	for p.Next() {
		expected = append(expected, p.At())
	}
	require.NoError(t, p.Err())
	require.Greater(t, len(expected), 0)

	// Query the same postings for each shard.
	const shardCount = uint64(4)
	actualShards := make(map[uint64][]storage.SeriesRef)
	actualPostings := make([]storage.SeriesRef, 0, len(expected))

	for shardIndex := uint64(0); shardIndex < shardCount; shardIndex++ {
		p, err = ir.Postings("const", "1")
		require.NoError(t, err)

		p = ir.ShardedPostings(p, shardIndex, shardCount)
		for p.Next() {
			ref := p.At()

			actualShards[shardIndex] = append(actualShards[shardIndex], ref)
			actualPostings = append(actualPostings, ref)
		}
		require.NoError(t, p.Err())
	}

	// We expect the postings merged out of shards is the exact same of the non sharded ones.
	require.ElementsMatch(t, expected, actualPostings)

	// We expect the series in each shard are the expected ones.
	for shardIndex, ids := range actualShards {
		for _, id := range ids {
			var lbls labels.Labels

			require.NoError(t, ir.Series(id, &lbls, nil))
			require.Equal(t, shardIndex, lbls.Hash()%shardCount)
		}
	}
}

func TestErrReuseAppender(t *testing.T) {
	head, _ := newTestHead(t, 1000, false)
	defer func() {
		require.NoError(t, head.Close())
	}()

	app := head.Appender(context.Background())
	_, err := app.Append(0, labels.Labels{{Name: "test", Value: "test"}}, 0, 0)
	require.NoError(t, err)
	require.NoError(t, app.Commit())
	require.Error(t, app.Commit())
	require.Error(t, app.Rollback())

	app = head.Appender(context.Background())
	_, err = app.Append(0, labels.Labels{{Name: "test", Value: "test"}}, 1, 0)
	require.NoError(t, err)
	require.NoError(t, app.Rollback())
	require.Error(t, app.Rollback())
	require.Error(t, app.Commit())

	app = head.Appender(context.Background())
	_, err = app.Append(0, labels.Labels{{Name: "test", Value: "test"}}, 2, 0)
	require.NoError(t, err)
	require.NoError(t, app.Commit())
	require.Error(t, app.Rollback())
	require.Error(t, app.Commit())

	app = head.Appender(context.Background())
	_, err = app.Append(0, labels.Labels{{Name: "test", Value: "test"}}, 3, 0)
	require.NoError(t, err)
	require.NoError(t, app.Rollback())
	require.Error(t, app.Commit())
	require.Error(t, app.Rollback())
}

func TestHeadMintAfterTruncation(t *testing.T) {
	chunkRange := int64(2000)
	head, _ := newTestHead(t, chunkRange, false)

	app := head.Appender(context.Background())
	_, err := app.Append(0, labels.Labels{{Name: "a", Value: "b"}}, 100, 100)
	require.NoError(t, err)
	_, err = app.Append(0, labels.Labels{{Name: "a", Value: "b"}}, 4000, 200)
	require.NoError(t, err)
	_, err = app.Append(0, labels.Labels{{Name: "a", Value: "b"}}, 8000, 300)
	require.NoError(t, err)
	require.NoError(t, app.Commit())

	// Truncating outside the appendable window and actual mint being outside
	// appendable window should leave mint at the actual mint.
	require.NoError(t, head.Truncate(3500))
	require.Equal(t, int64(4000), head.MinTime())
	require.Equal(t, int64(4000), head.minValidTime.Load())

	// After truncation outside the appendable window if the actual min time
	// is in the appendable window then we should leave mint at the start of appendable window.
	require.NoError(t, head.Truncate(5000))
	require.Equal(t, head.appendableMinValidTime(), head.MinTime())
	require.Equal(t, head.appendableMinValidTime(), head.minValidTime.Load())

	// If the truncation time is inside the appendable window, then the min time
	// should be the truncation time.
	require.NoError(t, head.Truncate(7500))
	require.Equal(t, int64(7500), head.MinTime())
	require.Equal(t, int64(7500), head.minValidTime.Load())

	require.NoError(t, head.Close())
}

func TestHeadExemplars(t *testing.T) {
	chunkRange := int64(2000)
	head, _ := newTestHead(t, chunkRange, false)
	app := head.Appender(context.Background())

	l := labels.FromStrings("traceId", "123")
	// It is perfectly valid to add Exemplars before the current start time -
	// histogram buckets that haven't been update in a while could still be
	// exported exemplars from an hour ago.
	ref, err := app.Append(0, labels.Labels{{Name: "a", Value: "b"}}, 100, 100)
	require.NoError(t, err)
	_, err = app.AppendExemplar(ref, l, exemplar.Exemplar{
		Labels: l,
		HasTs:  true,
		Ts:     -1000,
		Value:  1,
	})
	require.NoError(t, err)
	require.NoError(t, app.Commit())
	require.NoError(t, head.Close())
}

func BenchmarkHeadLabelValuesWithMatchers(b *testing.B) {
	chunkRange := int64(2000)
	head, _ := newTestHead(b, chunkRange, false)
	b.Cleanup(func() { require.NoError(b, head.Close()) })

	app := head.Appender(context.Background())

	metricCount := 1000000
	for i := 0; i < metricCount; i++ {
		_, err := app.Append(0, labels.Labels{
			{Name: "unique", Value: fmt.Sprintf("value%d", i)},
			{Name: "tens", Value: fmt.Sprintf("value%d", i/(metricCount/10))},
			{Name: "ninety", Value: fmt.Sprintf("value%d", i/(metricCount/10)/9)}, // "0" for the first 90%, then "1"
		}, 100, 0)
		require.NoError(b, err)
	}
	require.NoError(b, app.Commit())

	headIdxReader := head.indexRange(0, 200)
	matchers := []*labels.Matcher{labels.MustNewMatcher(labels.MatchEqual, "ninety", "value0")}

	b.ResetTimer()
	b.ReportAllocs()

	for benchIdx := 0; benchIdx < b.N; benchIdx++ {
		actualValues, err := headIdxReader.LabelValues("tens", matchers...)
		require.NoError(b, err)
		require.Equal(b, 9, len(actualValues))
	}
}

func TestMemSafeIteratorSeekIntoBuffer(t *testing.T) {
	dir := t.TempDir()
	// This is usually taken from the Head, but passing manually here.
	chunkDiskMapper, err := chunks.NewChunkDiskMapper(nil, dir, chunkenc.NewPool(), chunks.DefaultWriteBufferSize, chunks.DefaultWriteQueueSize)
	require.NoError(t, err)
	defer func() {
		require.NoError(t, chunkDiskMapper.Close())
	}()

	lbls := labels.Labels{}
	s := newMemSeries(lbls, 1, lbls.Hash(), 500, 0, nil, defaultIsolationDisabled)

	for i := 0; i < 7; i++ {
		_, ok, _ := s.append(int64(i), float64(i), 0, chunkDiskMapper)
		require.True(t, ok, "sample append failed")
	}

	it := s.iterator(s.headChunkID(len(s.mmappedChunks)), nil, chunkDiskMapper, nil)
	_, ok := it.(*memSafeIterator)
	require.True(t, ok)

	// First point.
	ok = it.Seek(0)
	require.True(t, ok)
	ts, val := it.At()
	require.Equal(t, int64(0), ts)
	require.Equal(t, float64(0), val)

	// Advance one point.
	ok = it.Next()
	require.True(t, ok)
	ts, val = it.At()
	require.Equal(t, int64(1), ts)
	require.Equal(t, float64(1), val)

	// Seeking an older timestamp shouldn't cause the iterator to go backwards.
	ok = it.Seek(0)
	require.True(t, ok)
	ts, val = it.At()
	require.Equal(t, int64(1), ts)
	require.Equal(t, float64(1), val)

	// Seek into the buffer.
	ok = it.Seek(3)
	require.True(t, ok)
	ts, val = it.At()
	require.Equal(t, int64(3), ts)
	require.Equal(t, float64(3), val)

	// Iterate through the rest of the buffer.
	for i := 4; i < 7; i++ {
		ok = it.Next()
		require.True(t, ok)
		ts, val = it.At()
		require.Equal(t, int64(i), ts)
		require.Equal(t, float64(i), val)
	}

	// Run out of elements in the iterator.
	ok = it.Next()
	require.False(t, ok)
	ok = it.Seek(7)
	require.False(t, ok)
}

// Tests https://github.com/prometheus/prometheus/issues/8221.
func TestChunkNotFoundHeadGCRace(t *testing.T) {
	db := newTestDB(t)
	db.DisableCompactions()

	var (
		app        = db.Appender(context.Background())
		ref        = storage.SeriesRef(0)
		mint, maxt = int64(0), int64(0)
		err        error
	)

	// Appends samples to span over 1.5 block ranges.
	// 7 chunks with 15s scrape interval.
	for i := int64(0); i <= 120*7; i++ {
		ts := i * DefaultBlockDuration / (4 * 120)
		ref, err = app.Append(ref, labels.FromStrings("a", "b"), ts, float64(i))
		require.NoError(t, err)
		maxt = ts
	}
	require.NoError(t, app.Commit())

	// Get a querier before compaction (or when compaction is about to begin).
	q, err := db.Querier(context.Background(), mint, maxt)
	require.NoError(t, err)

	// Query the compacted range and get the first series before compaction.
	ss := q.Select(true, nil, labels.MustNewMatcher(labels.MatchEqual, "a", "b"))
	require.True(t, ss.Next())
	s := ss.At()

	var wg sync.WaitGroup
	wg.Add(1)
	go func() {
		defer wg.Done()
		// Compacting head while the querier spans the compaction time.
		require.NoError(t, db.Compact())
		require.Greater(t, len(db.Blocks()), 0)
	}()

	// Give enough time for compaction to finish.
	// We expect it to be blocked until querier is closed.
	<-time.After(3 * time.Second)

	// Now consume after compaction when it's gone.
	it := s.Iterator()
	for it.Next() {
		_, _ = it.At()
	}
	// It should error here without any fix for the mentioned issue.
	require.NoError(t, it.Err())
	for ss.Next() {
		s = ss.At()
		it := s.Iterator()
		for it.Next() {
			_, _ = it.At()
		}
		require.NoError(t, it.Err())
	}
	require.NoError(t, ss.Err())

	require.NoError(t, q.Close())
	wg.Wait()
}

// Tests https://github.com/prometheus/prometheus/issues/9079.
func TestDataMissingOnQueryDuringCompaction(t *testing.T) {
	db := newTestDB(t)
	db.DisableCompactions()

	var (
		app        = db.Appender(context.Background())
		ref        = storage.SeriesRef(0)
		mint, maxt = int64(0), int64(0)
		err        error
	)

	// Appends samples to span over 1.5 block ranges.
	expSamples := make([]tsdbutil.Sample, 0)
	// 7 chunks with 15s scrape interval.
	for i := int64(0); i <= 120*7; i++ {
		ts := i * DefaultBlockDuration / (4 * 120)
		ref, err = app.Append(ref, labels.FromStrings("a", "b"), ts, float64(i))
		require.NoError(t, err)
		maxt = ts
		expSamples = append(expSamples, sample{ts, float64(i)})
	}
	require.NoError(t, app.Commit())

	// Get a querier before compaction (or when compaction is about to begin).
	q, err := db.Querier(context.Background(), mint, maxt)
	require.NoError(t, err)

	var wg sync.WaitGroup
	wg.Add(1)
	go func() {
		defer wg.Done()
		// Compacting head while the querier spans the compaction time.
		require.NoError(t, db.Compact())
		require.Greater(t, len(db.Blocks()), 0)
	}()

	// Give enough time for compaction to finish.
	// We expect it to be blocked until querier is closed.
	<-time.After(3 * time.Second)

	// Querying the querier that was got before compaction.
	series := query(t, q, labels.MustNewMatcher(labels.MatchEqual, "a", "b"))
	require.Equal(t, map[string][]tsdbutil.Sample{`{a="b"}`: expSamples}, series)

	wg.Wait()
}

func TestIsQuerierCollidingWithTruncation(t *testing.T) {
	db := newTestDB(t)
	db.DisableCompactions()

	var (
		app = db.Appender(context.Background())
		ref = storage.SeriesRef(0)
		err error
	)

	for i := int64(0); i <= 3000; i++ {
		ref, err = app.Append(ref, labels.FromStrings("a", "b"), i, float64(i))
		require.NoError(t, err)
	}
	require.NoError(t, app.Commit())

	// This mocks truncation.
	db.head.memTruncationInProcess.Store(true)
	db.head.lastMemoryTruncationTime.Store(2000)

	// Test that IsQuerierValid suggests correct querier ranges.
	cases := []struct {
		mint, maxt                int64 // For the querier.
		expShouldClose, expGetNew bool
		expNewMint                int64
	}{
		{-200, -100, true, false, 0},
		{-200, 300, true, false, 0},
		{100, 1900, true, false, 0},
		{1900, 2200, true, true, 2000},
		{2000, 2500, false, false, 0},
	}

	for _, c := range cases {
		t.Run(fmt.Sprintf("mint=%d,maxt=%d", c.mint, c.maxt), func(t *testing.T) {
			shouldClose, getNew, newMint := db.head.IsQuerierCollidingWithTruncation(c.mint, c.maxt)
			require.Equal(t, c.expShouldClose, shouldClose)
			require.Equal(t, c.expGetNew, getNew)
			if getNew {
				require.Equal(t, c.expNewMint, newMint)
			}
		})
	}
}

func TestWaitForPendingReadersInTimeRange(t *testing.T) {
	db := newTestDB(t)
	db.DisableCompactions()

	sampleTs := func(i int64) int64 { return i * DefaultBlockDuration / (4 * 120) }

	var (
		app = db.Appender(context.Background())
		ref = storage.SeriesRef(0)
		err error
	)

	for i := int64(0); i <= 3000; i++ {
		ts := sampleTs(i)
		ref, err = app.Append(ref, labels.FromStrings("a", "b"), ts, float64(i))
		require.NoError(t, err)
	}
	require.NoError(t, app.Commit())

	truncMint, truncMaxt := int64(1000), int64(2000)
	cases := []struct {
		mint, maxt int64
		shouldWait bool
	}{
		{0, 500, false},     // Before truncation range.
		{500, 1500, true},   // Overlaps with truncation at the start.
		{1200, 1700, true},  // Within truncation range.
		{1800, 2500, true},  // Overlaps with truncation at the end.
		{2000, 2500, false}, // After truncation range.
		{2100, 2500, false}, // After truncation range.
	}
	for _, c := range cases {
		t.Run(fmt.Sprintf("mint=%d,maxt=%d,shouldWait=%t", c.mint, c.maxt, c.shouldWait), func(t *testing.T) {
			checkWaiting := func(cl io.Closer) {
				var waitOver atomic.Bool
				go func() {
					db.head.WaitForPendingReadersInTimeRange(truncMint, truncMaxt)
					waitOver.Store(true)
				}()
				<-time.After(550 * time.Millisecond)
				require.Equal(t, !c.shouldWait, waitOver.Load())
				require.NoError(t, cl.Close())
				<-time.After(550 * time.Millisecond)
				require.True(t, waitOver.Load())
			}

			q, err := db.Querier(context.Background(), c.mint, c.maxt)
			require.NoError(t, err)
			checkWaiting(q)

			cq, err := db.ChunkQuerier(context.Background(), c.mint, c.maxt)
			require.NoError(t, err)
			checkWaiting(cq)
		})
	}
}

func TestChunkSnapshot(t *testing.T) {
	head, _ := newTestHead(t, 120*4, false)
	defer func() {
		head.opts.EnableMemorySnapshotOnShutdown = false
		require.NoError(t, head.Close())
	}()

	type ex struct {
		seriesLabels labels.Labels
		e            exemplar.Exemplar
	}

	numSeries := 10
	expSeries := make(map[string][]tsdbutil.Sample)
	expTombstones := make(map[storage.SeriesRef]tombstones.Intervals)
	expExemplars := make([]ex, 0)

	addExemplar := func(app storage.Appender, ref storage.SeriesRef, lbls labels.Labels, ts int64) {
		e := ex{
			seriesLabels: lbls,
			e: exemplar.Exemplar{
				Labels: labels.Labels{{Name: "traceID", Value: fmt.Sprintf("%d", rand.Int())}},
				Value:  rand.Float64(),
				Ts:     ts,
			},
		}
		expExemplars = append(expExemplars, e)
		_, err := app.AppendExemplar(ref, e.seriesLabels, e.e)
		require.NoError(t, err)
	}

	checkSamples := func() {
		q, err := NewBlockQuerier(head, math.MinInt64, math.MaxInt64)
		require.NoError(t, err)
		series := query(t, q, labels.MustNewMatcher(labels.MatchRegexp, "foo", ".*"))
		require.Equal(t, expSeries, series)
	}
	checkTombstones := func() {
		tr, err := head.Tombstones()
		require.NoError(t, err)
		actTombstones := make(map[storage.SeriesRef]tombstones.Intervals)
		require.NoError(t, tr.Iter(func(ref storage.SeriesRef, itvs tombstones.Intervals) error {
			for _, itv := range itvs {
				actTombstones[ref].Add(itv)
			}
			return nil
		}))
		require.Equal(t, expTombstones, actTombstones)
	}
	checkExemplars := func() {
		actExemplars := make([]ex, 0, len(expExemplars))
		err := head.exemplars.IterateExemplars(func(seriesLabels labels.Labels, e exemplar.Exemplar) error {
			actExemplars = append(actExemplars, ex{
				seriesLabels: seriesLabels,
				e:            e,
			})
			return nil
		})
		require.NoError(t, err)
		// Verifies both existence of right exemplars and order of exemplars in the buffer.
		require.Equal(t, expExemplars, actExemplars)
	}

	var (
		wlast, woffset int
		err            error
	)

	closeHeadAndCheckSnapshot := func() {
		require.NoError(t, head.Close())

		_, sidx, soffset, err := LastChunkSnapshot(head.opts.ChunkDirRoot)
		require.NoError(t, err)
		require.Equal(t, wlast, sidx)
		require.Equal(t, woffset, soffset)
	}

	openHeadAndCheckReplay := func() {
		w, err := wal.NewSize(nil, nil, head.wal.Dir(), 32768, false)
		require.NoError(t, err)
		head, err = NewHead(nil, nil, w, head.opts, nil)
		require.NoError(t, err)
		require.NoError(t, head.Init(math.MinInt64))

		checkSamples()
		checkTombstones()
		checkExemplars()
	}

	{ // Initial data that goes into snapshot.
		// Add some initial samples with >=1 m-map chunk.
		app := head.Appender(context.Background())
		for i := 1; i <= numSeries; i++ {
			lbls := labels.Labels{labels.Label{Name: "foo", Value: fmt.Sprintf("bar%d", i)}}
			lblStr := lbls.String()
			// Should m-map at least 1 chunk.
			for ts := int64(1); ts <= 200; ts++ {
				val := rand.Float64()
				expSeries[lblStr] = append(expSeries[lblStr], sample{ts, val})
				ref, err := app.Append(0, lbls, ts, val)
				require.NoError(t, err)

				// Add an exemplar and to create multiple WAL records.
				if ts%10 == 0 {
					addExemplar(app, ref, lbls, ts)
					require.NoError(t, app.Commit())
					app = head.Appender(context.Background())
				}
			}
		}
		require.NoError(t, app.Commit())

		// Add some tombstones.
		var enc record.Encoder
		for i := 1; i <= numSeries; i++ {
			ref := storage.SeriesRef(i)
			itvs := tombstones.Intervals{
				{Mint: 1234, Maxt: 2345},
				{Mint: 3456, Maxt: 4567},
			}
			for _, itv := range itvs {
				expTombstones[ref].Add(itv)
			}
			head.tombstones.AddInterval(ref, itvs...)
			err := head.wal.Log(enc.Tombstones([]tombstones.Stone{
				{Ref: ref, Intervals: itvs},
			}, nil))
			require.NoError(t, err)
		}

	}

	// These references should be the ones used for the snapshot.
	wlast, woffset, err = head.wal.LastSegmentAndOffset()
	require.NoError(t, err)
	if woffset != 0 && woffset < 32*1024 {
		// The page is always filled before taking the snapshot.
		woffset = 32 * 1024
	}

	{
		// Creating snapshot and verifying it.
		head.opts.EnableMemorySnapshotOnShutdown = true
		closeHeadAndCheckSnapshot() // This will create a snapshot.

		// Test the replay of snapshot.
		openHeadAndCheckReplay()
	}

	{ // Additional data to only include in WAL and m-mapped chunks and not snapshot. This mimics having an old snapshot on disk.

		// Add more samples.
		app := head.Appender(context.Background())
		for i := 1; i <= numSeries; i++ {
			lbls := labels.Labels{labels.Label{Name: "foo", Value: fmt.Sprintf("bar%d", i)}}
			lblStr := lbls.String()
			// Should m-map at least 1 chunk.
			for ts := int64(201); ts <= 400; ts++ {
				val := rand.Float64()
				expSeries[lblStr] = append(expSeries[lblStr], sample{ts, val})
				ref, err := app.Append(0, lbls, ts, val)
				require.NoError(t, err)

				// Add an exemplar and to create multiple WAL records.
				if ts%10 == 0 {
					addExemplar(app, ref, lbls, ts)
					require.NoError(t, app.Commit())
					app = head.Appender(context.Background())
				}
			}
		}
		require.NoError(t, app.Commit())

		// Add more tombstones.
		var enc record.Encoder
		for i := 1; i <= numSeries; i++ {
			ref := storage.SeriesRef(i)
			itvs := tombstones.Intervals{
				{Mint: 12345, Maxt: 23456},
				{Mint: 34567, Maxt: 45678},
			}
			for _, itv := range itvs {
				expTombstones[ref].Add(itv)
			}
			head.tombstones.AddInterval(ref, itvs...)
			err := head.wal.Log(enc.Tombstones([]tombstones.Stone{
				{Ref: ref, Intervals: itvs},
			}, nil))
			require.NoError(t, err)
		}
	}

	{
		// Close Head and verify that new snapshot was not created.
		head.opts.EnableMemorySnapshotOnShutdown = false
		closeHeadAndCheckSnapshot() // This should not create a snapshot.

		// Test the replay of snapshot, m-map chunks, and WAL.
		head.opts.EnableMemorySnapshotOnShutdown = true // Enabled to read from snapshot.
		openHeadAndCheckReplay()
	}

	// Creating another snapshot should delete the older snapshot and replay still works fine.
	wlast, woffset, err = head.wal.LastSegmentAndOffset()
	require.NoError(t, err)
	if woffset != 0 && woffset < 32*1024 {
		// The page is always filled before taking the snapshot.
		woffset = 32 * 1024
	}

	{
		// Close Head and verify that new snapshot was created.
		closeHeadAndCheckSnapshot()

		// Verify that there is only 1 snapshot.
		files, err := ioutil.ReadDir(head.opts.ChunkDirRoot)
		require.NoError(t, err)
		snapshots := 0
		for i := len(files) - 1; i >= 0; i-- {
			fi := files[i]
			if strings.HasPrefix(fi.Name(), chunkSnapshotPrefix) {
				snapshots++
				require.Equal(t, chunkSnapshotDir(wlast, woffset), fi.Name())
			}
		}
		require.Equal(t, 1, snapshots)

		// Test the replay of snapshot.
		head.opts.EnableMemorySnapshotOnShutdown = true // Enabled to read from snapshot.

		// Disabling exemplars to check that it does not hard fail replay
		// https://github.com/prometheus/prometheus/issues/9437#issuecomment-933285870.
		head.opts.EnableExemplarStorage = false
		head.opts.MaxExemplars.Store(0)
		expExemplars = expExemplars[:0]

		openHeadAndCheckReplay()

		require.Equal(t, 0.0, prom_testutil.ToFloat64(head.metrics.snapshotReplayErrorTotal))
	}
}

func TestSnapshotError(t *testing.T) {
	head, _ := newTestHead(t, 120*4, false)
	defer func() {
		head.opts.EnableMemorySnapshotOnShutdown = false
		require.NoError(t, head.Close())
	}()

	// Add a sample.
	app := head.Appender(context.Background())
	lbls := labels.Labels{labels.Label{Name: "foo", Value: "bar"}}
	_, err := app.Append(0, lbls, 99, 99)
	require.NoError(t, err)
	require.NoError(t, app.Commit())

	// Add some tombstones.
	itvs := tombstones.Intervals{
		{Mint: 1234, Maxt: 2345},
		{Mint: 3456, Maxt: 4567},
	}
	head.tombstones.AddInterval(1, itvs...)

	// Check existence of data.
	require.NotNil(t, head.series.getByHash(lbls.Hash(), lbls))
	tm, err := head.tombstones.Get(1)
	require.NoError(t, err)
	require.NotEqual(t, 0, len(tm))

	head.opts.EnableMemorySnapshotOnShutdown = true
	require.NoError(t, head.Close()) // This will create a snapshot.

	// Remove the WAL so that we don't load from it.
	require.NoError(t, os.RemoveAll(head.wal.Dir()))

	// Corrupt the snapshot.
	snapDir, _, _, err := LastChunkSnapshot(head.opts.ChunkDirRoot)
	require.NoError(t, err)
	files, err := ioutil.ReadDir(snapDir)
	require.NoError(t, err)
	f, err := os.OpenFile(path.Join(snapDir, files[0].Name()), os.O_RDWR, 0)
	require.NoError(t, err)
	_, err = f.WriteAt([]byte{0b11111111}, 18)
	require.NoError(t, err)
	require.NoError(t, f.Close())

	// Create new Head which should replay this snapshot.
	w, err := wal.NewSize(nil, nil, head.wal.Dir(), 32768, false)
	require.NoError(t, err)
	// Testing https://github.com/prometheus/prometheus/issues/9437 with the registry.
	head, err = NewHead(prometheus.NewRegistry(), nil, w, head.opts, nil)
	require.NoError(t, err)
	require.NoError(t, head.Init(math.MinInt64))

	// There should be no series in the memory after snapshot error since WAL was removed.
	require.Equal(t, 1.0, prom_testutil.ToFloat64(head.metrics.snapshotReplayErrorTotal))
	require.Nil(t, head.series.getByHash(lbls.Hash(), lbls))
	tm, err = head.tombstones.Get(1)
	require.NoError(t, err)
	require.Equal(t, 0, len(tm))
}

// Tests https://github.com/prometheus/prometheus/issues/9725.
func TestChunkSnapshotReplayBug(t *testing.T) {
	dir := t.TempDir()
	wlog, err := wal.NewSize(nil, nil, filepath.Join(dir, "wal"), 32768, true)
	require.NoError(t, err)

	// Write few series records and samples such that the series references are not in order in the WAL
	// for status_code="200".
	var buf []byte
	for i := 1; i <= 1000; i++ {
		var ref chunks.HeadSeriesRef
		if i <= 500 {
			ref = chunks.HeadSeriesRef(i * 100)
		} else {
			ref = chunks.HeadSeriesRef((i - 500) * 50)
		}
		seriesRec := record.RefSeries{
			Ref: ref,
			Labels: labels.Labels{
				{Name: "__name__", Value: "request_duration"},
				{Name: "status_code", Value: "200"},
				{Name: "foo", Value: fmt.Sprintf("baz%d", rand.Int())},
			},
		}
		// Add a sample so that the series is not garbage collected.
		samplesRec := record.RefSample{Ref: ref, T: 1000, V: 1000}
		var enc record.Encoder

		rec := enc.Series([]record.RefSeries{seriesRec}, buf)
		buf = rec[:0]
		require.NoError(t, wlog.Log(rec))
		rec = enc.Samples([]record.RefSample{samplesRec}, buf)
		buf = rec[:0]
		require.NoError(t, wlog.Log(rec))
	}

	// Write a corrupt snapshot to fail the replay on startup.
	snapshotName := chunkSnapshotDir(0, 100)
	cpdir := filepath.Join(dir, snapshotName)
	require.NoError(t, os.MkdirAll(cpdir, 0o777))

	err = ioutil.WriteFile(filepath.Join(cpdir, "00000000"), []byte{1, 5, 3, 5, 6, 7, 4, 2, 2}, 0o777)
	require.NoError(t, err)

	opts := DefaultHeadOptions()
	opts.ChunkDirRoot = dir
	opts.EnableMemorySnapshotOnShutdown = true
	head, err := NewHead(nil, nil, wlog, opts, nil)
	require.NoError(t, err)
	require.NoError(t, head.Init(math.MinInt64))
	defer func() {
		require.NoError(t, head.Close())
	}()

	// Snapshot replay should error out.
	require.Equal(t, 1.0, prom_testutil.ToFloat64(head.metrics.snapshotReplayErrorTotal))

	// Querying `request_duration{status_code!="200"}` should return no series since all of
	// them have status_code="200".
	q, err := NewBlockQuerier(head, math.MinInt64, math.MaxInt64)
	require.NoError(t, err)
	series := query(t, q,
		labels.MustNewMatcher(labels.MatchEqual, "__name__", "request_duration"),
		labels.MustNewMatcher(labels.MatchNotEqual, "status_code", "200"),
	)
	require.Len(t, series, 0, "there should be no series found")
}

func TestChunkSnapshotTakenAfterIncompleteSnapshot(t *testing.T) {
	dir := t.TempDir()
	wlog, err := wal.NewSize(nil, nil, filepath.Join(dir, "wal"), 32768, true)
	require.NoError(t, err)

	// Write a snapshot with .tmp suffix. This used to fail taking any further snapshots or replay of snapshots.
	snapshotName := chunkSnapshotDir(0, 100) + ".tmp"
	cpdir := filepath.Join(dir, snapshotName)
	require.NoError(t, os.MkdirAll(cpdir, 0o777))

	opts := DefaultHeadOptions()
	opts.ChunkDirRoot = dir
	opts.EnableMemorySnapshotOnShutdown = true
	head, err := NewHead(nil, nil, wlog, opts, nil)
	require.NoError(t, err)
	require.NoError(t, head.Init(math.MinInt64))

	require.Equal(t, 0.0, prom_testutil.ToFloat64(head.metrics.snapshotReplayErrorTotal))

	// Add some samples for the snapshot.
	app := head.Appender(context.Background())
	_, err = app.Append(0, labels.Labels{{Name: "foo", Value: "bar"}}, 10, 10)
	require.NoError(t, err)
	require.NoError(t, app.Commit())

	// Should not return any error for a successful snapshot.
	require.NoError(t, head.Close())

	// Verify the snapshot.
	name, idx, offset, err := LastChunkSnapshot(dir)
	require.NoError(t, err)
	require.True(t, name != "")
	require.Equal(t, 0, idx)
	require.Greater(t, offset, 0)
}

<<<<<<< HEAD
func TestHeadInit_DiscardChunksWithUnsupportedEncoding(t *testing.T) {
	h, _ := newTestHead(t, 1000, false)
	defer func() {
		require.NoError(t, h.Close())
	}()

	require.NoError(t, h.Init(0))

	ctx := context.Background()
	app := h.Appender(ctx)
	seriesLabels := labels.FromStrings("a", "1")
	var seriesRef storage.SeriesRef
	var err error
	for i := 0; i < 400; i++ {
		seriesRef, err = app.Append(0, seriesLabels, int64(i), float64(i))
		require.NoError(t, err)
	}

	require.NoError(t, app.Commit())
	require.Greater(t, prom_testutil.ToFloat64(h.metrics.chunksCreated), 1.0)

	uc := newUnsupportedChunk()
	// Make this chunk not overlap with the previous and the next
	h.chunkDiskMapper.WriteChunk(chunks.HeadSeriesRef(seriesRef), 500, 600, uc, func(err error) { require.NoError(t, err) })

	app = h.Appender(ctx)
	for i := 700; i < 1200; i++ {
		_, err := app.Append(0, seriesLabels, int64(i), float64(i))
		require.NoError(t, err)
	}

	require.NoError(t, app.Commit())
	require.Greater(t, prom_testutil.ToFloat64(h.metrics.chunksCreated), 4.0)

	series, created, err := h.getOrCreate(seriesLabels.Hash(), seriesLabels)
	require.NoError(t, err)
	require.False(t, created, "should already exist")
	require.NotNil(t, series, "should return the series we created above")

	expChunks := make([]*mmappedChunk, len(series.mmappedChunks))
	copy(expChunks, series.mmappedChunks)

	require.NoError(t, h.Close())

	wlog, err := wal.NewSize(nil, nil, filepath.Join(h.opts.ChunkDirRoot, "wal"), 32768, false)
	require.NoError(t, err)
	h, err = NewHead(nil, nil, wlog, h.opts, nil)
	require.NoError(t, err)
	require.NoError(t, h.Init(0))

	series, created, err = h.getOrCreate(seriesLabels.Hash(), seriesLabels)
	require.NoError(t, err)
	require.False(t, created, "should already exist")
	require.NotNil(t, series, "should return the series we created above")

	require.Equal(t, expChunks, series.mmappedChunks)
}

const (
	UnsupportedMask   = 0b10000000
	EncUnsupportedXOR = chunkenc.EncXOR | UnsupportedMask
)

// unsupportedChunk holds a XORChunk and overrides the Encoding() method.
type unsupportedChunk struct {
	*chunkenc.XORChunk
}

func newUnsupportedChunk() *unsupportedChunk {
	return &unsupportedChunk{chunkenc.NewXORChunk()}
}

func (c *unsupportedChunk) Encoding() chunkenc.Encoding {
	return EncUnsupportedXOR
=======
// Tests https://github.com/prometheus/prometheus/issues/10277.
func TestMmapPanicAfterMmapReplayCorruption(t *testing.T) {
	dir := t.TempDir()
	wlog, err := wal.NewSize(nil, nil, filepath.Join(dir, "wal"), 32768, false)
	require.NoError(t, err)

	opts := DefaultHeadOptions()
	opts.ChunkRange = DefaultBlockDuration
	opts.ChunkDirRoot = dir
	opts.EnableExemplarStorage = true
	opts.MaxExemplars.Store(config.DefaultExemplarsConfig.MaxExemplars)

	h, err := NewHead(nil, nil, wlog, opts, nil)
	require.NoError(t, err)
	require.NoError(t, h.Init(0))

	lastTs := int64(0)
	var ref storage.SeriesRef
	lbls := labels.FromStrings("__name__", "testing", "foo", "bar")
	addChunks := func() {
		interval := DefaultBlockDuration / (4 * 120)
		app := h.Appender(context.Background())
		for i := 0; i < 250; i++ {
			ref, err = app.Append(ref, lbls, lastTs, float64(lastTs))
			lastTs += interval
			if i%10 == 0 {
				require.NoError(t, app.Commit())
				app = h.Appender(context.Background())
			}
		}
		require.NoError(t, app.Commit())
	}

	addChunks()

	require.NoError(t, h.Close())
	wlog, err = wal.NewSize(nil, nil, filepath.Join(dir, "wal"), 32768, false)
	require.NoError(t, err)

	mmapFilePath := filepath.Join(dir, "chunks_head", "000001")
	f, err := os.OpenFile(mmapFilePath, os.O_WRONLY, 0o666)
	require.NoError(t, err)
	_, err = f.WriteAt([]byte{1, 2, 3, 4, 5, 6, 7, 8, 9, 10, 11}, 17)
	require.NoError(t, err)
	require.NoError(t, f.Close())

	h, err = NewHead(nil, nil, wlog, opts, nil)
	require.NoError(t, err)
	require.NoError(t, h.Init(0))

	addChunks()

	require.NoError(t, h.Close())
}

// Tests https://github.com/prometheus/prometheus/issues/10277.
func TestReplayAfterMmapReplayError(t *testing.T) {
	dir := t.TempDir()
	var h *Head
	var err error

	openHead := func() {
		wlog, err := wal.NewSize(nil, nil, filepath.Join(dir, "wal"), 32768, false)
		require.NoError(t, err)

		opts := DefaultHeadOptions()
		opts.ChunkRange = DefaultBlockDuration
		opts.ChunkDirRoot = dir
		opts.EnableMemorySnapshotOnShutdown = true
		opts.MaxExemplars.Store(config.DefaultExemplarsConfig.MaxExemplars)

		h, err = NewHead(nil, nil, wlog, opts, nil)
		require.NoError(t, err)
		require.NoError(t, h.Init(0))
	}

	openHead()

	itvl := int64(15 * time.Second / time.Millisecond)
	lastTs := int64(0)
	lbls := labels.FromStrings("__name__", "testing", "foo", "bar")
	var expSamples []tsdbutil.Sample
	addSamples := func(numSamples int) {
		app := h.Appender(context.Background())
		var ref storage.SeriesRef
		for i := 0; i < numSamples; i++ {
			ref, err = app.Append(ref, lbls, lastTs, float64(lastTs))
			expSamples = append(expSamples, sample{t: lastTs, v: float64(lastTs)})
			require.NoError(t, err)
			lastTs += itvl
			if i%10 == 0 {
				require.NoError(t, app.Commit())
				app = h.Appender(context.Background())
			}
		}
		require.NoError(t, app.Commit())
	}

	// Creating multiple m-map files.
	for i := 0; i < 5; i++ {
		addSamples(250)
		require.NoError(t, h.Close())
		if i != 4 {
			// Don't open head for the last iteration.
			openHead()
		}
	}

	files, err := ioutil.ReadDir(filepath.Join(dir, "chunks_head"))
	require.Equal(t, 5, len(files))

	// Corrupt a m-map file.
	mmapFilePath := filepath.Join(dir, "chunks_head", "000002")
	f, err := os.OpenFile(mmapFilePath, os.O_WRONLY, 0o666)
	require.NoError(t, err)
	_, err = f.WriteAt([]byte{1, 2, 3, 4, 5, 6, 7, 8, 9, 10, 11}, 17)
	require.NoError(t, err)
	require.NoError(t, f.Close())

	openHead()

	// There should be less m-map files due to corruption.
	files, err = ioutil.ReadDir(filepath.Join(dir, "chunks_head"))
	require.Equal(t, 2, len(files))

	// Querying should not panic.
	q, err := NewBlockQuerier(h, 0, lastTs)
	require.NoError(t, err)
	res := query(t, q, labels.MustNewMatcher(labels.MatchEqual, "__name__", "testing"))
	require.Equal(t, map[string][]tsdbutil.Sample{lbls.String(): expSamples}, res)

	require.NoError(t, h.Close())
>>>>>>> 0b41fd6e
}<|MERGE_RESOLUTION|>--- conflicted
+++ resolved
@@ -3182,7 +3182,6 @@
 	require.Greater(t, offset, 0)
 }
 
-<<<<<<< HEAD
 func TestHeadInit_DiscardChunksWithUnsupportedEncoding(t *testing.T) {
 	h, _ := newTestHead(t, 1000, false)
 	defer func() {
@@ -3257,7 +3256,8 @@
 
 func (c *unsupportedChunk) Encoding() chunkenc.Encoding {
 	return EncUnsupportedXOR
-=======
+}
+
 // Tests https://github.com/prometheus/prometheus/issues/10277.
 func TestMmapPanicAfterMmapReplayCorruption(t *testing.T) {
 	dir := t.TempDir()
@@ -3390,5 +3390,4 @@
 	require.Equal(t, map[string][]tsdbutil.Sample{lbls.String(): expSamples}, res)
 
 	require.NoError(t, h.Close())
->>>>>>> 0b41fd6e
 }