// Copyright 2017 The Prometheus Authors
// Licensed under the Apache License, Version 2.0 (the "License");
// you may not use this file except in compliance with the License.
// You may obtain a copy of the License at
//
// http://www.apache.org/licenses/LICENSE-2.0
//
// Unless required by applicable law or agreed to in writing, software
// distributed under the License is distributed on an "AS IS" BASIS,
// WITHOUT WARRANTIES OR CONDITIONS OF ANY KIND, either express or implied.
// See the License for the specific language governing permissions and
// limitations under the License.

package tsdb

import (
	"context"
	"fmt"
	"io"
	"math"
	"math/rand"
	"os"
	"path"
	"path/filepath"
	"reflect"
	"sort"
	"strconv"
	"strings"
	"sync"
	"testing"
	"time"

	"github.com/pkg/errors"
	"github.com/prometheus/client_golang/prometheus"
	prom_testutil "github.com/prometheus/client_golang/prometheus/testutil"
	"github.com/stretchr/testify/require"
	"go.uber.org/atomic"
	"golang.org/x/sync/errgroup"

	"github.com/prometheus/prometheus/config"
	"github.com/prometheus/prometheus/model/exemplar"
	"github.com/prometheus/prometheus/model/histogram"
	"github.com/prometheus/prometheus/model/labels"
	"github.com/prometheus/prometheus/model/value"
	"github.com/prometheus/prometheus/storage"
	"github.com/prometheus/prometheus/tsdb/chunkenc"
	"github.com/prometheus/prometheus/tsdb/chunks"
	"github.com/prometheus/prometheus/tsdb/index"
	"github.com/prometheus/prometheus/tsdb/record"
	"github.com/prometheus/prometheus/tsdb/tombstones"
	"github.com/prometheus/prometheus/tsdb/tsdbutil"
	"github.com/prometheus/prometheus/tsdb/wlog"
)

func newTestHead(t testing.TB, chunkRange int64, compressWAL wlog.CompressionType, oooEnabled bool) (*Head, *wlog.WL) {
	dir := t.TempDir()
	wal, err := wlog.NewSize(nil, nil, filepath.Join(dir, "wal"), 32768, compressWAL)
	require.NoError(t, err)

	opts := DefaultHeadOptions()
	opts.ChunkRange = chunkRange
	opts.ChunkDirRoot = dir
	opts.EnableExemplarStorage = true
	opts.MaxExemplars.Store(config.DefaultExemplarsConfig.MaxExemplars)
	opts.EnableNativeHistograms.Store(true)
	if oooEnabled {
		opts.OutOfOrderTimeWindow.Store(10 * time.Minute.Milliseconds())
	}

	h, err := NewHead(nil, nil, wal, nil, opts, nil)
	require.NoError(t, err)

	require.NoError(t, h.chunkDiskMapper.IterateAllChunks(func(_ chunks.HeadSeriesRef, _ chunks.ChunkDiskMapperRef, _, _ int64, _ uint16, _ chunkenc.Encoding, _ bool) error {
		return nil
	}))

	return h, wal
}

func BenchmarkCreateSeries(b *testing.B) {
	series := genSeries(b.N, 10, 0, 0)
	h, _ := newTestHead(b, 10000, wlog.CompressionNone, false)
	b.Cleanup(func() {
		require.NoError(b, h.Close())
	})

	b.ReportAllocs()
	b.ResetTimer()

	for _, s := range series {
		h.getOrCreate(s.Labels().Hash(), s.Labels())
	}
}

func BenchmarkHeadAppender_Append_Commit_ExistingSeries(b *testing.B) {
	seriesCounts := []int{100, 1000, 10000}
	series := genSeries(10000, 10, 0, 0)

	for _, seriesCount := range seriesCounts {
		b.Run(fmt.Sprintf("%d series", seriesCount), func(b *testing.B) {
			for _, samplesPerAppend := range []int64{1, 2, 5, 100} {
				b.Run(fmt.Sprintf("%d samples per append", samplesPerAppend), func(b *testing.B) {
					h, _ := newTestHead(b, 10000, wlog.CompressionNone, false)
					b.Cleanup(func() { require.NoError(b, h.Close()) })

					ts := int64(1000)
					appendSamples := func() error {
						var err error
						app := h.Appender(context.Background())
						for _, s := range series[:seriesCount] {
							var ref storage.SeriesRef
							for sampleIndex := int64(0); sampleIndex < samplesPerAppend; sampleIndex++ {
								ref, err = app.Append(ref, s.Labels(), ts+sampleIndex, float64(ts+sampleIndex))
								if err != nil {
									return err
								}
							}
						}
						ts += 1000 // should increment more than highest samplesPerAppend
						return app.Commit()
					}

					// Init series, that's not what we're benchmarking here.
					require.NoError(b, appendSamples())

					b.ReportAllocs()
					b.ResetTimer()

					for i := 0; i < b.N; i++ {
						require.NoError(b, appendSamples())
					}
				})
			}
		})
	}
}

func populateTestWL(t testing.TB, w *wlog.WL, recs []interface{}) {
	var enc record.Encoder
	for _, r := range recs {
		switch v := r.(type) {
		case []record.RefSeries:
			require.NoError(t, w.Log(enc.Series(v, nil)))
		case []record.RefSample:
			require.NoError(t, w.Log(enc.Samples(v, nil)))
		case []tombstones.Stone:
			require.NoError(t, w.Log(enc.Tombstones(v, nil)))
		case []record.RefExemplar:
			require.NoError(t, w.Log(enc.Exemplars(v, nil)))
		case []record.RefMmapMarker:
			require.NoError(t, w.Log(enc.MmapMarkers(v, nil)))
		}
	}
}

func readTestWAL(t testing.TB, dir string) (recs []interface{}) {
	sr, err := wlog.NewSegmentsReader(dir)
	require.NoError(t, err)
	defer func() {
		require.NoError(t, sr.Close())
	}()

	var dec record.Decoder
	r := wlog.NewReader(sr)

	for r.Next() {
		rec := r.Record()

		switch dec.Type(rec) {
		case record.Series:
			series, err := dec.Series(rec, nil)
			require.NoError(t, err)
			recs = append(recs, series)
		case record.Samples:
			samples, err := dec.Samples(rec, nil)
			require.NoError(t, err)
			recs = append(recs, samples)
		case record.HistogramSamples:
			samples, err := dec.HistogramSamples(rec, nil)
			require.NoError(t, err)
			recs = append(recs, samples)
		case record.FloatHistogramSamples:
			samples, err := dec.FloatHistogramSamples(rec, nil)
			require.NoError(t, err)
			recs = append(recs, samples)
		case record.Tombstones:
			tstones, err := dec.Tombstones(rec, nil)
			require.NoError(t, err)
			recs = append(recs, tstones)
		case record.Metadata:
			meta, err := dec.Metadata(rec, nil)
			require.NoError(t, err)
			recs = append(recs, meta)
		case record.Exemplars:
			exemplars, err := dec.Exemplars(rec, nil)
			require.NoError(t, err)
			recs = append(recs, exemplars)
		default:
			t.Fatalf("unknown record type")
		}
	}
	require.NoError(t, r.Err())
	return recs
}

func BenchmarkLoadWLs(b *testing.B) {
	cases := []struct {
		// Total series is (batches*seriesPerBatch).
		batches          int
		seriesPerBatch   int
		samplesPerSeries int
		mmappedChunkT    int64
		// The first oooSeriesPct*seriesPerBatch series in a batch are selected as "OOO" series.
		oooSeriesPct float64
		// The first oooSamplesPct*samplesPerSeries samples in an OOO series are written as OOO samples.
		oooSamplesPct float64
		oooCapMax     int64
	}{
		{ // Less series and more samples. 2 hour WAL with 1 second scrape interval.
			batches:          10,
			seriesPerBatch:   100,
			samplesPerSeries: 7200,
		},
		{ // More series and less samples.
			batches:          10,
			seriesPerBatch:   10000,
			samplesPerSeries: 50,
		},
		{ // In between.
			batches:          10,
			seriesPerBatch:   1000,
			samplesPerSeries: 480,
		},
		{ // 2 hour WAL with 15 second scrape interval, and mmapped chunks up to last 100 samples.
			batches:          100,
			seriesPerBatch:   1000,
			samplesPerSeries: 480,
			mmappedChunkT:    3800,
		},
		{ // A lot of OOO samples (50% series with 50% of samples being OOO).
			batches:          10,
			seriesPerBatch:   1000,
			samplesPerSeries: 480,
			oooSeriesPct:     0.5,
			oooSamplesPct:    0.5,
			oooCapMax:        DefaultOutOfOrderCapMax,
		},
		{ // Fewer OOO samples (10% of series with 10% of samples being OOO).
			batches:          10,
			seriesPerBatch:   1000,
			samplesPerSeries: 480,
			oooSeriesPct:     0.1,
			oooSamplesPct:    0.1,
		},
		{ // 2 hour WAL with 15 second scrape interval, and mmapped chunks up to last 100 samples.
			// Four mmap markers per OOO series: 480 * 0.3 = 144, 144 / 32 (DefaultOutOfOrderCapMax) = 4.
			batches:          100,
			seriesPerBatch:   1000,
			samplesPerSeries: 480,
			mmappedChunkT:    3800,
			oooSeriesPct:     0.2,
			oooSamplesPct:    0.3,
			oooCapMax:        DefaultOutOfOrderCapMax,
		},
	}

	labelsPerSeries := 5
	// Rough estimates of most common % of samples that have an exemplar for each scrape.
	exemplarsPercentages := []float64{0, 0.5, 1, 5}
	lastExemplarsPerSeries := -1
	for _, c := range cases {
		for _, p := range exemplarsPercentages {
			exemplarsPerSeries := int(math.RoundToEven(float64(c.samplesPerSeries) * p / 100))
			// For tests with low samplesPerSeries we could end up testing with 0 exemplarsPerSeries
			// multiple times without this check.
			if exemplarsPerSeries == lastExemplarsPerSeries {
				continue
			}
			lastExemplarsPerSeries = exemplarsPerSeries
			b.Run(fmt.Sprintf("batches=%d,seriesPerBatch=%d,samplesPerSeries=%d,exemplarsPerSeries=%d,mmappedChunkT=%d,oooSeriesPct=%.3f,oooSamplesPct=%.3f,oooCapMax=%d", c.batches, c.seriesPerBatch, c.samplesPerSeries, exemplarsPerSeries, c.mmappedChunkT, c.oooSeriesPct, c.oooSamplesPct, c.oooCapMax),
				func(b *testing.B) {
					dir := b.TempDir()

					wal, err := wlog.New(nil, nil, dir, wlog.CompressionNone)
					require.NoError(b, err)
					var wbl *wlog.WL
					if c.oooSeriesPct != 0 {
						wbl, err = wlog.New(nil, nil, dir, wlog.CompressionNone)
						require.NoError(b, err)
					}

					// Write series.
					refSeries := make([]record.RefSeries, 0, c.seriesPerBatch)
					for k := 0; k < c.batches; k++ {
						refSeries = refSeries[:0]
						for i := k * c.seriesPerBatch; i < (k+1)*c.seriesPerBatch; i++ {
							lbls := make(map[string]string, labelsPerSeries)
							lbls[defaultLabelName] = strconv.Itoa(i)
							for j := 1; len(lbls) < labelsPerSeries; j++ {
								lbls[defaultLabelName+strconv.Itoa(j)] = defaultLabelValue + strconv.Itoa(j)
							}
							refSeries = append(refSeries, record.RefSeries{Ref: chunks.HeadSeriesRef(i) * 101, Labels: labels.FromMap(lbls)})
						}
						populateTestWL(b, wal, []interface{}{refSeries})
					}

					// Write samples.
					refSamples := make([]record.RefSample, 0, c.seriesPerBatch)

					oooSeriesPerBatch := int(float64(c.seriesPerBatch) * c.oooSeriesPct)
					oooSamplesPerSeries := int(float64(c.samplesPerSeries) * c.oooSamplesPct)

					for i := 0; i < c.samplesPerSeries; i++ {
						for j := 0; j < c.batches; j++ {
							refSamples = refSamples[:0]

							k := j * c.seriesPerBatch
							// Skip appending the first oooSamplesPerSeries samples for the series in the batch that
							// should have OOO samples. OOO samples are appended after all the in-order samples.
							if i < oooSamplesPerSeries {
								k += oooSeriesPerBatch
							}
							for ; k < (j+1)*c.seriesPerBatch; k++ {
								refSamples = append(refSamples, record.RefSample{
									Ref: chunks.HeadSeriesRef(k) * 101,
									T:   int64(i) * 10,
									V:   float64(i) * 100,
								})
							}
							populateTestWL(b, wal, []interface{}{refSamples})
						}
					}

					// Write mmapped chunks.
					if c.mmappedChunkT != 0 {
						chunkDiskMapper, err := chunks.NewChunkDiskMapper(nil, mmappedChunksDir(dir), chunkenc.NewPool(), chunks.DefaultWriteBufferSize, chunks.DefaultWriteQueueSize)
						require.NoError(b, err)
						cOpts := chunkOpts{
							chunkDiskMapper: chunkDiskMapper,
							chunkRange:      c.mmappedChunkT,
							samplesPerChunk: DefaultSamplesPerChunk,
						}
						for k := 0; k < c.batches*c.seriesPerBatch; k++ {
							// Create one mmapped chunk per series, with one sample at the given time.
							lbls := labels.Labels{}
							s := newMemSeries(lbls, chunks.HeadSeriesRef(k)*101, labels.StableHash(lbls), 0, 0, defaultIsolationDisabled)
							s.append(c.mmappedChunkT, 42, 0, cOpts)
							// There's only one head chunk because only a single sample is appended. mmapChunks()
							// ignores the latest chunk, so we need to cut a new head chunk to guarantee the chunk with
							// the sample at c.mmappedChunkT is mmapped.
							s.cutNewHeadChunk(c.mmappedChunkT, chunkenc.EncXOR, c.mmappedChunkT)
							s.mmapChunks(chunkDiskMapper)
						}
						require.NoError(b, chunkDiskMapper.Close())
					}

					// Write exemplars.
					refExemplars := make([]record.RefExemplar, 0, c.seriesPerBatch)
					for i := 0; i < exemplarsPerSeries; i++ {
						for j := 0; j < c.batches; j++ {
							refExemplars = refExemplars[:0]
							for k := j * c.seriesPerBatch; k < (j+1)*c.seriesPerBatch; k++ {
								refExemplars = append(refExemplars, record.RefExemplar{
									Ref:    chunks.HeadSeriesRef(k) * 101,
									T:      int64(i) * 10,
									V:      float64(i) * 100,
									Labels: labels.FromStrings("traceID", fmt.Sprintf("trace-%d", i)),
								})
							}
							populateTestWL(b, wal, []interface{}{refExemplars})
						}
					}

					// Write OOO samples and mmap markers.
					refMarkers := make([]record.RefMmapMarker, 0, oooSeriesPerBatch)
					refSamples = make([]record.RefSample, 0, oooSeriesPerBatch)
					for i := 0; i < oooSamplesPerSeries; i++ {
						shouldAddMarkers := c.oooCapMax != 0 && i != 0 && int64(i)%c.oooCapMax == 0

						for j := 0; j < c.batches; j++ {
							refSamples = refSamples[:0]
							if shouldAddMarkers {
								refMarkers = refMarkers[:0]
							}
							for k := j * c.seriesPerBatch; k < (j*c.seriesPerBatch)+oooSeriesPerBatch; k++ {
								ref := chunks.HeadSeriesRef(k) * 101
								if shouldAddMarkers {
									// loadWBL() checks that the marker's MmapRef is less than or equal to the ref
									// for the last mmap chunk. Setting MmapRef to 0 to always pass that check.
									refMarkers = append(refMarkers, record.RefMmapMarker{Ref: ref, MmapRef: 0})
								}
								refSamples = append(refSamples, record.RefSample{
									Ref: ref,
									T:   int64(i) * 10,
									V:   float64(i) * 100,
								})
							}
							if shouldAddMarkers {
								populateTestWL(b, wbl, []interface{}{refMarkers})
							}
							populateTestWL(b, wal, []interface{}{refSamples})
							populateTestWL(b, wbl, []interface{}{refSamples})
						}
					}

					b.ResetTimer()

					// Load the WAL.
					for i := 0; i < b.N; i++ {
						opts := DefaultHeadOptions()
						opts.ChunkRange = 1000
						opts.ChunkDirRoot = dir
						if c.oooCapMax > 0 {
							opts.OutOfOrderCapMax.Store(c.oooCapMax)
						}
						h, err := NewHead(nil, nil, wal, wbl, opts, nil)
						require.NoError(b, err)
						h.Init(0)
					}
					b.StopTimer()
					wal.Close()
					if wbl != nil {
						wbl.Close()
					}
				})
		}
	}
}

// TestHead_HighConcurrencyReadAndWrite generates 1000 series with a step of 15s and fills a whole block with samples,
// this means in total it generates 4000 chunks because with a step of 15s there are 4 chunks per block per series.
// While appending the samples to the head it concurrently queries them from multiple go routines and verifies that the
// returned results are correct.
func TestHead_HighConcurrencyReadAndWrite(t *testing.T) {
	head, _ := newTestHead(t, DefaultBlockDuration, wlog.CompressionNone, false)
	defer func() {
		require.NoError(t, head.Close())
	}()

	seriesCnt := 1000
	readConcurrency := 2
	writeConcurrency := 10
	startTs := uint64(DefaultBlockDuration) // start at the second block relative to the unix epoch.
	qryRange := uint64(5 * time.Minute.Milliseconds())
	step := uint64(15 * time.Second / time.Millisecond)
	endTs := startTs + uint64(DefaultBlockDuration)

	labelSets := make([]labels.Labels, seriesCnt)
	for i := 0; i < seriesCnt; i++ {
		labelSets[i] = labels.FromStrings("seriesId", strconv.Itoa(i))
	}

	head.Init(0)

	g, ctx := errgroup.WithContext(context.Background())
	whileNotCanceled := func(f func() (bool, error)) error {
		for ctx.Err() == nil {
			cont, err := f()
			if err != nil {
				return err
			}
			if !cont {
				return nil
			}
		}
		return nil
	}

	// Create one channel for each write worker, the channels will be used by the coordinator
	// go routine to coordinate which timestamps each write worker has to write.
	writerTsCh := make([]chan uint64, writeConcurrency)
	for writerTsChIdx := range writerTsCh {
		writerTsCh[writerTsChIdx] = make(chan uint64)
	}

	// workerReadyWg is used to synchronize the start of the test,
	// we only start the test once all workers signal that they're ready.
	var workerReadyWg sync.WaitGroup
	workerReadyWg.Add(writeConcurrency + readConcurrency)

	// Start the write workers.
	for workerID := 0; workerID < writeConcurrency; workerID++ {
		// Create copy of workerID to be used by worker routine.
		workerID := workerID

		g.Go(func() error {
			// The label sets which this worker will write.
			workerLabelSets := labelSets[(seriesCnt/writeConcurrency)*workerID : (seriesCnt/writeConcurrency)*(workerID+1)]

			// Signal that this worker is ready.
			workerReadyWg.Done()

			return whileNotCanceled(func() (bool, error) {
				ts, ok := <-writerTsCh[workerID]
				if !ok {
					return false, nil
				}

				app := head.Appender(ctx)
				for i := 0; i < len(workerLabelSets); i++ {
					// We also use the timestamp as the sample value.
					_, err := app.Append(0, workerLabelSets[i], int64(ts), float64(ts))
					if err != nil {
						return false, fmt.Errorf("Error when appending to head: %w", err)
					}
				}

				return true, app.Commit()
			})
		})
	}

	// queryHead is a helper to query the head for a given time range and labelset.
	queryHead := func(mint, maxt uint64, label labels.Label) (map[string][]chunks.Sample, error) {
		q, err := NewBlockQuerier(head, int64(mint), int64(maxt))
		if err != nil {
			return nil, err
		}
		return query(t, q, labels.MustNewMatcher(labels.MatchEqual, label.Name, label.Value)), nil
	}

	// readerTsCh will be used by the coordinator go routine to coordinate which timestamps the reader should read.
	readerTsCh := make(chan uint64)

	// Start the read workers.
	for workerID := 0; workerID < readConcurrency; workerID++ {
		// Create copy of threadID to be used by worker routine.
		workerID := workerID

		g.Go(func() error {
			querySeriesRef := (seriesCnt / readConcurrency) * workerID

			// Signal that this worker is ready.
			workerReadyWg.Done()

			return whileNotCanceled(func() (bool, error) {
				ts, ok := <-readerTsCh
				if !ok {
					return false, nil
				}

				querySeriesRef = (querySeriesRef + 1) % seriesCnt
				lbls := labelSets[querySeriesRef]
				// lbls has a single entry; extract it so we can run a query.
				var lbl labels.Label
				lbls.Range(func(l labels.Label) {
					lbl = l
				})
				samples, err := queryHead(ts-qryRange, ts, lbl)
				if err != nil {
					return false, err
				}

				if len(samples) != 1 {
					return false, fmt.Errorf("expected 1 sample, got %d", len(samples))
				}

				series := lbls.String()
				expectSampleCnt := qryRange/step + 1
				if expectSampleCnt != uint64(len(samples[series])) {
					return false, fmt.Errorf("expected %d samples, got %d", expectSampleCnt, len(samples[series]))
				}

				for sampleIdx, sample := range samples[series] {
					expectedValue := ts - qryRange + (uint64(sampleIdx) * step)
					if sample.T() != int64(expectedValue) {
						return false, fmt.Errorf("expected sample %d to have ts %d, got %d", sampleIdx, expectedValue, sample.T())
					}
					if sample.F() != float64(expectedValue) {
						return false, fmt.Errorf("expected sample %d to have value %d, got %f", sampleIdx, expectedValue, sample.F())
					}
				}

				return true, nil
			})
		})
	}

	// Start the coordinator go routine.
	g.Go(func() error {
		currTs := startTs

		defer func() {
			// End of the test, close all channels to stop the workers.
			for _, ch := range writerTsCh {
				close(ch)
			}
			close(readerTsCh)
		}()

		// Wait until all workers are ready to start the test.
		workerReadyWg.Wait()
		return whileNotCanceled(func() (bool, error) {
			// Send the current timestamp to each of the writers.
			for _, ch := range writerTsCh {
				select {
				case ch <- currTs:
				case <-ctx.Done():
					return false, nil
				}
			}

			// Once data for at least <qryRange> has been ingested, send the current timestamp to the readers.
			if currTs > startTs+qryRange {
				select {
				case readerTsCh <- currTs - step:
				case <-ctx.Done():
					return false, nil
				}
			}

			currTs += step
			if currTs > endTs {
				return false, nil
			}

			return true, nil
		})
	})

	require.NoError(t, g.Wait())
}

func TestHead_ReadWAL(t *testing.T) {
	for _, compress := range []wlog.CompressionType{wlog.CompressionNone, wlog.CompressionSnappy, wlog.CompressionZstd} {
		t.Run(fmt.Sprintf("compress=%s", compress), func(t *testing.T) {
			entries := []interface{}{
				[]record.RefSeries{
					{Ref: 10, Labels: labels.FromStrings("a", "1")},
					{Ref: 11, Labels: labels.FromStrings("a", "2")},
					{Ref: 100, Labels: labels.FromStrings("a", "3")},
				},
				[]record.RefSample{
					{Ref: 0, T: 99, V: 1},
					{Ref: 10, T: 100, V: 2},
					{Ref: 100, T: 100, V: 3},
				},
				[]record.RefSeries{
					{Ref: 50, Labels: labels.FromStrings("a", "4")},
					// This series has two refs pointing to it.
					{Ref: 101, Labels: labels.FromStrings("a", "3")},
				},
				[]record.RefSample{
					{Ref: 10, T: 101, V: 5},
					{Ref: 50, T: 101, V: 6},
					{Ref: 101, T: 101, V: 7},
				},
				[]tombstones.Stone{
					{Ref: 0, Intervals: []tombstones.Interval{{Mint: 99, Maxt: 101}}},
				},
				[]record.RefExemplar{
					{Ref: 10, T: 100, V: 1, Labels: labels.FromStrings("traceID", "asdf")},
				},
			}

			head, w := newTestHead(t, 1000, compress, false)
			defer func() {
				require.NoError(t, head.Close())
			}()

			populateTestWL(t, w, entries)

			require.NoError(t, head.Init(math.MinInt64))
			require.Equal(t, uint64(101), head.lastSeriesID.Load())

			s10 := head.series.getByID(10)
			s11 := head.series.getByID(11)
			s50 := head.series.getByID(50)
			s100 := head.series.getByID(100)

			require.Equal(t, labels.FromStrings("a", "1"), s10.lset)
			require.Equal(t, (*memSeries)(nil), s11) // Series without samples should be garbage collected at head.Init().
			require.Equal(t, labels.FromStrings("a", "4"), s50.lset)
			require.Equal(t, labels.FromStrings("a", "3"), s100.lset)

			expandChunk := func(c chunkenc.Iterator) (x []sample) {
				for c.Next() == chunkenc.ValFloat {
					t, v := c.At()
					x = append(x, sample{t: t, f: v})
				}
				require.NoError(t, c.Err())
				return x
			}

			c, _, _, err := s10.chunk(0, head.chunkDiskMapper, &head.memChunkPool)
			require.NoError(t, err)
			require.Equal(t, []sample{{100, 2, nil, nil}, {101, 5, nil, nil}}, expandChunk(c.chunk.Iterator(nil)))
			c, _, _, err = s50.chunk(0, head.chunkDiskMapper, &head.memChunkPool)
			require.NoError(t, err)
			require.Equal(t, []sample{{101, 6, nil, nil}}, expandChunk(c.chunk.Iterator(nil)))
			// The samples before the new series record should be discarded since a duplicate record
			// is only possible when old samples were compacted.
			c, _, _, err = s100.chunk(0, head.chunkDiskMapper, &head.memChunkPool)
			require.NoError(t, err)
			require.Equal(t, []sample{{101, 7, nil, nil}}, expandChunk(c.chunk.Iterator(nil)))

			q, err := head.ExemplarQuerier(context.Background())
			require.NoError(t, err)
			e, err := q.Select(0, 1000, []*labels.Matcher{labels.MustNewMatcher(labels.MatchEqual, "a", "1")})
			require.NoError(t, err)
			require.Equal(t, e[0].Exemplars[0], exemplar.Exemplar{Ts: 100, Value: 1, Labels: labels.FromStrings("traceID", "asdf")})
		})
	}
}

func TestHead_WALMultiRef(t *testing.T) {
	head, w := newTestHead(t, 1000, wlog.CompressionNone, false)

	require.NoError(t, head.Init(0))

	app := head.Appender(context.Background())
	ref1, err := app.Append(0, labels.FromStrings("foo", "bar"), 100, 1)
	require.NoError(t, err)
	require.NoError(t, app.Commit())
	require.Equal(t, 1.0, prom_testutil.ToFloat64(head.metrics.chunksCreated))

	// Add another sample outside chunk range to mmap a chunk.
	app = head.Appender(context.Background())
	_, err = app.Append(0, labels.FromStrings("foo", "bar"), 1500, 2)
	require.NoError(t, err)
	require.NoError(t, app.Commit())
	require.Equal(t, 2.0, prom_testutil.ToFloat64(head.metrics.chunksCreated))

	require.NoError(t, head.Truncate(1600))

	app = head.Appender(context.Background())
	ref2, err := app.Append(0, labels.FromStrings("foo", "bar"), 1700, 3)
	require.NoError(t, err)
	require.NoError(t, app.Commit())
	require.Equal(t, 3.0, prom_testutil.ToFloat64(head.metrics.chunksCreated))

	// Add another sample outside chunk range to mmap a chunk.
	app = head.Appender(context.Background())
	_, err = app.Append(0, labels.FromStrings("foo", "bar"), 2000, 4)
	require.NoError(t, err)
	require.NoError(t, app.Commit())
	require.Equal(t, 4.0, prom_testutil.ToFloat64(head.metrics.chunksCreated))

	require.NotEqual(t, ref1, ref2, "Refs are the same")
	require.NoError(t, head.Close())

	w, err = wlog.New(nil, nil, w.Dir(), wlog.CompressionNone)
	require.NoError(t, err)

	opts := DefaultHeadOptions()
	opts.ChunkRange = 1000
	opts.ChunkDirRoot = w.Dir()
	head, err = NewHead(nil, nil, w, nil, opts, nil)
	require.NoError(t, err)
	require.NoError(t, head.Init(0))
	defer func() {
		require.NoError(t, head.Close())
	}()

	q, err := NewBlockQuerier(head, 0, 2100)
	require.NoError(t, err)
	series := query(t, q, labels.MustNewMatcher(labels.MatchEqual, "foo", "bar"))
	// The samples before the new ref should be discarded since Head truncation
	// happens only after compacting the Head.
	require.Equal(t, map[string][]chunks.Sample{`{foo="bar"}`: {
		sample{1700, 3, nil, nil},
		sample{2000, 4, nil, nil},
	}}, series)
}

func TestHead_ActiveAppenders(t *testing.T) {
	head, _ := newTestHead(t, 1000, wlog.CompressionNone, false)
	defer head.Close()

	require.NoError(t, head.Init(0))

	// First rollback with no samples.
	app := head.Appender(context.Background())
	require.Equal(t, 1.0, prom_testutil.ToFloat64(head.metrics.activeAppenders))
	require.NoError(t, app.Rollback())
	require.Equal(t, 0.0, prom_testutil.ToFloat64(head.metrics.activeAppenders))

	// Then commit with no samples.
	app = head.Appender(context.Background())
	require.NoError(t, app.Commit())
	require.Equal(t, 0.0, prom_testutil.ToFloat64(head.metrics.activeAppenders))

	// Now rollback with one sample.
	app = head.Appender(context.Background())
	_, err := app.Append(0, labels.FromStrings("foo", "bar"), 100, 1)
	require.NoError(t, err)
	require.Equal(t, 1.0, prom_testutil.ToFloat64(head.metrics.activeAppenders))
	require.NoError(t, app.Rollback())
	require.Equal(t, 0.0, prom_testutil.ToFloat64(head.metrics.activeAppenders))

	// Now commit with one sample.
	app = head.Appender(context.Background())
	_, err = app.Append(0, labels.FromStrings("foo", "bar"), 100, 1)
	require.NoError(t, err)
	require.NoError(t, app.Commit())
	require.Equal(t, 0.0, prom_testutil.ToFloat64(head.metrics.activeAppenders))
}

func TestHead_UnknownWALRecord(t *testing.T) {
	head, w := newTestHead(t, 1000, wlog.CompressionNone, false)
	w.Log([]byte{255, 42})
	require.NoError(t, head.Init(0))
	require.NoError(t, head.Close())
}

func TestHead_Truncate(t *testing.T) {
	h, _ := newTestHead(t, 1000, wlog.CompressionNone, false)
	defer func() {
		require.NoError(t, h.Close())
	}()

	h.initTime(0)

	ctx := context.Background()

	s1, _, _ := h.getOrCreate(1, labels.FromStrings("a", "1", "b", "1"))
	s2, _, _ := h.getOrCreate(2, labels.FromStrings("a", "2", "b", "1"))
	s3, _, _ := h.getOrCreate(3, labels.FromStrings("a", "1", "b", "2"))
	s4, _, _ := h.getOrCreate(4, labels.FromStrings("a", "2", "b", "2", "c", "1"))

	s1.mmappedChunks = []*mmappedChunk{
		{minTime: 0, maxTime: 999},
		{minTime: 1000, maxTime: 1999},
		{minTime: 2000, maxTime: 2999},
	}
	s2.mmappedChunks = []*mmappedChunk{
		{minTime: 1000, maxTime: 1999},
		{minTime: 2000, maxTime: 2999},
		{minTime: 3000, maxTime: 3999},
	}
	s3.mmappedChunks = []*mmappedChunk{
		{minTime: 0, maxTime: 999},
		{minTime: 1000, maxTime: 1999},
	}
	s4.mmappedChunks = []*mmappedChunk{}

	// Truncation need not be aligned.
	require.NoError(t, h.Truncate(1))

	require.NoError(t, h.Truncate(2000))

	require.Equal(t, []*mmappedChunk{
		{minTime: 2000, maxTime: 2999},
	}, h.series.getByID(s1.ref).mmappedChunks)

	require.Equal(t, []*mmappedChunk{
		{minTime: 2000, maxTime: 2999},
		{minTime: 3000, maxTime: 3999},
	}, h.series.getByID(s2.ref).mmappedChunks)

	require.Nil(t, h.series.getByID(s3.ref))
	require.Nil(t, h.series.getByID(s4.ref))

	postingsA1, _ := index.ExpandPostings(h.postings.Get("a", "1"))
	postingsA2, _ := index.ExpandPostings(h.postings.Get("a", "2"))
	postingsB1, _ := index.ExpandPostings(h.postings.Get("b", "1"))
	postingsB2, _ := index.ExpandPostings(h.postings.Get("b", "2"))
	postingsC1, _ := index.ExpandPostings(h.postings.Get("c", "1"))
	postingsAll, _ := index.ExpandPostings(h.postings.Get("", ""))

	require.Equal(t, []storage.SeriesRef{storage.SeriesRef(s1.ref)}, postingsA1)
	require.Equal(t, []storage.SeriesRef{storage.SeriesRef(s2.ref)}, postingsA2)
	require.Equal(t, []storage.SeriesRef{storage.SeriesRef(s1.ref), storage.SeriesRef(s2.ref)}, postingsB1)
	require.Equal(t, []storage.SeriesRef{storage.SeriesRef(s1.ref), storage.SeriesRef(s2.ref)}, postingsAll)
	require.Nil(t, postingsB2)
	require.Nil(t, postingsC1)

	iter := h.postings.Symbols()
	symbols := []string{}
	for iter.Next() {
		symbols = append(symbols, iter.At())
	}
	require.Equal(t,
		[]string{"" /* from 'all' postings list */, "1", "2", "a", "b"},
		symbols)

	values := map[string]map[string]struct{}{}
	for _, name := range h.postings.LabelNames() {
		ss, ok := values[name]
		if !ok {
			ss = map[string]struct{}{}
			values[name] = ss
		}
		for _, value := range h.postings.LabelValues(ctx, name) {
			ss[value] = struct{}{}
		}
	}
	require.Equal(t, map[string]map[string]struct{}{
		"a": {"1": struct{}{}, "2": struct{}{}},
		"b": {"1": struct{}{}},
	}, values)
}

// Validate various behaviors brought on by firstChunkID accounting for
// garbage collected chunks.
func TestMemSeries_truncateChunks(t *testing.T) {
	dir := t.TempDir()
	// This is usually taken from the Head, but passing manually here.
	chunkDiskMapper, err := chunks.NewChunkDiskMapper(nil, dir, chunkenc.NewPool(), chunks.DefaultWriteBufferSize, chunks.DefaultWriteQueueSize)
	require.NoError(t, err)
	defer func() {
		require.NoError(t, chunkDiskMapper.Close())
	}()
	cOpts := chunkOpts{
		chunkDiskMapper: chunkDiskMapper,
		chunkRange:      2000,
		samplesPerChunk: DefaultSamplesPerChunk,
	}

	memChunkPool := sync.Pool{
		New: func() interface{} {
			return &memChunk{}
		},
	}

	lbls := labels.FromStrings("a", "b")
	s := newMemSeries(lbls, 1, labels.StableHash(lbls), 0, 0, defaultIsolationDisabled)

	for i := 0; i < 4000; i += 5 {
		ok, _ := s.append(int64(i), float64(i), 0, cOpts)
		require.True(t, ok, "sample append failed")
	}
	s.mmapChunks(chunkDiskMapper)

	// Check that truncate removes half of the chunks and afterwards
	// that the ID of the last chunk still gives us the same chunk afterwards.
	countBefore := len(s.mmappedChunks) + 1 // +1 for the head chunk.
	lastID := s.headChunkID(countBefore - 1)
	lastChunk, _, _, err := s.chunk(lastID, chunkDiskMapper, &memChunkPool)
	require.NoError(t, err)
	require.NotNil(t, lastChunk)

	chk, _, _, err := s.chunk(0, chunkDiskMapper, &memChunkPool)
	require.NotNil(t, chk)
	require.NoError(t, err)

	s.truncateChunksBefore(2000, 0)

	require.Equal(t, int64(2000), s.mmappedChunks[0].minTime)
	_, _, _, err = s.chunk(0, chunkDiskMapper, &memChunkPool)
	require.Equal(t, storage.ErrNotFound, err, "first chunks not gone")
	require.Equal(t, countBefore/2, len(s.mmappedChunks)+1) // +1 for the head chunk.
	chk, _, _, err = s.chunk(lastID, chunkDiskMapper, &memChunkPool)
	require.NoError(t, err)
	require.Equal(t, lastChunk, chk)
}

func TestMemSeries_truncateChunks_scenarios(t *testing.T) {
	const chunkRange = 100
	const chunkStep = 5

	tests := []struct {
		name                 string
		headChunks           int                // the number of head chubks to create on memSeries by appending enough samples
		mmappedChunks        int                // the number of mmapped chunks to create on memSeries by appending enough samples
		truncateBefore       int64              // the mint to pass to truncateChunksBefore()
		expectedTruncated    int                // the number of chunks that we're expecting be truncated and returned by truncateChunksBefore()
		expectedHead         int                // the expected number of head chunks after truncation
		expectedMmap         int                // the expected number of mmapped chunks after truncation
		expectedFirstChunkID chunks.HeadChunkID // the expected series.firstChunkID after truncation
	}{
		{
			name:           "empty memSeries",
			truncateBefore: chunkRange * 10,
		},
		{
			name:         "single head chunk, not truncated",
			headChunks:   1,
			expectedHead: 1,
		},
		{
			name:                 "single head chunk, truncated",
			headChunks:           1,
			truncateBefore:       chunkRange,
			expectedTruncated:    1,
			expectedHead:         0,
			expectedFirstChunkID: 1,
		},
		{
			name:         "2 head chunks, not truncated",
			headChunks:   2,
			expectedHead: 2,
		},
		{
			name:                 "2 head chunks, first truncated",
			headChunks:           2,
			truncateBefore:       chunkRange,
			expectedTruncated:    1,
			expectedHead:         1,
			expectedFirstChunkID: 1,
		},
		{
			name:                 "2 head chunks, everything truncated",
			headChunks:           2,
			truncateBefore:       chunkRange * 2,
			expectedTruncated:    2,
			expectedHead:         0,
			expectedFirstChunkID: 2,
		},
		{
			name:                 "no head chunks, 3 mmap chunks, second mmap truncated",
			headChunks:           0,
			mmappedChunks:        3,
			truncateBefore:       chunkRange * 2,
			expectedTruncated:    2,
			expectedHead:         0,
			expectedMmap:         1,
			expectedFirstChunkID: 2,
		},
		{
			name:          "single head chunk, single mmap chunk, not truncated",
			headChunks:    1,
			mmappedChunks: 1,
			expectedHead:  1,
			expectedMmap:  1,
		},
		{
			name:                 "single head chunk, single mmap chunk, mmap truncated",
			headChunks:           1,
			mmappedChunks:        1,
			truncateBefore:       chunkRange,
			expectedTruncated:    1,
			expectedHead:         1,
			expectedMmap:         0,
			expectedFirstChunkID: 1,
		},
		{
			name:                 "5 head chunk, 5 mmap chunk, third head truncated",
			headChunks:           5,
			mmappedChunks:        5,
			truncateBefore:       chunkRange * 7,
			expectedTruncated:    7,
			expectedHead:         3,
			expectedMmap:         0,
			expectedFirstChunkID: 7,
		},
		{
			name:                 "2 head chunks, 3 mmap chunks, second mmap truncated",
			headChunks:           2,
			mmappedChunks:        3,
			truncateBefore:       chunkRange * 2,
			expectedTruncated:    2,
			expectedHead:         2,
			expectedMmap:         1,
			expectedFirstChunkID: 2,
		},
	}

	for _, tc := range tests {
		t.Run(tc.name, func(t *testing.T) {
			dir := t.TempDir()
			chunkDiskMapper, err := chunks.NewChunkDiskMapper(nil, dir, chunkenc.NewPool(), chunks.DefaultWriteBufferSize, chunks.DefaultWriteQueueSize)
			require.NoError(t, err)
			defer func() {
				require.NoError(t, chunkDiskMapper.Close())
			}()

			series := newMemSeries(labels.EmptyLabels(), 1, labels.StableHash(labels.EmptyLabels()), 0, 0, true)

			cOpts := chunkOpts{
				chunkDiskMapper: chunkDiskMapper,
				chunkRange:      chunkRange,
				samplesPerChunk: DefaultSamplesPerChunk,
			}

			var headStart int
			if tc.mmappedChunks > 0 {
				headStart = (tc.mmappedChunks + 1) * chunkRange
				for i := 0; i < (tc.mmappedChunks+1)*chunkRange; i += chunkStep {
					ok, _ := series.append(int64(i), float64(i), 0, cOpts)
					require.True(t, ok, "sample append failed")
				}
				series.mmapChunks(chunkDiskMapper)
			}

			if tc.headChunks == 0 {
				series.headChunks = nil
			} else {
				for i := headStart; i < chunkRange*(tc.mmappedChunks+tc.headChunks); i += chunkStep {
					ok, _ := series.append(int64(i), float64(i), 0, cOpts)
					require.True(t, ok, "sample append failed: %d", i)
				}
			}

			if tc.headChunks > 0 {
				require.NotNil(t, series.headChunks, "head chunk is missing")
				require.Equal(t, tc.headChunks, series.headChunks.len(), "wrong number of head chunks")
			} else {
				require.Nil(t, series.headChunks, "head chunk is present")
			}
			require.Equal(t, tc.mmappedChunks, len(series.mmappedChunks), "wrong number of mmapped chunks")

			truncated := series.truncateChunksBefore(tc.truncateBefore, 0)
			require.Equal(t, tc.expectedTruncated, truncated, "wrong number of truncated chunks returned")

			require.Equal(t, tc.expectedMmap, len(series.mmappedChunks), "wrong number of mmappedChunks after truncation")

			if tc.expectedHead > 0 {
				require.NotNil(t, series.headChunks, "headChunks should is nil after truncation")
				require.Equal(t, tc.expectedHead, series.headChunks.len(), "wrong number of head chunks after truncation")
				require.Nil(t, series.headChunks.oldest().prev, "last head chunk cannot have any next chunk set")
			} else {
				require.Nil(t, series.headChunks, "headChunks should is non-nil after truncation")
			}

			if series.headChunks != nil || len(series.mmappedChunks) > 0 {
				require.GreaterOrEqual(t, series.maxTime(), tc.truncateBefore, "wrong value of series.maxTime() after truncation")
			} else {
				require.Equal(t, int64(math.MinInt64), series.maxTime(), "wrong value of series.maxTime() after truncation")
			}

			require.Equal(t, tc.expectedFirstChunkID, series.firstChunkID, "wrong firstChunkID after truncation")
		})
	}
}

func TestHeadDeleteSeriesWithoutSamples(t *testing.T) {
	for _, compress := range []wlog.CompressionType{wlog.CompressionNone, wlog.CompressionSnappy, wlog.CompressionZstd} {
		t.Run(fmt.Sprintf("compress=%s", compress), func(t *testing.T) {
			entries := []interface{}{
				[]record.RefSeries{
					{Ref: 10, Labels: labels.FromStrings("a", "1")},
				},
				[]record.RefSample{},
				[]record.RefSeries{
					{Ref: 50, Labels: labels.FromStrings("a", "2")},
				},
				[]record.RefSample{
					{Ref: 50, T: 80, V: 1},
					{Ref: 50, T: 90, V: 1},
				},
			}
			head, w := newTestHead(t, 1000, compress, false)
			defer func() {
				require.NoError(t, head.Close())
			}()

			populateTestWL(t, w, entries)

			require.NoError(t, head.Init(math.MinInt64))

			require.NoError(t, head.Delete(context.Background(), 0, 100, labels.MustNewMatcher(labels.MatchEqual, "a", "1")))
		})
	}
}

func TestHeadDeleteSimple(t *testing.T) {
	buildSmpls := func(s []int64) []sample {
		ss := make([]sample, 0, len(s))
		for _, t := range s {
			ss = append(ss, sample{t: t, f: float64(t)})
		}
		return ss
	}
	smplsAll := buildSmpls([]int64{0, 1, 2, 3, 4, 5, 6, 7, 8, 9})
	lblDefault := labels.Label{Name: "a", Value: "b"}
	lblsDefault := labels.FromStrings("a", "b")

	cases := []struct {
		dranges    tombstones.Intervals
		addSamples []sample // Samples to add after delete.
		smplsExp   []sample
	}{
		{
			dranges:  tombstones.Intervals{{Mint: 0, Maxt: 3}},
			smplsExp: buildSmpls([]int64{4, 5, 6, 7, 8, 9}),
		},
		{
			dranges:  tombstones.Intervals{{Mint: 1, Maxt: 3}},
			smplsExp: buildSmpls([]int64{0, 4, 5, 6, 7, 8, 9}),
		},
		{
			dranges:  tombstones.Intervals{{Mint: 1, Maxt: 3}, {Mint: 4, Maxt: 7}},
			smplsExp: buildSmpls([]int64{0, 8, 9}),
		},
		{
			dranges:  tombstones.Intervals{{Mint: 1, Maxt: 3}, {Mint: 4, Maxt: 700}},
			smplsExp: buildSmpls([]int64{0}),
		},
		{ // This case is to ensure that labels and symbols are deleted.
			dranges:  tombstones.Intervals{{Mint: 0, Maxt: 9}},
			smplsExp: buildSmpls([]int64{}),
		},
		{
			dranges:    tombstones.Intervals{{Mint: 1, Maxt: 3}},
			addSamples: buildSmpls([]int64{11, 13, 15}),
			smplsExp:   buildSmpls([]int64{0, 4, 5, 6, 7, 8, 9, 11, 13, 15}),
		},
		{
			// After delete, the appended samples in the deleted range should be visible
			// as the tombstones are clamped to head min/max time.
			dranges:    tombstones.Intervals{{Mint: 7, Maxt: 20}},
			addSamples: buildSmpls([]int64{11, 13, 15}),
			smplsExp:   buildSmpls([]int64{0, 1, 2, 3, 4, 5, 6, 11, 13, 15}),
		},
	}

	for _, compress := range []wlog.CompressionType{wlog.CompressionNone, wlog.CompressionSnappy, wlog.CompressionZstd} {
		t.Run(fmt.Sprintf("compress=%s", compress), func(t *testing.T) {
			for _, c := range cases {
				head, w := newTestHead(t, 1000, compress, false)
				require.NoError(t, head.Init(0))

				app := head.Appender(context.Background())
				for _, smpl := range smplsAll {
					_, err := app.Append(0, lblsDefault, smpl.t, smpl.f)
					require.NoError(t, err)

				}
				require.NoError(t, app.Commit())

				// Delete the ranges.
				for _, r := range c.dranges {
					require.NoError(t, head.Delete(context.Background(), r.Mint, r.Maxt, labels.MustNewMatcher(labels.MatchEqual, lblDefault.Name, lblDefault.Value)))
				}

				// Add more samples.
				app = head.Appender(context.Background())
				for _, smpl := range c.addSamples {
					_, err := app.Append(0, lblsDefault, smpl.t, smpl.f)
					require.NoError(t, err)

				}
				require.NoError(t, app.Commit())

				// Compare the samples for both heads - before and after the reloadBlocks.
				reloadedW, err := wlog.New(nil, nil, w.Dir(), compress) // Use a new wal to ensure deleted samples are gone even after a reloadBlocks.
				require.NoError(t, err)
				opts := DefaultHeadOptions()
				opts.ChunkRange = 1000
				opts.ChunkDirRoot = reloadedW.Dir()
				reloadedHead, err := NewHead(nil, nil, reloadedW, nil, opts, nil)
				require.NoError(t, err)
				require.NoError(t, reloadedHead.Init(0))

				// Compare the query results for both heads - before and after the reloadBlocks.
			Outer:
				for _, h := range []*Head{head, reloadedHead} {
					q, err := NewBlockQuerier(h, h.MinTime(), h.MaxTime())
					require.NoError(t, err)
					actSeriesSet := q.Select(context.Background(), false, nil, labels.MustNewMatcher(labels.MatchEqual, lblDefault.Name, lblDefault.Value))
					require.NoError(t, q.Close())
					expSeriesSet := newMockSeriesSet([]storage.Series{
						storage.NewListSeries(lblsDefault, func() []chunks.Sample {
							ss := make([]chunks.Sample, 0, len(c.smplsExp))
							for _, s := range c.smplsExp {
								ss = append(ss, s)
							}
							return ss
						}(),
						),
					})

					for {
						eok, rok := expSeriesSet.Next(), actSeriesSet.Next()
						require.Equal(t, eok, rok)

						if !eok {
							require.NoError(t, h.Close())
							require.NoError(t, actSeriesSet.Err())
							require.Equal(t, 0, len(actSeriesSet.Warnings()))
							continue Outer
						}
						expSeries := expSeriesSet.At()
						actSeries := actSeriesSet.At()

						require.Equal(t, expSeries.Labels(), actSeries.Labels())

						smplExp, errExp := storage.ExpandSamples(expSeries.Iterator(nil), nil)
						smplRes, errRes := storage.ExpandSamples(actSeries.Iterator(nil), nil)

						require.Equal(t, errExp, errRes)
						require.Equal(t, smplExp, smplRes)
					}
				}
			}
		})
	}
}

func TestDeleteUntilCurMax(t *testing.T) {
	hb, _ := newTestHead(t, 1000000, wlog.CompressionNone, false)
	defer func() {
		require.NoError(t, hb.Close())
	}()

	numSamples := int64(10)
	app := hb.Appender(context.Background())
	smpls := make([]float64, numSamples)
	for i := int64(0); i < numSamples; i++ {
		smpls[i] = rand.Float64()
		_, err := app.Append(0, labels.FromStrings("a", "b"), i, smpls[i])
		require.NoError(t, err)
	}
	require.NoError(t, app.Commit())
	require.NoError(t, hb.Delete(context.Background(), 0, 10000, labels.MustNewMatcher(labels.MatchEqual, "a", "b")))

	// Test the series returns no samples. The series is cleared only after compaction.
	q, err := NewBlockQuerier(hb, 0, 100000)
	require.NoError(t, err)
	res := q.Select(context.Background(), false, nil, labels.MustNewMatcher(labels.MatchEqual, "a", "b"))
	require.True(t, res.Next(), "series is not present")
	s := res.At()
	it := s.Iterator(nil)
	require.Equal(t, chunkenc.ValNone, it.Next(), "expected no samples")
	for res.Next() {
	}
	require.NoError(t, res.Err())
	require.Equal(t, 0, len(res.Warnings()))

	// Add again and test for presence.
	app = hb.Appender(context.Background())
	_, err = app.Append(0, labels.FromStrings("a", "b"), 11, 1)
	require.NoError(t, err)
	require.NoError(t, app.Commit())
	q, err = NewBlockQuerier(hb, 0, 100000)
	require.NoError(t, err)
	res = q.Select(context.Background(), false, nil, labels.MustNewMatcher(labels.MatchEqual, "a", "b"))
	require.True(t, res.Next(), "series don't exist")
	exps := res.At()
	it = exps.Iterator(nil)
	resSamples, err := storage.ExpandSamples(it, newSample)
	require.NoError(t, err)
	require.Equal(t, []chunks.Sample{sample{11, 1, nil, nil}}, resSamples)
	for res.Next() {
	}
	require.NoError(t, res.Err())
	require.Equal(t, 0, len(res.Warnings()))
}

func TestDeletedSamplesAndSeriesStillInWALAfterCheckpoint(t *testing.T) {
	numSamples := 10000

	// Enough samples to cause a checkpoint.
	hb, w := newTestHead(t, int64(numSamples)*10, wlog.CompressionNone, false)

	for i := 0; i < numSamples; i++ {
		app := hb.Appender(context.Background())
		_, err := app.Append(0, labels.FromStrings("a", "b"), int64(i), 0)
		require.NoError(t, err)
		require.NoError(t, app.Commit())
	}
	require.NoError(t, hb.Delete(context.Background(), 0, int64(numSamples), labels.MustNewMatcher(labels.MatchEqual, "a", "b")))
	require.NoError(t, hb.Truncate(1))
	require.NoError(t, hb.Close())

	// Confirm there's been a checkpoint.
	cdir, _, err := wlog.LastCheckpoint(w.Dir())
	require.NoError(t, err)
	// Read in checkpoint and WAL.
	recs := readTestWAL(t, cdir)
	recs = append(recs, readTestWAL(t, w.Dir())...)

	var series, samples, stones, metadata int
	for _, rec := range recs {
		switch rec.(type) {
		case []record.RefSeries:
			series++
		case []record.RefSample:
			samples++
		case []tombstones.Stone:
			stones++
		case []record.RefMetadata:
			metadata++
		default:
			t.Fatalf("unknown record type")
		}
	}
	require.Equal(t, 1, series)
	require.Equal(t, 9999, samples)
	require.Equal(t, 1, stones)
	require.Equal(t, 0, metadata)
}

func TestDelete_e2e(t *testing.T) {
	numDatapoints := 1000
	numRanges := 1000
	timeInterval := int64(2)
	// Create 8 series with 1000 data-points of different ranges, delete and run queries.
	lbls := [][]labels.Label{
		{
			{Name: "a", Value: "b"},
			{Name: "instance", Value: "localhost:9090"},
			{Name: "job", Value: "prometheus"},
		},
		{
			{Name: "a", Value: "b"},
			{Name: "instance", Value: "127.0.0.1:9090"},
			{Name: "job", Value: "prometheus"},
		},
		{
			{Name: "a", Value: "b"},
			{Name: "instance", Value: "127.0.0.1:9090"},
			{Name: "job", Value: "prom-k8s"},
		},
		{
			{Name: "a", Value: "b"},
			{Name: "instance", Value: "localhost:9090"},
			{Name: "job", Value: "prom-k8s"},
		},
		{
			{Name: "a", Value: "c"},
			{Name: "instance", Value: "localhost:9090"},
			{Name: "job", Value: "prometheus"},
		},
		{
			{Name: "a", Value: "c"},
			{Name: "instance", Value: "127.0.0.1:9090"},
			{Name: "job", Value: "prometheus"},
		},
		{
			{Name: "a", Value: "c"},
			{Name: "instance", Value: "127.0.0.1:9090"},
			{Name: "job", Value: "prom-k8s"},
		},
		{
			{Name: "a", Value: "c"},
			{Name: "instance", Value: "localhost:9090"},
			{Name: "job", Value: "prom-k8s"},
		},
	}
	seriesMap := map[string][]chunks.Sample{}
	for _, l := range lbls {
		seriesMap[labels.New(l...).String()] = []chunks.Sample{}
	}

	hb, _ := newTestHead(t, 100000, wlog.CompressionNone, false)
	defer func() {
		require.NoError(t, hb.Close())
	}()

	app := hb.Appender(context.Background())
	for _, l := range lbls {
		ls := labels.New(l...)
		series := []chunks.Sample{}
		ts := rand.Int63n(300)
		for i := 0; i < numDatapoints; i++ {
			v := rand.Float64()
			_, err := app.Append(0, ls, ts, v)
			require.NoError(t, err)
			series = append(series, sample{ts, v, nil, nil})
			ts += rand.Int63n(timeInterval) + 1
		}
		seriesMap[labels.New(l...).String()] = series
	}
	require.NoError(t, app.Commit())
	// Delete a time-range from each-selector.
	dels := []struct {
		ms     []*labels.Matcher
		drange tombstones.Intervals
	}{
		{
			ms:     []*labels.Matcher{labels.MustNewMatcher(labels.MatchEqual, "a", "b")},
			drange: tombstones.Intervals{{Mint: 300, Maxt: 500}, {Mint: 600, Maxt: 670}},
		},
		{
			ms: []*labels.Matcher{
				labels.MustNewMatcher(labels.MatchEqual, "a", "b"),
				labels.MustNewMatcher(labels.MatchEqual, "job", "prom-k8s"),
			},
			drange: tombstones.Intervals{{Mint: 300, Maxt: 500}, {Mint: 100, Maxt: 670}},
		},
		{
			ms: []*labels.Matcher{
				labels.MustNewMatcher(labels.MatchEqual, "a", "c"),
				labels.MustNewMatcher(labels.MatchEqual, "instance", "localhost:9090"),
				labels.MustNewMatcher(labels.MatchEqual, "job", "prometheus"),
			},
			drange: tombstones.Intervals{{Mint: 300, Maxt: 400}, {Mint: 100, Maxt: 6700}},
		},
		// TODO: Add Regexp Matchers.
	}
	for _, del := range dels {
		for _, r := range del.drange {
			require.NoError(t, hb.Delete(context.Background(), r.Mint, r.Maxt, del.ms...))
		}
		matched := labels.Slice{}
		for _, l := range lbls {
			s := labels.Selector(del.ms)
			ls := labels.New(l...)
			if s.Matches(ls) {
				matched = append(matched, ls)
			}
		}
		sort.Sort(matched)
		for i := 0; i < numRanges; i++ {
			q, err := NewBlockQuerier(hb, 0, 100000)
			require.NoError(t, err)
			defer q.Close()
			ss := q.Select(context.Background(), true, nil, del.ms...)
			// Build the mockSeriesSet.
			matchedSeries := make([]storage.Series, 0, len(matched))
			for _, m := range matched {
				smpls := seriesMap[m.String()]
				smpls = deletedSamples(smpls, del.drange)
				// Only append those series for which samples exist as mockSeriesSet
				// doesn't skip series with no samples.
				// TODO: But sometimes SeriesSet returns an empty chunkenc.Iterator
				if len(smpls) > 0 {
					matchedSeries = append(matchedSeries, storage.NewListSeries(m, smpls))
				}
			}
			expSs := newMockSeriesSet(matchedSeries)
			// Compare both SeriesSets.
			for {
				eok, rok := expSs.Next(), ss.Next()
				// Skip a series if iterator is empty.
				if rok {
					for ss.At().Iterator(nil).Next() == chunkenc.ValNone {
						rok = ss.Next()
						if !rok {
							break
						}
					}
				}
				require.Equal(t, eok, rok)
				if !eok {
					break
				}
				sexp := expSs.At()
				sres := ss.At()
				require.Equal(t, sexp.Labels(), sres.Labels())
				smplExp, errExp := storage.ExpandSamples(sexp.Iterator(nil), nil)
				smplRes, errRes := storage.ExpandSamples(sres.Iterator(nil), nil)
				require.Equal(t, errExp, errRes)
				require.Equal(t, smplExp, smplRes)
			}
			require.NoError(t, ss.Err())
			require.Equal(t, 0, len(ss.Warnings()))
		}
	}
}

func boundedSamples(full []chunks.Sample, mint, maxt int64) []chunks.Sample {
	for len(full) > 0 {
		if full[0].T() >= mint {
			break
		}
		full = full[1:]
	}
	for i, s := range full {
		// labels.Labelinate on the first sample larger than maxt.
		if s.T() > maxt {
			return full[:i]
		}
	}
	// maxt is after highest sample.
	return full
}

func deletedSamples(full []chunks.Sample, dranges tombstones.Intervals) []chunks.Sample {
	ds := make([]chunks.Sample, 0, len(full))
Outer:
	for _, s := range full {
		for _, r := range dranges {
			if r.InBounds(s.T()) {
				continue Outer
			}
		}
		ds = append(ds, s)
	}

	return ds
}

func TestComputeChunkEndTime(t *testing.T) {
	cases := map[string]struct {
		start, cur, max int64
		ratioToFull     float64
		res             int64
	}{
		"exactly 1/4 full, even increment": {
			start:       0,
			cur:         250,
			max:         1000,
			ratioToFull: 4,
			res:         1000,
		},
		"exactly 1/4 full, uneven increment": {
			start:       100,
			cur:         200,
			max:         1000,
			ratioToFull: 4,
			res:         550,
		},
		"decimal ratio to full": {
			start:       5000,
			cur:         5110,
			max:         10000,
			ratioToFull: 4.2,
			res:         5500,
		},
		// Case where we fit floored 0 chunks. Must catch division by 0
		// and default to maximum time.
		"fit floored 0 chunks": {
			start:       0,
			cur:         500,
			max:         1000,
			ratioToFull: 4,
			res:         1000,
		},
		// Catch division by zero for cur == start. Strictly not a possible case.
		"cur == start": {
			start:       100,
			cur:         100,
			max:         1000,
			ratioToFull: 4,
			res:         104,
		},
	}

	for testName, tc := range cases {
		t.Run(testName, func(t *testing.T) {
			got := computeChunkEndTime(tc.start, tc.cur, tc.max, tc.ratioToFull)
			if got != tc.res {
				t.Errorf("expected %d for (start: %d, cur: %d, max: %d, ratioToFull: %f), got %d", tc.res, tc.start, tc.cur, tc.max, tc.ratioToFull, got)
			}
		})
	}
}

func TestMemSeries_append(t *testing.T) {
	dir := t.TempDir()
	// This is usually taken from the Head, but passing manually here.
	chunkDiskMapper, err := chunks.NewChunkDiskMapper(nil, dir, chunkenc.NewPool(), chunks.DefaultWriteBufferSize, chunks.DefaultWriteQueueSize)
	require.NoError(t, err)
	defer func() {
		require.NoError(t, chunkDiskMapper.Close())
	}()
	cOpts := chunkOpts{
		chunkDiskMapper: chunkDiskMapper,
		chunkRange:      500,
		samplesPerChunk: DefaultSamplesPerChunk,
	}

	lbls := labels.Labels{}
	s := newMemSeries(lbls, 1, labels.StableHash(lbls), 0, 0, defaultIsolationDisabled)

	// Add first two samples at the very end of a chunk range and the next two
	// on and after it.
	// New chunk must correctly be cut at 1000.
	ok, chunkCreated := s.append(998, 1, 0, cOpts)
	require.True(t, ok, "append failed")
	require.True(t, chunkCreated, "first sample created chunk")

	ok, chunkCreated = s.append(999, 2, 0, cOpts)
	require.True(t, ok, "append failed")
	require.False(t, chunkCreated, "second sample should use same chunk")
	s.mmapChunks(chunkDiskMapper)

	ok, chunkCreated = s.append(1000, 3, 0, cOpts)
	require.True(t, ok, "append failed")
	require.True(t, chunkCreated, "expected new chunk on boundary")

	ok, chunkCreated = s.append(1001, 4, 0, cOpts)
	require.True(t, ok, "append failed")
	require.False(t, chunkCreated, "second sample should use same chunk")

	s.mmapChunks(chunkDiskMapper)
	require.Equal(t, 1, len(s.mmappedChunks), "there should be only 1 mmapped chunk")
	require.Equal(t, int64(998), s.mmappedChunks[0].minTime, "wrong chunk range")
	require.Equal(t, int64(999), s.mmappedChunks[0].maxTime, "wrong chunk range")
	require.Equal(t, int64(1000), s.headChunks.minTime, "wrong chunk range")
	require.Equal(t, int64(1001), s.headChunks.maxTime, "wrong chunk range")

	// Fill the range [1000,2000) with many samples. Intermediate chunks should be cut
	// at approximately 120 samples per chunk.
	for i := 1; i < 1000; i++ {
		ok, _ := s.append(1001+int64(i), float64(i), 0, cOpts)
		require.True(t, ok, "append failed")
	}
	s.mmapChunks(chunkDiskMapper)

	require.Greater(t, len(s.mmappedChunks)+1, 7, "expected intermediate chunks")

	// All chunks but the first and last should now be moderately full.
	for i, c := range s.mmappedChunks[1:] {
		chk, err := chunkDiskMapper.Chunk(c.ref)
		require.NoError(t, err)
		require.Greater(t, chk.NumSamples(), 100, "unexpected small chunk %d of length %d", i, chk.NumSamples())
	}
}

func TestMemSeries_appendHistogram(t *testing.T) {
	dir := t.TempDir()
	// This is usually taken from the Head, but passing manually here.
	chunkDiskMapper, err := chunks.NewChunkDiskMapper(nil, dir, chunkenc.NewPool(), chunks.DefaultWriteBufferSize, chunks.DefaultWriteQueueSize)
	require.NoError(t, err)
	defer func() {
		require.NoError(t, chunkDiskMapper.Close())
	}()
	cOpts := chunkOpts{
		chunkDiskMapper: chunkDiskMapper,
		chunkRange:      int64(1000),
		samplesPerChunk: DefaultSamplesPerChunk,
	}

	lbls := labels.Labels{}
	s := newMemSeries(lbls, 1, labels.StableHash(lbls), 0, 0, defaultIsolationDisabled)

	histograms := tsdbutil.GenerateTestHistograms(4)
	histogramWithOneMoreBucket := histograms[3].Copy()
	histogramWithOneMoreBucket.Count++
	histogramWithOneMoreBucket.Sum += 1.23
	histogramWithOneMoreBucket.PositiveSpans[1].Length = 3
	histogramWithOneMoreBucket.PositiveBuckets = append(histogramWithOneMoreBucket.PositiveBuckets, 1)

	// Add first two samples at the very end of a chunk range and the next two
	// on and after it.
	// New chunk must correctly be cut at 1000.
	ok, chunkCreated := s.appendHistogram(998, histograms[0], 0, cOpts)
	require.True(t, ok, "append failed")
	require.True(t, chunkCreated, "first sample created chunk")

	ok, chunkCreated = s.appendHistogram(999, histograms[1], 0, cOpts)
	require.True(t, ok, "append failed")
	require.False(t, chunkCreated, "second sample should use same chunk")

	ok, chunkCreated = s.appendHistogram(1000, histograms[2], 0, cOpts)
	require.True(t, ok, "append failed")
	require.True(t, chunkCreated, "expected new chunk on boundary")

	ok, chunkCreated = s.appendHistogram(1001, histograms[3], 0, cOpts)
	require.True(t, ok, "append failed")
	require.False(t, chunkCreated, "second sample should use same chunk")

	s.mmapChunks(chunkDiskMapper)
	require.Equal(t, 1, len(s.mmappedChunks), "there should be only 1 mmapped chunk")
	require.Equal(t, int64(998), s.mmappedChunks[0].minTime, "wrong chunk range")
	require.Equal(t, int64(999), s.mmappedChunks[0].maxTime, "wrong chunk range")
	require.Equal(t, int64(1000), s.headChunks.minTime, "wrong chunk range")
	require.Equal(t, int64(1001), s.headChunks.maxTime, "wrong chunk range")

	ok, chunkCreated = s.appendHistogram(1002, histogramWithOneMoreBucket, 0, cOpts)
	require.True(t, ok, "append failed")
	require.False(t, chunkCreated, "third sample should trigger a re-encoded chunk")

	s.mmapChunks(chunkDiskMapper)
	require.Equal(t, 1, len(s.mmappedChunks), "there should be only 1 mmapped chunk")
	require.Equal(t, int64(998), s.mmappedChunks[0].minTime, "wrong chunk range")
	require.Equal(t, int64(999), s.mmappedChunks[0].maxTime, "wrong chunk range")
	require.Equal(t, int64(1000), s.headChunks.minTime, "wrong chunk range")
	require.Equal(t, int64(1002), s.headChunks.maxTime, "wrong chunk range")
}

func TestMemSeries_append_atVariableRate(t *testing.T) {
	const samplesPerChunk = 120
	dir := t.TempDir()
	// This is usually taken from the Head, but passing manually here.
	chunkDiskMapper, err := chunks.NewChunkDiskMapper(nil, dir, chunkenc.NewPool(), chunks.DefaultWriteBufferSize, chunks.DefaultWriteQueueSize)
	require.NoError(t, err)
	t.Cleanup(func() {
		require.NoError(t, chunkDiskMapper.Close())
	})
	cOpts := chunkOpts{
		chunkDiskMapper: chunkDiskMapper,
		chunkRange:      DefaultBlockDuration,
		samplesPerChunk: samplesPerChunk,
	}

	lbls := labels.Labels{}
	s := newMemSeries(lbls, 1, labels.StableHash(lbls), 0, 0, defaultIsolationDisabled)

	// At this slow rate, we will fill the chunk in two block durations.
	slowRate := (DefaultBlockDuration * 2) / samplesPerChunk

	var nextTs int64
	var totalAppendedSamples int
	for i := 0; i < samplesPerChunk/4; i++ {
		ok, _ := s.append(nextTs, float64(i), 0, cOpts)
		require.Truef(t, ok, "slow sample %d was not appended", i)
		nextTs += slowRate
		totalAppendedSamples++
	}
	require.Equal(t, DefaultBlockDuration, s.nextAt, "after appending a samplesPerChunk/4 samples at a slow rate, we should aim to cut a new block at the default block duration %d, but it's set to %d", DefaultBlockDuration, s.nextAt)

	// Suddenly, the rate increases and we receive a sample every millisecond.
	for i := 0; i < math.MaxUint16; i++ {
		ok, _ := s.append(nextTs, float64(i), 0, cOpts)
		require.Truef(t, ok, "quick sample %d was not appended", i)
		nextTs++
		totalAppendedSamples++
	}
	ok, chunkCreated := s.append(DefaultBlockDuration, float64(0), 0, cOpts)
	require.True(t, ok, "new chunk sample was not appended")
	require.True(t, chunkCreated, "sample at block duration timestamp should create a new chunk")

	s.mmapChunks(chunkDiskMapper)
	var totalSamplesInChunks int
	for i, c := range s.mmappedChunks {
		totalSamplesInChunks += int(c.numSamples)
		require.LessOrEqualf(t, c.numSamples, uint16(2*samplesPerChunk), "mmapped chunk %d has more than %d samples", i, 2*samplesPerChunk)
	}
	require.Equal(t, totalAppendedSamples, totalSamplesInChunks, "wrong number of samples in %d mmapped chunks", len(s.mmappedChunks))
}

func TestGCChunkAccess(t *testing.T) {
	// Put a chunk, select it. GC it and then access it.
	const chunkRange = 1000
	h, _ := newTestHead(t, chunkRange, wlog.CompressionNone, false)
	defer func() {
		require.NoError(t, h.Close())
	}()

	cOpts := chunkOpts{
		chunkDiskMapper: h.chunkDiskMapper,
		chunkRange:      chunkRange,
		samplesPerChunk: DefaultSamplesPerChunk,
	}

	h.initTime(0)

	s, _, _ := h.getOrCreate(1, labels.FromStrings("a", "1"))

	// Appending 2 samples for the first chunk.
	ok, chunkCreated := s.append(0, 0, 0, cOpts)
	require.True(t, ok, "series append failed")
	require.True(t, chunkCreated, "chunks was not created")
	ok, chunkCreated = s.append(999, 999, 0, cOpts)
	require.True(t, ok, "series append failed")
	require.False(t, chunkCreated, "chunks was created")

	// A new chunks should be created here as it's beyond the chunk range.
	ok, chunkCreated = s.append(1000, 1000, 0, cOpts)
	require.True(t, ok, "series append failed")
	require.True(t, chunkCreated, "chunks was not created")
	ok, chunkCreated = s.append(1999, 1999, 0, cOpts)
	require.True(t, ok, "series append failed")
	require.False(t, chunkCreated, "chunks was created")

	idx := h.indexRange(0, 1500)
	var (
		chunks  []chunks.Meta
		builder labels.ScratchBuilder
	)
	require.NoError(t, idx.Series(1, &builder, &chunks))

	require.Equal(t, labels.FromStrings("a", "1"), builder.Labels())
	require.Equal(t, 2, len(chunks))

	cr, err := h.chunksRange(0, 1500, nil)
	require.NoError(t, err)
	_, err = cr.Chunk(chunks[0])
	require.NoError(t, err)
	_, err = cr.Chunk(chunks[1])
	require.NoError(t, err)

	require.NoError(t, h.Truncate(1500)) // Remove a chunk.

	_, err = cr.Chunk(chunks[0])
	require.Equal(t, storage.ErrNotFound, err)
	_, err = cr.Chunk(chunks[1])
	require.NoError(t, err)
}

func TestGCSeriesAccess(t *testing.T) {
	// Put a series, select it. GC it and then access it.
	const chunkRange = 1000
	h, _ := newTestHead(t, chunkRange, wlog.CompressionNone, false)
	defer func() {
		require.NoError(t, h.Close())
	}()

	cOpts := chunkOpts{
		chunkDiskMapper: h.chunkDiskMapper,
		chunkRange:      chunkRange,
		samplesPerChunk: DefaultSamplesPerChunk,
	}

	h.initTime(0)

	s, _, _ := h.getOrCreate(1, labels.FromStrings("a", "1"))

	// Appending 2 samples for the first chunk.
	ok, chunkCreated := s.append(0, 0, 0, cOpts)
	require.True(t, ok, "series append failed")
	require.True(t, chunkCreated, "chunks was not created")
	ok, chunkCreated = s.append(999, 999, 0, cOpts)
	require.True(t, ok, "series append failed")
	require.False(t, chunkCreated, "chunks was created")

	// A new chunks should be created here as it's beyond the chunk range.
	ok, chunkCreated = s.append(1000, 1000, 0, cOpts)
	require.True(t, ok, "series append failed")
	require.True(t, chunkCreated, "chunks was not created")
	ok, chunkCreated = s.append(1999, 1999, 0, cOpts)
	require.True(t, ok, "series append failed")
	require.False(t, chunkCreated, "chunks was created")

	idx := h.indexRange(0, 2000)
	var (
		chunks  []chunks.Meta
		builder labels.ScratchBuilder
	)
	require.NoError(t, idx.Series(1, &builder, &chunks))

	require.Equal(t, labels.FromStrings("a", "1"), builder.Labels())
	require.Equal(t, 2, len(chunks))

	cr, err := h.chunksRange(0, 2000, nil)
	require.NoError(t, err)
	_, err = cr.Chunk(chunks[0])
	require.NoError(t, err)
	_, err = cr.Chunk(chunks[1])
	require.NoError(t, err)

	require.NoError(t, h.Truncate(2000)) // Remove the series.

	require.Equal(t, (*memSeries)(nil), h.series.getByID(1))

	_, err = cr.Chunk(chunks[0])
	require.Equal(t, storage.ErrNotFound, err)
	_, err = cr.Chunk(chunks[1])
	require.Equal(t, storage.ErrNotFound, err)
}

func TestUncommittedSamplesNotLostOnTruncate(t *testing.T) {
	h, _ := newTestHead(t, 1000, wlog.CompressionNone, false)
	defer func() {
		require.NoError(t, h.Close())
	}()

	h.initTime(0)

	app := h.appender()
	lset := labels.FromStrings("a", "1")
	_, err := app.Append(0, lset, 2100, 1)
	require.NoError(t, err)

	require.NoError(t, h.Truncate(2000))
	require.NotNil(t, h.series.getByHash(lset.Hash(), lset), "series should not have been garbage collected")

	require.NoError(t, app.Commit())

	q, err := NewBlockQuerier(h, 1500, 2500)
	require.NoError(t, err)
	defer q.Close()

	ss := q.Select(context.Background(), false, nil, labels.MustNewMatcher(labels.MatchEqual, "a", "1"))
	require.Equal(t, true, ss.Next())
	for ss.Next() {
	}
	require.NoError(t, ss.Err())
	require.Equal(t, 0, len(ss.Warnings()))
}

func TestRemoveSeriesAfterRollbackAndTruncate(t *testing.T) {
	h, _ := newTestHead(t, 1000, wlog.CompressionNone, false)
	defer func() {
		require.NoError(t, h.Close())
	}()

	h.initTime(0)

	app := h.appender()
	lset := labels.FromStrings("a", "1")
	_, err := app.Append(0, lset, 2100, 1)
	require.NoError(t, err)

	require.NoError(t, h.Truncate(2000))
	require.NotNil(t, h.series.getByHash(lset.Hash(), lset), "series should not have been garbage collected")

	require.NoError(t, app.Rollback())

	q, err := NewBlockQuerier(h, 1500, 2500)
	require.NoError(t, err)

	ss := q.Select(context.Background(), false, nil, labels.MustNewMatcher(labels.MatchEqual, "a", "1"))
	require.Equal(t, false, ss.Next())
	require.Equal(t, 0, len(ss.Warnings()))
	require.NoError(t, q.Close())

	// Truncate again, this time the series should be deleted
	require.NoError(t, h.Truncate(2050))
	require.Equal(t, (*memSeries)(nil), h.series.getByHash(lset.Hash(), lset))
}

func TestHead_LogRollback(t *testing.T) {
	for _, compress := range []wlog.CompressionType{wlog.CompressionNone, wlog.CompressionSnappy, wlog.CompressionZstd} {
		t.Run(fmt.Sprintf("compress=%s", compress), func(t *testing.T) {
			h, w := newTestHead(t, 1000, compress, false)
			defer func() {
				require.NoError(t, h.Close())
			}()

			app := h.Appender(context.Background())
			_, err := app.Append(0, labels.FromStrings("a", "b"), 1, 2)
			require.NoError(t, err)

			require.NoError(t, app.Rollback())
			recs := readTestWAL(t, w.Dir())

			require.Equal(t, 1, len(recs))

			series, ok := recs[0].([]record.RefSeries)
			require.True(t, ok, "expected series record but got %+v", recs[0])
			require.Equal(t, []record.RefSeries{{Ref: 1, Labels: labels.FromStrings("a", "b")}}, series)
		})
	}
}

// TestWalRepair_DecodingError ensures that a repair is run for an error
// when decoding a record.
func TestWalRepair_DecodingError(t *testing.T) {
	var enc record.Encoder
	for name, test := range map[string]struct {
		corrFunc  func(rec []byte) []byte // Func that applies the corruption to a record.
		rec       []byte
		totalRecs int
		expRecs   int
	}{
		"decode_series": {
			func(rec []byte) []byte {
				return rec[:3]
			},
			enc.Series([]record.RefSeries{{Ref: 1, Labels: labels.FromStrings("a", "b")}}, []byte{}),
			9,
			5,
		},
		"decode_samples": {
			func(rec []byte) []byte {
				return rec[:3]
			},
			enc.Samples([]record.RefSample{{Ref: 0, T: 99, V: 1}}, []byte{}),
			9,
			5,
		},
		"decode_tombstone": {
			func(rec []byte) []byte {
				return rec[:3]
			},
			enc.Tombstones([]tombstones.Stone{{Ref: 1, Intervals: tombstones.Intervals{}}}, []byte{}),
			9,
			5,
		},
	} {
		for _, compress := range []wlog.CompressionType{wlog.CompressionNone, wlog.CompressionSnappy, wlog.CompressionZstd} {
			t.Run(fmt.Sprintf("%s,compress=%s", name, compress), func(t *testing.T) {
				dir := t.TempDir()

				// Fill the wal and corrupt it.
				{
					w, err := wlog.New(nil, nil, filepath.Join(dir, "wal"), compress)
					require.NoError(t, err)

					for i := 1; i <= test.totalRecs; i++ {
						// At this point insert a corrupted record.
						if i-1 == test.expRecs {
							require.NoError(t, w.Log(test.corrFunc(test.rec)))
							continue
						}
						require.NoError(t, w.Log(test.rec))
					}

					opts := DefaultHeadOptions()
					opts.ChunkRange = 1
					opts.ChunkDirRoot = w.Dir()
					h, err := NewHead(nil, nil, w, nil, opts, nil)
					require.NoError(t, err)
					require.Equal(t, 0.0, prom_testutil.ToFloat64(h.metrics.walCorruptionsTotal))
					initErr := h.Init(math.MinInt64)

					err = errors.Cause(initErr) // So that we can pick up errors even if wrapped.
					_, corrErr := err.(*wlog.CorruptionErr)
					require.True(t, corrErr, "reading the wal didn't return corruption error")
					require.NoError(t, h.Close()) // Head will close the wal as well.
				}

				// Open the db to trigger a repair.
				{
					db, err := Open(dir, nil, nil, DefaultOptions(), nil)
					require.NoError(t, err)
					defer func() {
						require.NoError(t, db.Close())
					}()
					require.Equal(t, 1.0, prom_testutil.ToFloat64(db.head.metrics.walCorruptionsTotal))
				}

				// Read the wal content after the repair.
				{
					sr, err := wlog.NewSegmentsReader(filepath.Join(dir, "wal"))
					require.NoError(t, err)
					defer sr.Close()
					r := wlog.NewReader(sr)

					var actRec int
					for r.Next() {
						actRec++
					}
					require.NoError(t, r.Err())
					require.Equal(t, test.expRecs, actRec, "Wrong number of intact records")
				}
			})
		}
	}
}

// TestWblRepair_DecodingError ensures that a repair is run for an error
// when decoding a record.
func TestWblRepair_DecodingError(t *testing.T) {
	var enc record.Encoder
	corrFunc := func(rec []byte) []byte {
		return rec[:3]
	}
	rec := enc.Samples([]record.RefSample{{Ref: 0, T: 99, V: 1}}, []byte{})
	totalRecs := 9
	expRecs := 5
	dir := t.TempDir()

	// Fill the wbl and corrupt it.
	{
		wal, err := wlog.New(nil, nil, filepath.Join(dir, "wal"), wlog.CompressionNone)
		require.NoError(t, err)
		wbl, err := wlog.New(nil, nil, filepath.Join(dir, "wbl"), wlog.CompressionNone)
		require.NoError(t, err)

		for i := 1; i <= totalRecs; i++ {
			// At this point insert a corrupted record.
			if i-1 == expRecs {
				require.NoError(t, wbl.Log(corrFunc(rec)))
				continue
			}
			require.NoError(t, wbl.Log(rec))
		}

		opts := DefaultHeadOptions()
		opts.ChunkRange = 1
		opts.ChunkDirRoot = wal.Dir()
		opts.OutOfOrderCapMax.Store(30)
		opts.OutOfOrderTimeWindow.Store(1000 * time.Minute.Milliseconds())
		h, err := NewHead(nil, nil, wal, wbl, opts, nil)
		require.NoError(t, err)
		require.Equal(t, 0.0, prom_testutil.ToFloat64(h.metrics.walCorruptionsTotal))
		initErr := h.Init(math.MinInt64)

		_, ok := initErr.(*errLoadWbl)
		require.True(t, ok) // Wbl errors are wrapped into errLoadWbl, make sure we can unwrap it.

		err = errors.Cause(initErr) // So that we can pick up errors even if wrapped.
		_, corrErr := err.(*wlog.CorruptionErr)
		require.True(t, corrErr, "reading the wal didn't return corruption error")
		require.NoError(t, h.Close()) // Head will close the wal as well.
	}

	// Open the db to trigger a repair.
	{
		db, err := Open(dir, nil, nil, DefaultOptions(), nil)
		require.NoError(t, err)
		defer func() {
			require.NoError(t, db.Close())
		}()
		require.Equal(t, 1.0, prom_testutil.ToFloat64(db.head.metrics.walCorruptionsTotal))
	}

	// Read the wbl content after the repair.
	{
		sr, err := wlog.NewSegmentsReader(filepath.Join(dir, "wbl"))
		require.NoError(t, err)
		defer sr.Close()
		r := wlog.NewReader(sr)

		var actRec int
		for r.Next() {
			actRec++
		}
		require.NoError(t, r.Err())
		require.Equal(t, expRecs, actRec, "Wrong number of intact records")
	}
}

func TestHeadReadWriterRepair(t *testing.T) {
	dir := t.TempDir()

	const chunkRange = 1000

	walDir := filepath.Join(dir, "wal")
	// Fill the chunk segments and corrupt it.
	{
		w, err := wlog.New(nil, nil, walDir, wlog.CompressionNone)
		require.NoError(t, err)

		opts := DefaultHeadOptions()
		opts.ChunkRange = chunkRange
		opts.ChunkDirRoot = dir
		opts.ChunkWriteQueueSize = 1 // We need to set this option so that we use the async queue. Upstream prometheus uses the queue directly.
		h, err := NewHead(nil, nil, w, nil, opts, nil)
		require.NoError(t, err)
		require.Equal(t, 0.0, prom_testutil.ToFloat64(h.metrics.mmapChunkCorruptionTotal))
		require.NoError(t, h.Init(math.MinInt64))

		cOpts := chunkOpts{
			chunkDiskMapper: h.chunkDiskMapper,
			chunkRange:      chunkRange,
			samplesPerChunk: DefaultSamplesPerChunk,
		}

		s, created, _ := h.getOrCreate(1, labels.FromStrings("a", "1"))
		require.True(t, created, "series was not created")

		for i := 0; i < 7; i++ {
			ok, chunkCreated := s.append(int64(i*chunkRange), float64(i*chunkRange), 0, cOpts)
			require.True(t, ok, "series append failed")
			require.True(t, chunkCreated, "chunk was not created")
			ok, chunkCreated = s.append(int64(i*chunkRange)+chunkRange-1, float64(i*chunkRange), 0, cOpts)
			require.True(t, ok, "series append failed")
			require.False(t, chunkCreated, "chunk was created")
			require.NoError(t, h.chunkDiskMapper.CutNewFile())
			s.mmapChunks(h.chunkDiskMapper)
		}
		require.NoError(t, h.Close())

		// Verify that there are 6 segment files.
		// It should only be 6 because the last call to .CutNewFile() won't
		// take effect without another chunk being written.
		files, err := os.ReadDir(mmappedChunksDir(dir))
		require.NoError(t, err)
		require.Equal(t, 6, len(files))

		// Corrupt the 4th file by writing a random byte to series ref.
		f, err := os.OpenFile(filepath.Join(mmappedChunksDir(dir), files[3].Name()), os.O_WRONLY, 0o666)
		require.NoError(t, err)
		n, err := f.WriteAt([]byte{67, 88}, chunks.HeadChunkFileHeaderSize+2)
		require.NoError(t, err)
		require.Equal(t, 2, n)
		require.NoError(t, f.Close())
	}

	// Open the db to trigger a repair.
	{
		db, err := Open(dir, nil, nil, DefaultOptions(), nil)
		require.NoError(t, err)
		defer func() {
			require.NoError(t, db.Close())
		}()
		require.Equal(t, 1.0, prom_testutil.ToFloat64(db.head.metrics.mmapChunkCorruptionTotal))
	}

	// Verify that there are 3 segment files after the repair.
	// The segments from the corrupt segment should be removed.
	{
		files, err := os.ReadDir(mmappedChunksDir(dir))
		require.NoError(t, err)
		require.Equal(t, 3, len(files))
	}
}

func TestNewWalSegmentOnTruncate(t *testing.T) {
	h, wal := newTestHead(t, 1000, wlog.CompressionNone, false)
	defer func() {
		require.NoError(t, h.Close())
	}()
	add := func(ts int64) {
		app := h.Appender(context.Background())
		_, err := app.Append(0, labels.FromStrings("a", "b"), ts, 0)
		require.NoError(t, err)
		require.NoError(t, app.Commit())
	}

	add(0)
	_, last, err := wlog.Segments(wal.Dir())
	require.NoError(t, err)
	require.Equal(t, 0, last)

	add(1)
	require.NoError(t, h.Truncate(1))
	_, last, err = wlog.Segments(wal.Dir())
	require.NoError(t, err)
	require.Equal(t, 1, last)

	add(2)
	require.NoError(t, h.Truncate(2))
	_, last, err = wlog.Segments(wal.Dir())
	require.NoError(t, err)
	require.Equal(t, 2, last)
}

func TestAddDuplicateLabelName(t *testing.T) {
	h, _ := newTestHead(t, 1000, wlog.CompressionNone, false)
	defer func() {
		require.NoError(t, h.Close())
	}()

	add := func(labels labels.Labels, labelName string) {
		app := h.Appender(context.Background())
		_, err := app.Append(0, labels, 0, 0)
		require.Error(t, err)
		require.Equal(t, fmt.Sprintf(`label name "%s" is not unique: invalid sample`, labelName), err.Error())
	}

	add(labels.FromStrings("a", "c", "a", "b"), "a")
	add(labels.FromStrings("a", "c", "a", "c"), "a")
	add(labels.FromStrings("__name__", "up", "job", "prometheus", "le", "500", "le", "400", "unit", "s"), "le")
}

func TestMemSeriesIsolation(t *testing.T) {
	if defaultIsolationDisabled {
		t.Skip("skipping test since tsdb isolation is disabled")
	}

	// Put a series, select it. GC it and then access it.
	lastValue := func(h *Head, maxAppendID uint64) int {
		idx, err := h.Index()

		require.NoError(t, err)

		iso := h.iso.State(math.MinInt64, math.MaxInt64)
		iso.maxAppendID = maxAppendID

		chunks, err := h.chunksRange(math.MinInt64, math.MaxInt64, iso)
		require.NoError(t, err)
		// Hm.. here direct block chunk querier might be required?
		querier := blockQuerier{
			blockBaseQuerier: &blockBaseQuerier{
				index:      idx,
				chunks:     chunks,
				tombstones: tombstones.NewMemTombstones(),

				mint: 0,
				maxt: 10000,
			},
		}

		require.NoError(t, err)
		defer querier.Close()

		ss := querier.Select(context.Background(), false, nil, labels.MustNewMatcher(labels.MatchEqual, "foo", "bar"))
		_, seriesSet, ws, err := expandSeriesSet(ss)
		require.NoError(t, err)
		require.Equal(t, 0, len(ws))

		for _, series := range seriesSet {
			return int(series[len(series)-1].f)
		}
		return -1
	}

	addSamples := func(h *Head) int {
		i := 1
		for ; i <= 1000; i++ {
			var app storage.Appender
			// To initialize bounds.
			if h.MinTime() == math.MaxInt64 {
				app = &initAppender{head: h}
			} else {
				a := h.appender()
				a.cleanupAppendIDsBelow = 0
				app = a
			}

			_, err := app.Append(0, labels.FromStrings("foo", "bar"), int64(i), float64(i))
			require.NoError(t, err)
			require.NoError(t, app.Commit())
			h.mmapHeadChunks()
		}
		return i
	}

	testIsolation := func(h *Head, i int) {
	}

	// Test isolation without restart of Head.
	hb, _ := newTestHead(t, 1000, wlog.CompressionNone, false)
	i := addSamples(hb)
	testIsolation(hb, i)

	// Test simple cases in different chunks when no appendID cleanup has been performed.
	require.Equal(t, 10, lastValue(hb, 10))
	require.Equal(t, 130, lastValue(hb, 130))
	require.Equal(t, 160, lastValue(hb, 160))
	require.Equal(t, 240, lastValue(hb, 240))
	require.Equal(t, 500, lastValue(hb, 500))
	require.Equal(t, 750, lastValue(hb, 750))
	require.Equal(t, 995, lastValue(hb, 995))
	require.Equal(t, 999, lastValue(hb, 999))

	// Cleanup appendIDs below 500.
	app := hb.appender()
	app.cleanupAppendIDsBelow = 500
	_, err := app.Append(0, labels.FromStrings("foo", "bar"), int64(i), float64(i))
	require.NoError(t, err)
	require.NoError(t, app.Commit())
	i++

	// We should not get queries with a maxAppendID below 500 after the cleanup,
	// but they only take the remaining appendIDs into account.
	require.Equal(t, 499, lastValue(hb, 10))
	require.Equal(t, 499, lastValue(hb, 130))
	require.Equal(t, 499, lastValue(hb, 160))
	require.Equal(t, 499, lastValue(hb, 240))
	require.Equal(t, 500, lastValue(hb, 500))
	require.Equal(t, 995, lastValue(hb, 995))
	require.Equal(t, 999, lastValue(hb, 999))

	// Cleanup appendIDs below 1000, which means the sample buffer is
	// the only thing with appendIDs.
	app = hb.appender()
	app.cleanupAppendIDsBelow = 1000
	_, err = app.Append(0, labels.FromStrings("foo", "bar"), int64(i), float64(i))
	require.NoError(t, err)
	require.NoError(t, app.Commit())
	require.Equal(t, 999, lastValue(hb, 998))
	require.Equal(t, 999, lastValue(hb, 999))
	require.Equal(t, 1000, lastValue(hb, 1000))
	require.Equal(t, 1001, lastValue(hb, 1001))
	require.Equal(t, 1002, lastValue(hb, 1002))
	require.Equal(t, 1002, lastValue(hb, 1003))

	i++
	// Cleanup appendIDs below 1001, but with a rollback.
	app = hb.appender()
	app.cleanupAppendIDsBelow = 1001
	_, err = app.Append(0, labels.FromStrings("foo", "bar"), int64(i), float64(i))
	require.NoError(t, err)
	require.NoError(t, app.Rollback())
	require.Equal(t, 1000, lastValue(hb, 999))
	require.Equal(t, 1000, lastValue(hb, 1000))
	require.Equal(t, 1001, lastValue(hb, 1001))
	require.Equal(t, 1002, lastValue(hb, 1002))
	require.Equal(t, 1002, lastValue(hb, 1003))

	require.NoError(t, hb.Close())

	// Test isolation with restart of Head. This is to verify the num samples of chunks after m-map chunk replay.
	hb, w := newTestHead(t, 1000, wlog.CompressionNone, false)
	i = addSamples(hb)
	require.NoError(t, hb.Close())

	wal, err := wlog.NewSize(nil, nil, w.Dir(), 32768, wlog.CompressionNone)
	require.NoError(t, err)
	opts := DefaultHeadOptions()
	opts.ChunkRange = 1000
	opts.ChunkDirRoot = wal.Dir()
	hb, err = NewHead(nil, nil, wal, nil, opts, nil)
	defer func() { require.NoError(t, hb.Close()) }()
	require.NoError(t, err)
	require.NoError(t, hb.Init(0))

	// No appends after restarting. Hence all should return the last value.
	require.Equal(t, 1000, lastValue(hb, 10))
	require.Equal(t, 1000, lastValue(hb, 130))
	require.Equal(t, 1000, lastValue(hb, 160))
	require.Equal(t, 1000, lastValue(hb, 240))
	require.Equal(t, 1000, lastValue(hb, 500))

	// Cleanup appendIDs below 1000, which means the sample buffer is
	// the only thing with appendIDs.
	app = hb.appender()
	_, err = app.Append(0, labels.FromStrings("foo", "bar"), int64(i), float64(i))
	i++
	require.NoError(t, err)
	require.NoError(t, app.Commit())
	require.Equal(t, 1001, lastValue(hb, 998))
	require.Equal(t, 1001, lastValue(hb, 999))
	require.Equal(t, 1001, lastValue(hb, 1000))
	require.Equal(t, 1001, lastValue(hb, 1001))
	require.Equal(t, 1001, lastValue(hb, 1002))
	require.Equal(t, 1001, lastValue(hb, 1003))

	// Cleanup appendIDs below 1002, but with a rollback.
	app = hb.appender()
	_, err = app.Append(0, labels.FromStrings("foo", "bar"), int64(i), float64(i))
	require.NoError(t, err)
	require.NoError(t, app.Rollback())
	require.Equal(t, 1001, lastValue(hb, 999))
	require.Equal(t, 1001, lastValue(hb, 1000))
	require.Equal(t, 1001, lastValue(hb, 1001))
	require.Equal(t, 1001, lastValue(hb, 1002))
	require.Equal(t, 1001, lastValue(hb, 1003))
}

func TestIsolationRollback(t *testing.T) {
	if defaultIsolationDisabled {
		t.Skip("skipping test since tsdb isolation is disabled")
	}

	// Rollback after a failed append and test if the low watermark has progressed anyway.
	hb, _ := newTestHead(t, 1000, wlog.CompressionNone, false)
	defer func() {
		require.NoError(t, hb.Close())
	}()

	app := hb.Appender(context.Background())
	_, err := app.Append(0, labels.FromStrings("foo", "bar"), 0, 0)
	require.NoError(t, err)
	require.NoError(t, app.Commit())
	require.Equal(t, uint64(1), hb.iso.lowWatermark())

	app = hb.Appender(context.Background())
	_, err = app.Append(0, labels.FromStrings("foo", "bar"), 1, 1)
	require.NoError(t, err)
	_, err = app.Append(0, labels.FromStrings("foo", "bar", "foo", "baz"), 2, 2)
	require.Error(t, err)
	require.NoError(t, app.Rollback())
	require.Equal(t, uint64(2), hb.iso.lowWatermark())

	app = hb.Appender(context.Background())
	_, err = app.Append(0, labels.FromStrings("foo", "bar"), 3, 3)
	require.NoError(t, err)
	require.NoError(t, app.Commit())
	require.Equal(t, uint64(3), hb.iso.lowWatermark(), "Low watermark should proceed to 3 even if append #2 was rolled back.")
}

func TestIsolationLowWatermarkMonotonous(t *testing.T) {
	if defaultIsolationDisabled {
		t.Skip("skipping test since tsdb isolation is disabled")
	}

	hb, _ := newTestHead(t, 1000, wlog.CompressionNone, false)
	defer func() {
		require.NoError(t, hb.Close())
	}()

	app1 := hb.Appender(context.Background())
	_, err := app1.Append(0, labels.FromStrings("foo", "bar"), 0, 0)
	require.NoError(t, err)
	require.NoError(t, app1.Commit())
	require.Equal(t, uint64(1), hb.iso.lowWatermark(), "Low watermark should by 1 after 1st append.")

	app1 = hb.Appender(context.Background())
	_, err = app1.Append(0, labels.FromStrings("foo", "bar"), 1, 1)
	require.NoError(t, err)
	require.Equal(t, uint64(2), hb.iso.lowWatermark(), "Low watermark should be two, even if append is not committed yet.")

	app2 := hb.Appender(context.Background())
	_, err = app2.Append(0, labels.FromStrings("foo", "baz"), 1, 1)
	require.NoError(t, err)
	require.NoError(t, app2.Commit())
	require.Equal(t, uint64(2), hb.iso.lowWatermark(), "Low watermark should stay two because app1 is not committed yet.")

	is := hb.iso.State(math.MinInt64, math.MaxInt64)
	require.Equal(t, uint64(2), hb.iso.lowWatermark(), "After simulated read (iso state retrieved), low watermark should stay at 2.")

	require.NoError(t, app1.Commit())
	require.Equal(t, uint64(2), hb.iso.lowWatermark(), "Even after app1 is committed, low watermark should stay at 2 because read is still ongoing.")

	is.Close()
	require.Equal(t, uint64(3), hb.iso.lowWatermark(), "After read has finished (iso state closed), low watermark should jump to three.")
}

func TestIsolationAppendIDZeroIsNoop(t *testing.T) {
	if defaultIsolationDisabled {
		t.Skip("skipping test since tsdb isolation is disabled")
	}

	h, _ := newTestHead(t, 1000, wlog.CompressionNone, false)
	defer func() {
		require.NoError(t, h.Close())
	}()

	h.initTime(0)

	cOpts := chunkOpts{
		chunkDiskMapper: h.chunkDiskMapper,
		chunkRange:      h.chunkRange.Load(),
		samplesPerChunk: DefaultSamplesPerChunk,
	}

	s, _, _ := h.getOrCreate(1, labels.FromStrings("a", "1"))

	ok, _ := s.append(0, 0, 0, cOpts)
	require.True(t, ok, "Series append failed.")
	require.Equal(t, 0, s.txs.txIDCount, "Series should not have an appendID after append with appendID=0.")
}

func TestHeadSeriesChunkRace(t *testing.T) {
	for i := 0; i < 1000; i++ {
		testHeadSeriesChunkRace(t)
	}
}

func TestIsolationWithoutAdd(t *testing.T) {
	if defaultIsolationDisabled {
		t.Skip("skipping test since tsdb isolation is disabled")
	}

	hb, _ := newTestHead(t, 1000, wlog.CompressionNone, false)
	defer func() {
		require.NoError(t, hb.Close())
	}()

	app := hb.Appender(context.Background())
	require.NoError(t, app.Commit())

	app = hb.Appender(context.Background())
	_, err := app.Append(0, labels.FromStrings("foo", "baz"), 1, 1)
	require.NoError(t, err)
	require.NoError(t, app.Commit())

	require.Equal(t, hb.iso.lastAppendID(), hb.iso.lowWatermark(), "High watermark should be equal to the low watermark")
}

func TestOutOfOrderSamplesMetric(t *testing.T) {
	dir := t.TempDir()

	db, err := Open(dir, nil, nil, DefaultOptions(), nil)
	require.NoError(t, err)
	defer func() {
		require.NoError(t, db.Close())
	}()
	db.DisableCompactions()

	ctx := context.Background()
	app := db.Appender(ctx)
	for i := 1; i <= 5; i++ {
		_, err = app.Append(0, labels.FromStrings("a", "b"), int64(i), 99)
		require.NoError(t, err)
	}
	require.NoError(t, app.Commit())

	// Test out of order metric.
	require.Equal(t, 0.0, prom_testutil.ToFloat64(db.head.metrics.outOfOrderSamples.WithLabelValues(sampleMetricTypeFloat)))
	app = db.Appender(ctx)
	_, err = app.Append(0, labels.FromStrings("a", "b"), 2, 99)
	require.Equal(t, storage.ErrOutOfOrderSample, err)
	require.Equal(t, 1.0, prom_testutil.ToFloat64(db.head.metrics.outOfOrderSamples.WithLabelValues(sampleMetricTypeFloat)))

	_, err = app.Append(0, labels.FromStrings("a", "b"), 3, 99)
	require.Equal(t, storage.ErrOutOfOrderSample, err)
	require.Equal(t, 2.0, prom_testutil.ToFloat64(db.head.metrics.outOfOrderSamples.WithLabelValues(sampleMetricTypeFloat)))

	_, err = app.Append(0, labels.FromStrings("a", "b"), 4, 99)
	require.Equal(t, storage.ErrOutOfOrderSample, err)
	require.Equal(t, 3.0, prom_testutil.ToFloat64(db.head.metrics.outOfOrderSamples.WithLabelValues(sampleMetricTypeFloat)))
	require.NoError(t, app.Commit())

	// Compact Head to test out of bound metric.
	app = db.Appender(ctx)
	_, err = app.Append(0, labels.FromStrings("a", "b"), DefaultBlockDuration*2, 99)
	require.NoError(t, err)
	require.NoError(t, app.Commit())

	require.Equal(t, int64(math.MinInt64), db.head.minValidTime.Load())
	require.NoError(t, db.Compact(ctx))
	require.Greater(t, db.head.minValidTime.Load(), int64(0))

	app = db.Appender(ctx)
	_, err = app.Append(0, labels.FromStrings("a", "b"), db.head.minValidTime.Load()-2, 99)
	require.Equal(t, storage.ErrOutOfBounds, err)
	require.Equal(t, 1.0, prom_testutil.ToFloat64(db.head.metrics.outOfBoundSamples.WithLabelValues(sampleMetricTypeFloat)))

	_, err = app.Append(0, labels.FromStrings("a", "b"), db.head.minValidTime.Load()-1, 99)
	require.Equal(t, storage.ErrOutOfBounds, err)
	require.Equal(t, 2.0, prom_testutil.ToFloat64(db.head.metrics.outOfBoundSamples.WithLabelValues(sampleMetricTypeFloat)))
	require.NoError(t, app.Commit())

	// Some more valid samples for out of order.
	app = db.Appender(ctx)
	for i := 1; i <= 5; i++ {
		_, err = app.Append(0, labels.FromStrings("a", "b"), db.head.minValidTime.Load()+DefaultBlockDuration+int64(i), 99)
		require.NoError(t, err)
	}
	require.NoError(t, app.Commit())

	// Test out of order metric.
	app = db.Appender(ctx)
	_, err = app.Append(0, labels.FromStrings("a", "b"), db.head.minValidTime.Load()+DefaultBlockDuration+2, 99)
	require.Equal(t, storage.ErrOutOfOrderSample, err)
	require.Equal(t, 4.0, prom_testutil.ToFloat64(db.head.metrics.outOfOrderSamples.WithLabelValues(sampleMetricTypeFloat)))

	_, err = app.Append(0, labels.FromStrings("a", "b"), db.head.minValidTime.Load()+DefaultBlockDuration+3, 99)
	require.Equal(t, storage.ErrOutOfOrderSample, err)
	require.Equal(t, 5.0, prom_testutil.ToFloat64(db.head.metrics.outOfOrderSamples.WithLabelValues(sampleMetricTypeFloat)))

	_, err = app.Append(0, labels.FromStrings("a", "b"), db.head.minValidTime.Load()+DefaultBlockDuration+4, 99)
	require.Equal(t, storage.ErrOutOfOrderSample, err)
	require.Equal(t, 6.0, prom_testutil.ToFloat64(db.head.metrics.outOfOrderSamples.WithLabelValues(sampleMetricTypeFloat)))
	require.NoError(t, app.Commit())
}

func testHeadSeriesChunkRace(t *testing.T) {
	h, _ := newTestHead(t, 1000, wlog.CompressionNone, false)
	defer func() {
		require.NoError(t, h.Close())
	}()
	require.NoError(t, h.Init(0))
	app := h.Appender(context.Background())

	s2, err := app.Append(0, labels.FromStrings("foo2", "bar"), 5, 0)
	require.NoError(t, err)
	for ts := int64(6); ts < 11; ts++ {
		_, err = app.Append(s2, labels.EmptyLabels(), ts, 0)
		require.NoError(t, err)
	}
	require.NoError(t, app.Commit())

	var wg sync.WaitGroup
	matcher := labels.MustNewMatcher(labels.MatchEqual, "", "")
	q, err := NewBlockQuerier(h, 18, 22)
	require.NoError(t, err)
	defer q.Close()

	wg.Add(1)
	go func() {
		h.updateMinMaxTime(20, 25)
		h.gc()
		wg.Done()
	}()
	ss := q.Select(context.Background(), false, nil, matcher)
	for ss.Next() {
	}
	require.NoError(t, ss.Err())
	wg.Wait()
}

func TestHeadLabelNamesValuesWithMinMaxRange(t *testing.T) {
	head, _ := newTestHead(t, 1000, wlog.CompressionNone, false)
	defer func() {
		require.NoError(t, head.Close())
	}()

	const (
		firstSeriesTimestamp  int64 = 100
		secondSeriesTimestamp int64 = 200
		lastSeriesTimestamp   int64 = 300
	)
	var (
		seriesTimestamps = []int64{
			firstSeriesTimestamp,
			secondSeriesTimestamp,
			lastSeriesTimestamp,
		}
		expectedLabelNames  = []string{"a", "b", "c"}
		expectedLabelValues = []string{"d", "e", "f"}
		ctx                 = context.Background()
	)

	app := head.Appender(ctx)
	for i, name := range expectedLabelNames {
		_, err := app.Append(0, labels.FromStrings(name, expectedLabelValues[i]), seriesTimestamps[i], 0)
		require.NoError(t, err)
	}
	require.NoError(t, app.Commit())
	require.Equal(t, head.MinTime(), firstSeriesTimestamp)
	require.Equal(t, head.MaxTime(), lastSeriesTimestamp)

	testCases := []struct {
		name           string
		mint           int64
		maxt           int64
		expectedNames  []string
		expectedValues []string
	}{
		{"maxt less than head min", head.MaxTime() - 10, head.MinTime() - 10, []string{}, []string{}},
		{"mint less than head max", head.MaxTime() + 10, head.MinTime() + 10, []string{}, []string{}},
		{"mint and maxt outside head", head.MaxTime() + 10, head.MinTime() - 10, []string{}, []string{}},
		{"mint and maxt within head", head.MaxTime() - 10, head.MinTime() + 10, expectedLabelNames, expectedLabelValues},
	}

	for _, tt := range testCases {
		t.Run(tt.name, func(t *testing.T) {
			headIdxReader := head.indexRange(tt.mint, tt.maxt)
			actualLabelNames, err := headIdxReader.LabelNames(ctx)
			require.NoError(t, err)
			require.Equal(t, tt.expectedNames, actualLabelNames)
			if len(tt.expectedValues) > 0 {
				for i, name := range expectedLabelNames {
					actualLabelValue, err := headIdxReader.SortedLabelValues(ctx, name)
					require.NoError(t, err)
					require.Equal(t, []string{tt.expectedValues[i]}, actualLabelValue)
				}
			}
		})
	}
}

func TestHeadLabelValuesWithMatchers(t *testing.T) {
	head, _ := newTestHead(t, 1000, wlog.CompressionNone, false)
	t.Cleanup(func() { require.NoError(t, head.Close()) })

	ctx := context.Background()

	app := head.Appender(context.Background())
	for i := 0; i < 100; i++ {
		_, err := app.Append(0, labels.FromStrings(
			"tens", fmt.Sprintf("value%d", i/10),
			"unique", fmt.Sprintf("value%d", i),
		), 100, 0)
		require.NoError(t, err)
	}
	require.NoError(t, app.Commit())

	testCases := []struct {
		name           string
		labelName      string
		matchers       []*labels.Matcher
		expectedValues []string
	}{
		{
			name:           "get tens based on unique id",
			labelName:      "tens",
			matchers:       []*labels.Matcher{labels.MustNewMatcher(labels.MatchEqual, "unique", "value35")},
			expectedValues: []string{"value3"},
		}, {
			name:           "get unique ids based on a ten",
			labelName:      "unique",
			matchers:       []*labels.Matcher{labels.MustNewMatcher(labels.MatchEqual, "tens", "value1")},
			expectedValues: []string{"value10", "value11", "value12", "value13", "value14", "value15", "value16", "value17", "value18", "value19"},
		}, {
			name:           "get tens by pattern matching on unique id",
			labelName:      "tens",
			matchers:       []*labels.Matcher{labels.MustNewMatcher(labels.MatchRegexp, "unique", "value[5-7]5")},
			expectedValues: []string{"value5", "value6", "value7"},
		}, {
			name:           "get tens by matching for absence of unique label",
			labelName:      "tens",
			matchers:       []*labels.Matcher{labels.MustNewMatcher(labels.MatchNotEqual, "unique", "")},
			expectedValues: []string{"value0", "value1", "value2", "value3", "value4", "value5", "value6", "value7", "value8", "value9"},
		},
	}

	for _, tt := range testCases {
		t.Run(tt.name, func(t *testing.T) {
			headIdxReader := head.indexRange(0, 200)

			actualValues, err := headIdxReader.SortedLabelValues(ctx, tt.labelName, tt.matchers...)
			require.NoError(t, err)
			require.Equal(t, tt.expectedValues, actualValues)

			actualValues, err = headIdxReader.LabelValues(ctx, tt.labelName, tt.matchers...)
			sort.Strings(actualValues)
			require.NoError(t, err)
			require.Equal(t, tt.expectedValues, actualValues)
		})
	}
}

func TestHeadLabelNamesWithMatchers(t *testing.T) {
	head, _ := newTestHead(t, 1000, wlog.CompressionNone, false)
	defer func() {
		require.NoError(t, head.Close())
	}()

	app := head.Appender(context.Background())
	for i := 0; i < 100; i++ {
		_, err := app.Append(0, labels.FromStrings(
			"unique", fmt.Sprintf("value%d", i),
		), 100, 0)
		require.NoError(t, err)

		if i%10 == 0 {
			_, err := app.Append(0, labels.FromStrings(
				"tens", fmt.Sprintf("value%d", i/10),
				"unique", fmt.Sprintf("value%d", i),
			), 100, 0)
			require.NoError(t, err)
		}

		if i%20 == 0 {
			_, err := app.Append(0, labels.FromStrings(
				"tens", fmt.Sprintf("value%d", i/10),
				"twenties", fmt.Sprintf("value%d", i/20),
				"unique", fmt.Sprintf("value%d", i),
			), 100, 0)
			require.NoError(t, err)
		}
	}
	require.NoError(t, app.Commit())

	testCases := []struct {
		name          string
		labelName     string
		matchers      []*labels.Matcher
		expectedNames []string
	}{
		{
			name:          "get with non-empty unique: all",
			matchers:      []*labels.Matcher{labels.MustNewMatcher(labels.MatchNotEqual, "unique", "")},
			expectedNames: []string{"tens", "twenties", "unique"},
		}, {
			name:          "get with unique ending in 1: only unique",
			matchers:      []*labels.Matcher{labels.MustNewMatcher(labels.MatchRegexp, "unique", "value.*1")},
			expectedNames: []string{"unique"},
		}, {
			name:          "get with unique = value20: all",
			matchers:      []*labels.Matcher{labels.MustNewMatcher(labels.MatchEqual, "unique", "value20")},
			expectedNames: []string{"tens", "twenties", "unique"},
		}, {
			name:          "get tens = 1: unique & tens",
			matchers:      []*labels.Matcher{labels.MustNewMatcher(labels.MatchEqual, "tens", "value1")},
			expectedNames: []string{"tens", "unique"},
		},
	}

	for _, tt := range testCases {
		t.Run(tt.name, func(t *testing.T) {
			headIdxReader := head.indexRange(0, 200)

			actualNames, err := headIdxReader.LabelNames(context.Background(), tt.matchers...)
			require.NoError(t, err)
			require.Equal(t, tt.expectedNames, actualNames)
		})
	}
}

func TestHeadShardedPostings(t *testing.T) {
	head, _ := newTestHead(t, 1000, wlog.CompressionNone, false)
	defer func() {
		require.NoError(t, head.Close())
	}()

	ctx := context.Background()

	// Append some series.
	app := head.Appender(ctx)
	for i := 0; i < 100; i++ {
		_, err := app.Append(0, labels.FromStrings("unique", fmt.Sprintf("value%d", i), "const", "1"), 100, 0)
		require.NoError(t, err)
	}
	require.NoError(t, app.Commit())

	ir := head.indexRange(0, 200)

	// List all postings for a given label value. This is what we expect to get
	// in output from all shards.
	p, err := ir.Postings(ctx, "const", "1")
	require.NoError(t, err)

	var expected []storage.SeriesRef
	for p.Next() {
		expected = append(expected, p.At())
	}
	require.NoError(t, p.Err())
	require.Greater(t, len(expected), 0)

	// Query the same postings for each shard.
	const shardCount = uint64(4)
	actualShards := make(map[uint64][]storage.SeriesRef)
	actualPostings := make([]storage.SeriesRef, 0, len(expected))

	for shardIndex := uint64(0); shardIndex < shardCount; shardIndex++ {
		p, err = ir.Postings(ctx, "const", "1")
		require.NoError(t, err)

		p = ir.ShardedPostings(p, shardIndex, shardCount)
		for p.Next() {
			ref := p.At()

			actualShards[shardIndex] = append(actualShards[shardIndex], ref)
			actualPostings = append(actualPostings, ref)
		}
		require.NoError(t, p.Err())
	}

	// We expect the postings merged out of shards is the exact same of the non sharded ones.
	require.ElementsMatch(t, expected, actualPostings)

	// We expect the series in each shard are the expected ones.
	for shardIndex, ids := range actualShards {
		for _, id := range ids {
			var lbls labels.ScratchBuilder

			require.NoError(t, ir.Series(id, &lbls, nil))
			require.Equal(t, shardIndex, labels.StableHash(lbls.Labels())%shardCount)
		}
	}
}

func TestErrReuseAppender(t *testing.T) {
	head, _ := newTestHead(t, 1000, wlog.CompressionNone, false)
	defer func() {
		require.NoError(t, head.Close())
	}()

	app := head.Appender(context.Background())
	_, err := app.Append(0, labels.FromStrings("test", "test"), 0, 0)
	require.NoError(t, err)
	require.NoError(t, app.Commit())
	require.Error(t, app.Commit())
	require.Error(t, app.Rollback())

	app = head.Appender(context.Background())
	_, err = app.Append(0, labels.FromStrings("test", "test"), 1, 0)
	require.NoError(t, err)
	require.NoError(t, app.Rollback())
	require.Error(t, app.Rollback())
	require.Error(t, app.Commit())

	app = head.Appender(context.Background())
	_, err = app.Append(0, labels.FromStrings("test", "test"), 2, 0)
	require.NoError(t, err)
	require.NoError(t, app.Commit())
	require.Error(t, app.Rollback())
	require.Error(t, app.Commit())

	app = head.Appender(context.Background())
	_, err = app.Append(0, labels.FromStrings("test", "test"), 3, 0)
	require.NoError(t, err)
	require.NoError(t, app.Rollback())
	require.Error(t, app.Commit())
	require.Error(t, app.Rollback())
}

func TestHeadMintAfterTruncation(t *testing.T) {
	chunkRange := int64(2000)
	head, _ := newTestHead(t, chunkRange, wlog.CompressionNone, false)

	app := head.Appender(context.Background())
	_, err := app.Append(0, labels.FromStrings("a", "b"), 100, 100)
	require.NoError(t, err)
	_, err = app.Append(0, labels.FromStrings("a", "b"), 4000, 200)
	require.NoError(t, err)
	_, err = app.Append(0, labels.FromStrings("a", "b"), 8000, 300)
	require.NoError(t, err)
	require.NoError(t, app.Commit())

	// Truncating outside the appendable window and actual mint being outside
	// appendable window should leave mint at the actual mint.
	require.NoError(t, head.Truncate(3500))
	require.Equal(t, int64(4000), head.MinTime())
	require.Equal(t, int64(4000), head.minValidTime.Load())

	// After truncation outside the appendable window if the actual min time
	// is in the appendable window then we should leave mint at the start of appendable window.
	require.NoError(t, head.Truncate(5000))
	require.Equal(t, head.appendableMinValidTime(), head.MinTime())
	require.Equal(t, head.appendableMinValidTime(), head.minValidTime.Load())

	// If the truncation time is inside the appendable window, then the min time
	// should be the truncation time.
	require.NoError(t, head.Truncate(7500))
	require.Equal(t, int64(7500), head.MinTime())
	require.Equal(t, int64(7500), head.minValidTime.Load())

	require.NoError(t, head.Close())
}

func TestHeadExemplars(t *testing.T) {
	chunkRange := int64(2000)
	head, _ := newTestHead(t, chunkRange, wlog.CompressionNone, false)
	app := head.Appender(context.Background())

	l := labels.FromStrings("traceId", "123")
	// It is perfectly valid to add Exemplars before the current start time -
	// histogram buckets that haven't been update in a while could still be
	// exported exemplars from an hour ago.
	ref, err := app.Append(0, labels.FromStrings("a", "b"), 100, 100)
	require.NoError(t, err)
	_, err = app.AppendExemplar(ref, l, exemplar.Exemplar{
		Labels: l,
		HasTs:  true,
		Ts:     -1000,
		Value:  1,
	})
	require.NoError(t, err)
	require.NoError(t, app.Commit())
	require.NoError(t, head.Close())
}

func BenchmarkHeadLabelValuesWithMatchers(b *testing.B) {
	chunkRange := int64(2000)
	head, _ := newTestHead(b, chunkRange, wlog.CompressionNone, false)
	b.Cleanup(func() { require.NoError(b, head.Close()) })

	ctx := context.Background()

	app := head.Appender(context.Background())

	metricCount := 1000000
	for i := 0; i < metricCount; i++ {
		_, err := app.Append(0, labels.FromStrings(
			"a_unique", fmt.Sprintf("value%d", i),
			"b_tens", fmt.Sprintf("value%d", i/(metricCount/10)),
			"c_ninety", fmt.Sprintf("value%d", i/(metricCount/10)/9), // "0" for the first 90%, then "1"
		), 100, 0)
		require.NoError(b, err)
	}
	require.NoError(b, app.Commit())

	headIdxReader := head.indexRange(0, 200)
	matchers := []*labels.Matcher{labels.MustNewMatcher(labels.MatchEqual, "c_ninety", "value0")}

	b.ResetTimer()
	b.ReportAllocs()

	for benchIdx := 0; benchIdx < b.N; benchIdx++ {
		actualValues, err := headIdxReader.LabelValues(ctx, "b_tens", matchers...)
		require.NoError(b, err)
		require.Equal(b, 9, len(actualValues))
	}
}

func TestIteratorSeekIntoBuffer(t *testing.T) {
	dir := t.TempDir()
	// This is usually taken from the Head, but passing manually here.
	chunkDiskMapper, err := chunks.NewChunkDiskMapper(nil, dir, chunkenc.NewPool(), chunks.DefaultWriteBufferSize, chunks.DefaultWriteQueueSize)
	require.NoError(t, err)
	defer func() {
		require.NoError(t, chunkDiskMapper.Close())
	}()
	cOpts := chunkOpts{
		chunkDiskMapper: chunkDiskMapper,
		chunkRange:      500,
		samplesPerChunk: DefaultSamplesPerChunk,
	}

	lbls := labels.Labels{}
	s := newMemSeries(lbls, 1, labels.StableHash(lbls), 0, 0, defaultIsolationDisabled)

	for i := 0; i < 7; i++ {
		ok, _ := s.append(int64(i), float64(i), 0, cOpts)
		require.True(t, ok, "sample append failed")
	}

	c, _, _, err := s.chunk(0, chunkDiskMapper, &sync.Pool{
		New: func() interface{} {
			return &memChunk{}
		},
	})
	require.NoError(t, err)
	it := c.chunk.Iterator(nil)

	// First point.
	require.Equal(t, chunkenc.ValFloat, it.Seek(0))
	ts, val := it.At()
	require.Equal(t, int64(0), ts)
	require.Equal(t, float64(0), val)

	// Advance one point.
	require.Equal(t, chunkenc.ValFloat, it.Next())
	ts, val = it.At()
	require.Equal(t, int64(1), ts)
	require.Equal(t, float64(1), val)

	// Seeking an older timestamp shouldn't cause the iterator to go backwards.
	require.Equal(t, chunkenc.ValFloat, it.Seek(0))
	ts, val = it.At()
	require.Equal(t, int64(1), ts)
	require.Equal(t, float64(1), val)

	// Seek into the buffer.
	require.Equal(t, chunkenc.ValFloat, it.Seek(3))
	ts, val = it.At()
	require.Equal(t, int64(3), ts)
	require.Equal(t, float64(3), val)

	// Iterate through the rest of the buffer.
	for i := 4; i < 7; i++ {
		require.Equal(t, chunkenc.ValFloat, it.Next())
		ts, val = it.At()
		require.Equal(t, int64(i), ts)
		require.Equal(t, float64(i), val)
	}

	// Run out of elements in the iterator.
	require.Equal(t, chunkenc.ValNone, it.Next())
	require.Equal(t, chunkenc.ValNone, it.Seek(7))
}

// Tests https://github.com/prometheus/prometheus/issues/8221.
func TestChunkNotFoundHeadGCRace(t *testing.T) {
	db := newTestDB(t)
	db.DisableCompactions()
	ctx := context.Background()

	var (
		app        = db.Appender(context.Background())
		ref        = storage.SeriesRef(0)
		mint, maxt = int64(0), int64(0)
		err        error
	)

	// Appends samples to span over 1.5 block ranges.
	// 7 chunks with 15s scrape interval.
	for i := int64(0); i <= 120*7; i++ {
		ts := i * DefaultBlockDuration / (4 * 120)
		ref, err = app.Append(ref, labels.FromStrings("a", "b"), ts, float64(i))
		require.NoError(t, err)
		maxt = ts
	}
	require.NoError(t, app.Commit())

	// Get a querier before compaction (or when compaction is about to begin).
	q, err := db.Querier(mint, maxt)
	require.NoError(t, err)

	// Query the compacted range and get the first series before compaction.
	ss := q.Select(context.Background(), true, nil, labels.MustNewMatcher(labels.MatchEqual, "a", "b"))
	require.True(t, ss.Next())
	s := ss.At()

	var wg sync.WaitGroup
	wg.Add(1)
	go func() {
		defer wg.Done()
		// Compacting head while the querier spans the compaction time.
		require.NoError(t, db.Compact(ctx))
		require.Greater(t, len(db.Blocks()), 0)
	}()

	// Give enough time for compaction to finish.
	// We expect it to be blocked until querier is closed.
	<-time.After(3 * time.Second)

	// Now consume after compaction when it's gone.
	it := s.Iterator(nil)
	for it.Next() == chunkenc.ValFloat {
		_, _ = it.At()
	}
	// It should error here without any fix for the mentioned issue.
	require.NoError(t, it.Err())
	for ss.Next() {
		s = ss.At()
		it = s.Iterator(it)
		for it.Next() == chunkenc.ValFloat {
			_, _ = it.At()
		}
		require.NoError(t, it.Err())
	}
	require.NoError(t, ss.Err())

	require.NoError(t, q.Close())
	wg.Wait()
}

// Tests https://github.com/prometheus/prometheus/issues/9079.
func TestDataMissingOnQueryDuringCompaction(t *testing.T) {
	db := newTestDB(t)
	db.DisableCompactions()
	ctx := context.Background()

	var (
		app        = db.Appender(context.Background())
		ref        = storage.SeriesRef(0)
		mint, maxt = int64(0), int64(0)
		err        error
	)

	// Appends samples to span over 1.5 block ranges.
	expSamples := make([]chunks.Sample, 0)
	// 7 chunks with 15s scrape interval.
	for i := int64(0); i <= 120*7; i++ {
		ts := i * DefaultBlockDuration / (4 * 120)
		ref, err = app.Append(ref, labels.FromStrings("a", "b"), ts, float64(i))
		require.NoError(t, err)
		maxt = ts
		expSamples = append(expSamples, sample{ts, float64(i), nil, nil})
	}
	require.NoError(t, app.Commit())

	// Get a querier before compaction (or when compaction is about to begin).
	q, err := db.Querier(mint, maxt)
	require.NoError(t, err)

	var wg sync.WaitGroup
	wg.Add(1)
	go func() {
		defer wg.Done()
		// Compacting head while the querier spans the compaction time.
		require.NoError(t, db.Compact(ctx))
		require.Greater(t, len(db.Blocks()), 0)
	}()

	// Give enough time for compaction to finish.
	// We expect it to be blocked until querier is closed.
	<-time.After(3 * time.Second)

	// Querying the querier that was got before compaction.
	series := query(t, q, labels.MustNewMatcher(labels.MatchEqual, "a", "b"))
	require.Equal(t, map[string][]chunks.Sample{`{a="b"}`: expSamples}, series)

	wg.Wait()
}

func TestIsQuerierCollidingWithTruncation(t *testing.T) {
	db := newTestDB(t)
	db.DisableCompactions()

	var (
		app = db.Appender(context.Background())
		ref = storage.SeriesRef(0)
		err error
	)

	for i := int64(0); i <= 3000; i++ {
		ref, err = app.Append(ref, labels.FromStrings("a", "b"), i, float64(i))
		require.NoError(t, err)
	}
	require.NoError(t, app.Commit())

	// This mocks truncation.
	db.head.memTruncationInProcess.Store(true)
	db.head.lastMemoryTruncationTime.Store(2000)

	// Test that IsQuerierValid suggests correct querier ranges.
	cases := []struct {
		mint, maxt                int64 // For the querier.
		expShouldClose, expGetNew bool
		expNewMint                int64
	}{
		{-200, -100, true, false, 0},
		{-200, 300, true, false, 0},
		{100, 1900, true, false, 0},
		{1900, 2200, true, true, 2000},
		{2000, 2500, false, false, 0},
	}

	for _, c := range cases {
		t.Run(fmt.Sprintf("mint=%d,maxt=%d", c.mint, c.maxt), func(t *testing.T) {
			shouldClose, getNew, newMint := db.head.IsQuerierCollidingWithTruncation(c.mint, c.maxt)
			require.Equal(t, c.expShouldClose, shouldClose)
			require.Equal(t, c.expGetNew, getNew)
			if getNew {
				require.Equal(t, c.expNewMint, newMint)
			}
		})
	}
}

func TestWaitForPendingReadersInTimeRange(t *testing.T) {
	db := newTestDB(t)
	db.DisableCompactions()

	sampleTs := func(i int64) int64 { return i * DefaultBlockDuration / (4 * 120) }

	var (
		app = db.Appender(context.Background())
		ref = storage.SeriesRef(0)
		err error
	)

	for i := int64(0); i <= 3000; i++ {
		ts := sampleTs(i)
		ref, err = app.Append(ref, labels.FromStrings("a", "b"), ts, float64(i))
		require.NoError(t, err)
	}
	require.NoError(t, app.Commit())

	truncMint, truncMaxt := int64(1000), int64(2000)
	cases := []struct {
		mint, maxt int64
		shouldWait bool
	}{
		{0, 500, false},     // Before truncation range.
		{500, 1500, true},   // Overlaps with truncation at the start.
		{1200, 1700, true},  // Within truncation range.
		{1800, 2500, true},  // Overlaps with truncation at the end.
		{2000, 2500, false}, // After truncation range.
		{2100, 2500, false}, // After truncation range.
	}
	for _, c := range cases {
		t.Run(fmt.Sprintf("mint=%d,maxt=%d,shouldWait=%t", c.mint, c.maxt, c.shouldWait), func(t *testing.T) {
			checkWaiting := func(cl io.Closer) {
				var waitOver atomic.Bool
				go func() {
					db.head.WaitForPendingReadersInTimeRange(truncMint, truncMaxt)
					waitOver.Store(true)
				}()
				<-time.After(550 * time.Millisecond)
				require.Equal(t, !c.shouldWait, waitOver.Load())
				require.NoError(t, cl.Close())
				<-time.After(550 * time.Millisecond)
				require.True(t, waitOver.Load())
			}

			q, err := db.Querier(c.mint, c.maxt)
			require.NoError(t, err)
			checkWaiting(q)

			cq, err := db.ChunkQuerier(c.mint, c.maxt)
			require.NoError(t, err)
			checkWaiting(cq)
		})
	}
}

func TestAppendHistogram(t *testing.T) {
	l := labels.FromStrings("a", "b")
	for _, numHistograms := range []int{1, 10, 150, 200, 250, 300} {
		t.Run(fmt.Sprintf("%d", numHistograms), func(t *testing.T) {
			head, _ := newTestHead(t, 1000, wlog.CompressionNone, false)
			t.Cleanup(func() {
				require.NoError(t, head.Close())
			})

			require.NoError(t, head.Init(0))
			ingestTs := int64(0)
			app := head.Appender(context.Background())

			expHistograms := make([]chunks.Sample, 0, 2*numHistograms)

			// Counter integer histograms.
			for _, h := range tsdbutil.GenerateTestHistograms(numHistograms) {
				_, err := app.AppendHistogram(0, l, ingestTs, h, nil)
				require.NoError(t, err)
				expHistograms = append(expHistograms, sample{t: ingestTs, h: h})
				ingestTs++
				if ingestTs%50 == 0 {
					require.NoError(t, app.Commit())
					app = head.Appender(context.Background())
				}
			}

			// Gauge integer histograms.
			for _, h := range tsdbutil.GenerateTestGaugeHistograms(numHistograms) {
				_, err := app.AppendHistogram(0, l, ingestTs, h, nil)
				require.NoError(t, err)
				expHistograms = append(expHistograms, sample{t: ingestTs, h: h})
				ingestTs++
				if ingestTs%50 == 0 {
					require.NoError(t, app.Commit())
					app = head.Appender(context.Background())
				}
			}

			expFloatHistograms := make([]chunks.Sample, 0, 2*numHistograms)

			// Counter float histograms.
			for _, fh := range tsdbutil.GenerateTestFloatHistograms(numHistograms) {
				_, err := app.AppendHistogram(0, l, ingestTs, nil, fh)
				require.NoError(t, err)
				expFloatHistograms = append(expFloatHistograms, sample{t: ingestTs, fh: fh})
				ingestTs++
				if ingestTs%50 == 0 {
					require.NoError(t, app.Commit())
					app = head.Appender(context.Background())
				}
			}

			// Gauge float histograms.
			for _, fh := range tsdbutil.GenerateTestGaugeFloatHistograms(numHistograms) {
				_, err := app.AppendHistogram(0, l, ingestTs, nil, fh)
				require.NoError(t, err)
				expFloatHistograms = append(expFloatHistograms, sample{t: ingestTs, fh: fh})
				ingestTs++
				if ingestTs%50 == 0 {
					require.NoError(t, app.Commit())
					app = head.Appender(context.Background())
				}
			}

			require.NoError(t, app.Commit())

			q, err := NewBlockQuerier(head, head.MinTime(), head.MaxTime())
			require.NoError(t, err)
			t.Cleanup(func() {
				require.NoError(t, q.Close())
			})

			ss := q.Select(context.Background(), false, nil, labels.MustNewMatcher(labels.MatchEqual, "a", "b"))

			require.True(t, ss.Next())
			s := ss.At()
			require.False(t, ss.Next())

			it := s.Iterator(nil)
			actHistograms := make([]chunks.Sample, 0, len(expHistograms))
			actFloatHistograms := make([]chunks.Sample, 0, len(expFloatHistograms))
			for typ := it.Next(); typ != chunkenc.ValNone; typ = it.Next() {
				switch typ {
				case chunkenc.ValHistogram:
					ts, h := it.AtHistogram()
					actHistograms = append(actHistograms, sample{t: ts, h: h})
				case chunkenc.ValFloatHistogram:
					ts, fh := it.AtFloatHistogram()
					actFloatHistograms = append(actFloatHistograms, sample{t: ts, fh: fh})
				}
			}

			compareSeries(
				t,
				map[string][]chunks.Sample{"dummy": expHistograms},
				map[string][]chunks.Sample{"dummy": actHistograms},
			)
			compareSeries(
				t,
				map[string][]chunks.Sample{"dummy": expFloatHistograms},
				map[string][]chunks.Sample{"dummy": actFloatHistograms},
			)
		})
	}
}

func TestHistogramInWALAndMmapChunk(t *testing.T) {
	head, _ := newTestHead(t, 3000, wlog.CompressionNone, false)
	t.Cleanup(func() {
		require.NoError(t, head.Close())
	})
	require.NoError(t, head.Init(0))

	// Series with only histograms.
	s1 := labels.FromStrings("a", "b1")
	k1 := s1.String()
	numHistograms := 300
	exp := map[string][]chunks.Sample{}
	ts := int64(0)
	var app storage.Appender
	for _, gauge := range []bool{true, false} {
		app = head.Appender(context.Background())
		var hists []*histogram.Histogram
		if gauge {
			hists = tsdbutil.GenerateTestGaugeHistograms(numHistograms)
		} else {
			hists = tsdbutil.GenerateTestHistograms(numHistograms)
		}
		for _, h := range hists {
			h.NegativeSpans = h.PositiveSpans
			h.NegativeBuckets = h.PositiveBuckets
			_, err := app.AppendHistogram(0, s1, ts, h, nil)
			require.NoError(t, err)
			exp[k1] = append(exp[k1], sample{t: ts, h: h.Copy()})
			ts++
			if ts%5 == 0 {
				require.NoError(t, app.Commit())
				app = head.Appender(context.Background())
			}
		}
		require.NoError(t, app.Commit())
	}
	for _, gauge := range []bool{true, false} {
		app = head.Appender(context.Background())
		var hists []*histogram.FloatHistogram
		if gauge {
			hists = tsdbutil.GenerateTestGaugeFloatHistograms(numHistograms)
		} else {
			hists = tsdbutil.GenerateTestFloatHistograms(numHistograms)
		}
		for _, h := range hists {
			h.NegativeSpans = h.PositiveSpans
			h.NegativeBuckets = h.PositiveBuckets
			_, err := app.AppendHistogram(0, s1, ts, nil, h)
			require.NoError(t, err)
			exp[k1] = append(exp[k1], sample{t: ts, fh: h.Copy()})
			ts++
			if ts%5 == 0 {
				require.NoError(t, app.Commit())
				app = head.Appender(context.Background())
			}
		}
		require.NoError(t, app.Commit())
		head.mmapHeadChunks()
	}

	// There should be 20 mmap chunks in s1.
	ms := head.series.getByHash(s1.Hash(), s1)
	require.Len(t, ms.mmappedChunks, 25)
	expMmapChunks := make([]*mmappedChunk, 0, 20)
	for _, mmap := range ms.mmappedChunks {
		require.Greater(t, mmap.numSamples, uint16(0))
		cpy := *mmap
		expMmapChunks = append(expMmapChunks, &cpy)
	}
	expHeadChunkSamples := ms.headChunks.chunk.NumSamples()
	require.Greater(t, expHeadChunkSamples, 0)

	// Series with mix of histograms and float.
	s2 := labels.FromStrings("a", "b2")
	k2 := s2.String()
	ts = 0
	for _, gauge := range []bool{true, false} {
		app = head.Appender(context.Background())
		var hists []*histogram.Histogram
		if gauge {
			hists = tsdbutil.GenerateTestGaugeHistograms(100)
		} else {
			hists = tsdbutil.GenerateTestHistograms(100)
		}
		for _, h := range hists {
			ts++
			h.NegativeSpans = h.PositiveSpans
			h.NegativeBuckets = h.PositiveBuckets
			_, err := app.AppendHistogram(0, s2, ts, h, nil)
			require.NoError(t, err)
			eh := h.Copy()
			if !gauge && ts > 30 && (ts-10)%20 == 1 {
				// Need "unknown" hint after float sample.
				eh.CounterResetHint = histogram.UnknownCounterReset
			}
			exp[k2] = append(exp[k2], sample{t: ts, h: eh})
			if ts%20 == 0 {
				require.NoError(t, app.Commit())
				app = head.Appender(context.Background())
				// Add some float.
				for i := 0; i < 10; i++ {
					ts++
					_, err := app.Append(0, s2, ts, float64(ts))
					require.NoError(t, err)
					exp[k2] = append(exp[k2], sample{t: ts, f: float64(ts)})
				}
				require.NoError(t, app.Commit())
				app = head.Appender(context.Background())
			}
		}
		require.NoError(t, app.Commit())
	}
	for _, gauge := range []bool{true, false} {
		app = head.Appender(context.Background())
		var hists []*histogram.FloatHistogram
		if gauge {
			hists = tsdbutil.GenerateTestGaugeFloatHistograms(100)
		} else {
			hists = tsdbutil.GenerateTestFloatHistograms(100)
		}
		for _, h := range hists {
			ts++
			h.NegativeSpans = h.PositiveSpans
			h.NegativeBuckets = h.PositiveBuckets
			_, err := app.AppendHistogram(0, s2, ts, nil, h)
			require.NoError(t, err)
			eh := h.Copy()
			if !gauge && ts > 30 && (ts-10)%20 == 1 {
				// Need "unknown" hint after float sample.
				eh.CounterResetHint = histogram.UnknownCounterReset
			}
			exp[k2] = append(exp[k2], sample{t: ts, fh: eh})
			if ts%20 == 0 {
				require.NoError(t, app.Commit())
				app = head.Appender(context.Background())
				// Add some float.
				for i := 0; i < 10; i++ {
					ts++
					_, err := app.Append(0, s2, ts, float64(ts))
					require.NoError(t, err)
					exp[k2] = append(exp[k2], sample{t: ts, f: float64(ts)})
				}
				require.NoError(t, app.Commit())
				app = head.Appender(context.Background())
			}
		}
		require.NoError(t, app.Commit())
	}

	// Restart head.
	require.NoError(t, head.Close())
	startHead := func() {
		w, err := wlog.NewSize(nil, nil, head.wal.Dir(), 32768, wlog.CompressionNone)
		require.NoError(t, err)
		head, err = NewHead(nil, nil, w, nil, head.opts, nil)
		require.NoError(t, err)
		require.NoError(t, head.Init(0))
	}
	startHead()

	// Checking contents of s1.
	ms = head.series.getByHash(s1.Hash(), s1)
	require.Equal(t, expMmapChunks, ms.mmappedChunks)
	require.Equal(t, expHeadChunkSamples, ms.headChunks.chunk.NumSamples())

	testQuery := func() {
		q, err := NewBlockQuerier(head, head.MinTime(), head.MaxTime())
		require.NoError(t, err)
		act := query(t, q, labels.MustNewMatcher(labels.MatchRegexp, "a", "b.*"))
		compareSeries(t, exp, act)
	}
	testQuery()

	// Restart with no mmap chunks to test WAL replay.
	require.NoError(t, head.Close())
	require.NoError(t, os.RemoveAll(mmappedChunksDir(head.opts.ChunkDirRoot)))
	startHead()
	testQuery()
}

func TestChunkSnapshot(t *testing.T) {
	head, _ := newTestHead(t, 120*4, wlog.CompressionNone, false)
	defer func() {
		head.opts.EnableMemorySnapshotOnShutdown = false
		require.NoError(t, head.Close())
	}()

	type ex struct {
		seriesLabels labels.Labels
		e            exemplar.Exemplar
	}

	numSeries := 10
	expSeries := make(map[string][]chunks.Sample)
	expHist := make(map[string][]chunks.Sample)
	expFloatHist := make(map[string][]chunks.Sample)
	expTombstones := make(map[storage.SeriesRef]tombstones.Intervals)
	expExemplars := make([]ex, 0)
	histograms := tsdbutil.GenerateTestGaugeHistograms(481)
	floatHistogram := tsdbutil.GenerateTestGaugeFloatHistograms(481)

	addExemplar := func(app storage.Appender, ref storage.SeriesRef, lbls labels.Labels, ts int64) {
		e := ex{
			seriesLabels: lbls,
			e: exemplar.Exemplar{
				Labels: labels.FromStrings("traceID", fmt.Sprintf("%d", rand.Int())),
				Value:  rand.Float64(),
				Ts:     ts,
			},
		}
		expExemplars = append(expExemplars, e)
		_, err := app.AppendExemplar(ref, e.seriesLabels, e.e)
		require.NoError(t, err)
	}

	checkSamples := func() {
		q, err := NewBlockQuerier(head, math.MinInt64, math.MaxInt64)
		require.NoError(t, err)
		series := query(t, q, labels.MustNewMatcher(labels.MatchRegexp, "foo", "bar.*"))
		require.Equal(t, expSeries, series)
	}
	checkHistograms := func() {
		q, err := NewBlockQuerier(head, math.MinInt64, math.MaxInt64)
		require.NoError(t, err)
		series := query(t, q, labels.MustNewMatcher(labels.MatchRegexp, "hist", "baz.*"))
		require.Equal(t, expHist, series)
	}
	checkFloatHistograms := func() {
		q, err := NewBlockQuerier(head, math.MinInt64, math.MaxInt64)
		require.NoError(t, err)
		series := query(t, q, labels.MustNewMatcher(labels.MatchRegexp, "floathist", "bat.*"))
		require.Equal(t, expFloatHist, series)
	}
	checkTombstones := func() {
		tr, err := head.Tombstones()
		require.NoError(t, err)
		actTombstones := make(map[storage.SeriesRef]tombstones.Intervals)
		require.NoError(t, tr.Iter(func(ref storage.SeriesRef, itvs tombstones.Intervals) error {
			for _, itv := range itvs {
				actTombstones[ref].Add(itv)
			}
			return nil
		}))
		require.Equal(t, expTombstones, actTombstones)
	}
	checkExemplars := func() {
		actExemplars := make([]ex, 0, len(expExemplars))
		err := head.exemplars.IterateExemplars(func(seriesLabels labels.Labels, e exemplar.Exemplar) error {
			actExemplars = append(actExemplars, ex{
				seriesLabels: seriesLabels,
				e:            e,
			})
			return nil
		})
		require.NoError(t, err)
		// Verifies both existence of right exemplars and order of exemplars in the buffer.
		require.Equal(t, expExemplars, actExemplars)
	}

	var (
		wlast, woffset int
		err            error
	)

	closeHeadAndCheckSnapshot := func() {
		require.NoError(t, head.Close())

		_, sidx, soffset, err := LastChunkSnapshot(head.opts.ChunkDirRoot)
		require.NoError(t, err)
		require.Equal(t, wlast, sidx)
		require.Equal(t, woffset, soffset)
	}

	openHeadAndCheckReplay := func() {
		w, err := wlog.NewSize(nil, nil, head.wal.Dir(), 32768, wlog.CompressionNone)
		require.NoError(t, err)
		head, err = NewHead(nil, nil, w, nil, head.opts, nil)
		require.NoError(t, err)
		require.NoError(t, head.Init(math.MinInt64))

		checkSamples()
		checkHistograms()
		checkFloatHistograms()
		checkTombstones()
		checkExemplars()
	}

	{ // Initial data that goes into snapshot.
		// Add some initial samples with >=1 m-map chunk.
		app := head.Appender(context.Background())
		for i := 1; i <= numSeries; i++ {
			lbls := labels.FromStrings("foo", fmt.Sprintf("bar%d", i))
			lblStr := lbls.String()
			lblsHist := labels.FromStrings("hist", fmt.Sprintf("baz%d", i))
			lblsHistStr := lblsHist.String()
			lblsFloatHist := labels.FromStrings("floathist", fmt.Sprintf("bat%d", i))
			lblsFloatHistStr := lblsFloatHist.String()

			// 240 samples should m-map at least 1 chunk.
			for ts := int64(1); ts <= 240; ts++ {
				val := rand.Float64()
				expSeries[lblStr] = append(expSeries[lblStr], sample{ts, val, nil, nil})
				ref, err := app.Append(0, lbls, ts, val)
				require.NoError(t, err)

				hist := histograms[int(ts)]
				expHist[lblsHistStr] = append(expHist[lblsHistStr], sample{ts, 0, hist, nil})
				_, err = app.AppendHistogram(0, lblsHist, ts, hist, nil)
				require.NoError(t, err)

				floatHist := floatHistogram[int(ts)]
				expFloatHist[lblsFloatHistStr] = append(expFloatHist[lblsFloatHistStr], sample{ts, 0, nil, floatHist})
				_, err = app.AppendHistogram(0, lblsFloatHist, ts, nil, floatHist)
				require.NoError(t, err)

				// Add an exemplar and to create multiple WAL records.
				if ts%10 == 0 {
					addExemplar(app, ref, lbls, ts)
					require.NoError(t, app.Commit())
					app = head.Appender(context.Background())
				}
			}
		}
		require.NoError(t, app.Commit())

		// Add some tombstones.
		var enc record.Encoder
		for i := 1; i <= numSeries; i++ {
			ref := storage.SeriesRef(i)
			itvs := tombstones.Intervals{
				{Mint: 1234, Maxt: 2345},
				{Mint: 3456, Maxt: 4567},
			}
			for _, itv := range itvs {
				expTombstones[ref].Add(itv)
			}
			head.tombstones.AddInterval(ref, itvs...)
			err := head.wal.Log(enc.Tombstones([]tombstones.Stone{
				{Ref: ref, Intervals: itvs},
			}, nil))
			require.NoError(t, err)
		}
	}

	// These references should be the ones used for the snapshot.
	wlast, woffset, err = head.wal.LastSegmentAndOffset()
	require.NoError(t, err)
	if woffset != 0 && woffset < 32*1024 {
		// The page is always filled before taking the snapshot.
		woffset = 32 * 1024
	}

	{
		// Creating snapshot and verifying it.
		head.opts.EnableMemorySnapshotOnShutdown = true
		closeHeadAndCheckSnapshot() // This will create a snapshot.

		// Test the replay of snapshot.
		openHeadAndCheckReplay()
	}

	{ // Additional data to only include in WAL and m-mapped chunks and not snapshot. This mimics having an old snapshot on disk.

		// Add more samples.
		app := head.Appender(context.Background())
		for i := 1; i <= numSeries; i++ {
			lbls := labels.FromStrings("foo", fmt.Sprintf("bar%d", i))
			lblStr := lbls.String()
			lblsHist := labels.FromStrings("hist", fmt.Sprintf("baz%d", i))
			lblsHistStr := lblsHist.String()
			lblsFloatHist := labels.FromStrings("floathist", fmt.Sprintf("bat%d", i))
			lblsFloatHistStr := lblsFloatHist.String()

			// 240 samples should m-map at least 1 chunk.
			for ts := int64(241); ts <= 480; ts++ {
				val := rand.Float64()
				expSeries[lblStr] = append(expSeries[lblStr], sample{ts, val, nil, nil})
				ref, err := app.Append(0, lbls, ts, val)
				require.NoError(t, err)

				hist := histograms[int(ts)]
				expHist[lblsHistStr] = append(expHist[lblsHistStr], sample{ts, 0, hist, nil})
				_, err = app.AppendHistogram(0, lblsHist, ts, hist, nil)
				require.NoError(t, err)

				floatHist := floatHistogram[int(ts)]
				expFloatHist[lblsFloatHistStr] = append(expFloatHist[lblsFloatHistStr], sample{ts, 0, nil, floatHist})
				_, err = app.AppendHistogram(0, lblsFloatHist, ts, nil, floatHist)
				require.NoError(t, err)

				// Add an exemplar and to create multiple WAL records.
				if ts%10 == 0 {
					addExemplar(app, ref, lbls, ts)
					require.NoError(t, app.Commit())
					app = head.Appender(context.Background())
				}
			}
		}
		require.NoError(t, app.Commit())

		// Add more tombstones.
		var enc record.Encoder
		for i := 1; i <= numSeries; i++ {
			ref := storage.SeriesRef(i)
			itvs := tombstones.Intervals{
				{Mint: 12345, Maxt: 23456},
				{Mint: 34567, Maxt: 45678},
			}
			for _, itv := range itvs {
				expTombstones[ref].Add(itv)
			}
			head.tombstones.AddInterval(ref, itvs...)
			err := head.wal.Log(enc.Tombstones([]tombstones.Stone{
				{Ref: ref, Intervals: itvs},
			}, nil))
			require.NoError(t, err)
		}
	}
	{
		// Close Head and verify that new snapshot was not created.
		head.opts.EnableMemorySnapshotOnShutdown = false
		closeHeadAndCheckSnapshot() // This should not create a snapshot.

		// Test the replay of snapshot, m-map chunks, and WAL.
		head.opts.EnableMemorySnapshotOnShutdown = true // Enabled to read from snapshot.
		openHeadAndCheckReplay()
	}

	// Creating another snapshot should delete the older snapshot and replay still works fine.
	wlast, woffset, err = head.wal.LastSegmentAndOffset()
	require.NoError(t, err)
	if woffset != 0 && woffset < 32*1024 {
		// The page is always filled before taking the snapshot.
		woffset = 32 * 1024
	}

	{
		// Close Head and verify that new snapshot was created.
		closeHeadAndCheckSnapshot()

		// Verify that there is only 1 snapshot.
		files, err := os.ReadDir(head.opts.ChunkDirRoot)
		require.NoError(t, err)
		snapshots := 0
		for i := len(files) - 1; i >= 0; i-- {
			fi := files[i]
			if strings.HasPrefix(fi.Name(), chunkSnapshotPrefix) {
				snapshots++
				require.Equal(t, chunkSnapshotDir(wlast, woffset), fi.Name())
			}
		}
		require.Equal(t, 1, snapshots)

		// Test the replay of snapshot.
		head.opts.EnableMemorySnapshotOnShutdown = true // Enabled to read from snapshot.

		// Disabling exemplars to check that it does not hard fail replay
		// https://github.com/prometheus/prometheus/issues/9437#issuecomment-933285870.
		head.opts.EnableExemplarStorage = false
		head.opts.MaxExemplars.Store(0)
		expExemplars = expExemplars[:0]

		openHeadAndCheckReplay()

		require.Equal(t, 0.0, prom_testutil.ToFloat64(head.metrics.snapshotReplayErrorTotal))
	}
}

func TestSnapshotError(t *testing.T) {
	head, _ := newTestHead(t, 120*4, wlog.CompressionNone, false)
	defer func() {
		head.opts.EnableMemorySnapshotOnShutdown = false
		require.NoError(t, head.Close())
	}()

	// Add a sample.
	app := head.Appender(context.Background())
	lbls := labels.FromStrings("foo", "bar")
	_, err := app.Append(0, lbls, 99, 99)
	require.NoError(t, err)

	// Add histograms
	hist := tsdbutil.GenerateTestGaugeHistograms(1)[0]
	floatHist := tsdbutil.GenerateTestGaugeFloatHistograms(1)[0]
	lblsHist := labels.FromStrings("hist", "bar")
	lblsFloatHist := labels.FromStrings("floathist", "bar")

	_, err = app.AppendHistogram(0, lblsHist, 99, hist, nil)
	require.NoError(t, err)

	_, err = app.AppendHistogram(0, lblsFloatHist, 99, nil, floatHist)
	require.NoError(t, err)

	require.NoError(t, app.Commit())

	// Add some tombstones.
	itvs := tombstones.Intervals{
		{Mint: 1234, Maxt: 2345},
		{Mint: 3456, Maxt: 4567},
	}
	head.tombstones.AddInterval(1, itvs...)

	// Check existence of data.
	require.NotNil(t, head.series.getByHash(lbls.Hash(), lbls))
	tm, err := head.tombstones.Get(1)
	require.NoError(t, err)
	require.NotEqual(t, 0, len(tm))

	head.opts.EnableMemorySnapshotOnShutdown = true
	require.NoError(t, head.Close()) // This will create a snapshot.

	// Remove the WAL so that we don't load from it.
	require.NoError(t, os.RemoveAll(head.wal.Dir()))

	// Corrupt the snapshot.
	snapDir, _, _, err := LastChunkSnapshot(head.opts.ChunkDirRoot)
	require.NoError(t, err)
	files, err := os.ReadDir(snapDir)
	require.NoError(t, err)
	f, err := os.OpenFile(path.Join(snapDir, files[0].Name()), os.O_RDWR, 0)
	require.NoError(t, err)
	_, err = f.WriteAt([]byte{0b11111111}, 18)
	require.NoError(t, err)
	require.NoError(t, f.Close())

	// Create new Head which should replay this snapshot.
	w, err := wlog.NewSize(nil, nil, head.wal.Dir(), 32768, wlog.CompressionNone)
	require.NoError(t, err)
	// Testing https://github.com/prometheus/prometheus/issues/9437 with the registry.
	head, err = NewHead(prometheus.NewRegistry(), nil, w, nil, head.opts, nil)
	require.NoError(t, err)
	require.NoError(t, head.Init(math.MinInt64))

	// There should be no series in the memory after snapshot error since WAL was removed.
	require.Equal(t, 1.0, prom_testutil.ToFloat64(head.metrics.snapshotReplayErrorTotal))
	require.Nil(t, head.series.getByHash(lbls.Hash(), lbls))
	tm, err = head.tombstones.Get(1)
	require.NoError(t, err)
	require.Equal(t, 0, len(tm))
}

func TestHistogramMetrics(t *testing.T) {
	numHistograms := 10
	head, _ := newTestHead(t, 1000, wlog.CompressionNone, false)
	t.Cleanup(func() {
		require.NoError(t, head.Close())
	})
	require.NoError(t, head.Init(0))

	expHSeries, expHSamples := 0, 0

	for x := 0; x < 5; x++ {
		expHSeries++
		l := labels.FromStrings("a", fmt.Sprintf("b%d", x))
		for i, h := range tsdbutil.GenerateTestHistograms(numHistograms) {
			app := head.Appender(context.Background())
			_, err := app.AppendHistogram(0, l, int64(i), h, nil)
			require.NoError(t, err)
			require.NoError(t, app.Commit())
			expHSamples++
		}
		for i, fh := range tsdbutil.GenerateTestFloatHistograms(numHistograms) {
			app := head.Appender(context.Background())
			_, err := app.AppendHistogram(0, l, int64(numHistograms+i), nil, fh)
			require.NoError(t, err)
			require.NoError(t, app.Commit())
			expHSamples++
		}
	}

	require.Equal(t, float64(expHSamples), prom_testutil.ToFloat64(head.metrics.samplesAppended.WithLabelValues(sampleMetricTypeHistogram)))

	require.NoError(t, head.Close())
	w, err := wlog.NewSize(nil, nil, head.wal.Dir(), 32768, wlog.CompressionNone)
	require.NoError(t, err)
	head, err = NewHead(nil, nil, w, nil, head.opts, nil)
	require.NoError(t, err)
	require.NoError(t, head.Init(0))

	require.Equal(t, float64(0), prom_testutil.ToFloat64(head.metrics.samplesAppended.WithLabelValues(sampleMetricTypeHistogram))) // Counter reset.
}

func TestHistogramStaleSample(t *testing.T) {
	t.Run("integer histogram", func(t *testing.T) {
		testHistogramStaleSampleHelper(t, false)
	})
	t.Run("float histogram", func(t *testing.T) {
		testHistogramStaleSampleHelper(t, true)
	})
}

func testHistogramStaleSampleHelper(t *testing.T, floatHistogram bool) {
	t.Helper()
	l := labels.FromStrings("a", "b")
	numHistograms := 20
	head, _ := newTestHead(t, 100000, wlog.CompressionNone, false)
	t.Cleanup(func() {
		require.NoError(t, head.Close())
	})
	require.NoError(t, head.Init(0))

	type timedHistogram struct {
		t  int64
		h  *histogram.Histogram
		fh *histogram.FloatHistogram
	}
	expHistograms := make([]timedHistogram, 0, numHistograms)

	testQuery := func(numStale int) {
		q, err := NewBlockQuerier(head, head.MinTime(), head.MaxTime())
		require.NoError(t, err)
		t.Cleanup(func() {
			require.NoError(t, q.Close())
		})

		ss := q.Select(context.Background(), false, nil, labels.MustNewMatcher(labels.MatchEqual, "a", "b"))

		require.True(t, ss.Next())
		s := ss.At()
		require.False(t, ss.Next())

		it := s.Iterator(nil)
		actHistograms := make([]timedHistogram, 0, len(expHistograms))
		for typ := it.Next(); typ != chunkenc.ValNone; typ = it.Next() {
			switch typ {
			case chunkenc.ValHistogram:
				t, h := it.AtHistogram()
				actHistograms = append(actHistograms, timedHistogram{t: t, h: h})
			case chunkenc.ValFloatHistogram:
				t, h := it.AtFloatHistogram()
				actHistograms = append(actHistograms, timedHistogram{t: t, fh: h})
			}
		}

		// We cannot compare StaleNAN with require.Equal, hence checking each histogram manually.
		require.Equal(t, len(expHistograms), len(actHistograms))
		actNumStale := 0
		for i, eh := range expHistograms {
			ah := actHistograms[i]
			if floatHistogram {
				switch {
				case value.IsStaleNaN(eh.fh.Sum):
					actNumStale++
					require.True(t, value.IsStaleNaN(ah.fh.Sum))
					// To make require.Equal work.
					ah.fh.Sum = 0
					eh.fh = eh.fh.Copy()
					eh.fh.Sum = 0
				case i > 0:
					prev := expHistograms[i-1]
					if prev.fh == nil || value.IsStaleNaN(prev.fh.Sum) {
						eh.fh.CounterResetHint = histogram.UnknownCounterReset
					}
				}
				require.Equal(t, eh, ah)
			} else {
				switch {
				case value.IsStaleNaN(eh.h.Sum):
					actNumStale++
					require.True(t, value.IsStaleNaN(ah.h.Sum))
					// To make require.Equal work.
					ah.h.Sum = 0
					eh.h = eh.h.Copy()
					eh.h.Sum = 0
				case i > 0:
					prev := expHistograms[i-1]
					if prev.h == nil || value.IsStaleNaN(prev.h.Sum) {
						eh.h.CounterResetHint = histogram.UnknownCounterReset
					}
				}
				require.Equal(t, eh, ah)
			}
		}
		require.Equal(t, numStale, actNumStale)
	}

	// Adding stale in the same appender.
	app := head.Appender(context.Background())
	for _, h := range tsdbutil.GenerateTestHistograms(numHistograms) {
		var err error
		if floatHistogram {
			_, err = app.AppendHistogram(0, l, 100*int64(len(expHistograms)), nil, h.ToFloat())
			expHistograms = append(expHistograms, timedHistogram{t: 100 * int64(len(expHistograms)), fh: h.ToFloat()})
		} else {
			_, err = app.AppendHistogram(0, l, 100*int64(len(expHistograms)), h, nil)
			expHistograms = append(expHistograms, timedHistogram{t: 100 * int64(len(expHistograms)), h: h})
		}
		require.NoError(t, err)
	}
	// +1 so that delta-of-delta is not 0.
	_, err := app.Append(0, l, 100*int64(len(expHistograms))+1, math.Float64frombits(value.StaleNaN))
	require.NoError(t, err)
	if floatHistogram {
		expHistograms = append(expHistograms, timedHistogram{t: 100*int64(len(expHistograms)) + 1, fh: &histogram.FloatHistogram{Sum: math.Float64frombits(value.StaleNaN)}})
	} else {
		expHistograms = append(expHistograms, timedHistogram{t: 100*int64(len(expHistograms)) + 1, h: &histogram.Histogram{Sum: math.Float64frombits(value.StaleNaN)}})
	}
	require.NoError(t, app.Commit())

	// Only 1 chunk in the memory, no m-mapped chunk.
	s := head.series.getByHash(l.Hash(), l)
	require.NotNil(t, s)
	require.NotNil(t, s.headChunks)
	require.Equal(t, s.headChunks.len(), 1)
	require.Equal(t, 0, len(s.mmappedChunks))
	testQuery(1)

	// Adding stale in different appender and continuing series after a stale sample.
	app = head.Appender(context.Background())
	for _, h := range tsdbutil.GenerateTestHistograms(2 * numHistograms)[numHistograms:] {
		var err error
		if floatHistogram {
			_, err = app.AppendHistogram(0, l, 100*int64(len(expHistograms)), nil, h.ToFloat())
			expHistograms = append(expHistograms, timedHistogram{t: 100 * int64(len(expHistograms)), fh: h.ToFloat()})
		} else {
			_, err = app.AppendHistogram(0, l, 100*int64(len(expHistograms)), h, nil)
			expHistograms = append(expHistograms, timedHistogram{t: 100 * int64(len(expHistograms)), h: h})
		}
		require.NoError(t, err)
	}
	require.NoError(t, app.Commit())

	app = head.Appender(context.Background())
	// +1 so that delta-of-delta is not 0.
	_, err = app.Append(0, l, 100*int64(len(expHistograms))+1, math.Float64frombits(value.StaleNaN))
	require.NoError(t, err)
	if floatHistogram {
		expHistograms = append(expHistograms, timedHistogram{t: 100*int64(len(expHistograms)) + 1, fh: &histogram.FloatHistogram{Sum: math.Float64frombits(value.StaleNaN)}})
	} else {
		expHistograms = append(expHistograms, timedHistogram{t: 100*int64(len(expHistograms)) + 1, h: &histogram.Histogram{Sum: math.Float64frombits(value.StaleNaN)}})
	}
	require.NoError(t, app.Commit())
	head.mmapHeadChunks()

	// Total 2 chunks, 1 m-mapped.
	s = head.series.getByHash(l.Hash(), l)
	require.NotNil(t, s)
	require.NotNil(t, s.headChunks)
	require.Equal(t, s.headChunks.len(), 1)
	require.Equal(t, 1, len(s.mmappedChunks))
	testQuery(2)
}

func TestHistogramCounterResetHeader(t *testing.T) {
	for _, floatHisto := range []bool{true} { // FIXME
		t.Run(fmt.Sprintf("floatHistogram=%t", floatHisto), func(t *testing.T) {
			l := labels.FromStrings("a", "b")
			head, _ := newTestHead(t, 1000, wlog.CompressionNone, false)
			t.Cleanup(func() {
				require.NoError(t, head.Close())
			})
			require.NoError(t, head.Init(0))

			ts := int64(0)
			appendHistogram := func(h *histogram.Histogram) {
				ts++
				app := head.Appender(context.Background())
				var err error
				if floatHisto {
					_, err = app.AppendHistogram(0, l, ts, nil, h.ToFloat())
				} else {
					_, err = app.AppendHistogram(0, l, ts, h.Copy(), nil)
				}
				require.NoError(t, err)
				require.NoError(t, app.Commit())
			}

			var expHeaders []chunkenc.CounterResetHeader
			checkExpCounterResetHeader := func(newHeaders ...chunkenc.CounterResetHeader) {
				expHeaders = append(expHeaders, newHeaders...)

				ms, _, err := head.getOrCreate(l.Hash(), l)
				require.NoError(t, err)
				ms.mmapChunks(head.chunkDiskMapper)
				require.Len(t, ms.mmappedChunks, len(expHeaders)-1) // One is the head chunk.

				for i, mmapChunk := range ms.mmappedChunks {
					chk, err := head.chunkDiskMapper.Chunk(mmapChunk.ref)
					require.NoError(t, err)
					if floatHisto {
						require.Equal(t, expHeaders[i], chk.(*chunkenc.FloatHistogramChunk).GetCounterResetHeader())
					} else {
						require.Equal(t, expHeaders[i], chk.(*chunkenc.HistogramChunk).GetCounterResetHeader())
					}
				}
				if floatHisto {
					require.Equal(t, expHeaders[len(expHeaders)-1], ms.headChunks.chunk.(*chunkenc.FloatHistogramChunk).GetCounterResetHeader())
				} else {
					require.Equal(t, expHeaders[len(expHeaders)-1], ms.headChunks.chunk.(*chunkenc.HistogramChunk).GetCounterResetHeader())
				}
			}

			h := tsdbutil.GenerateTestHistograms(1)[0]
			h.PositiveBuckets = []int64{100, 1, 1, 1}
			h.NegativeBuckets = []int64{100, 1, 1, 1}
			h.Count = 1000

			// First histogram is UnknownCounterReset.
			appendHistogram(h)
			checkExpCounterResetHeader(chunkenc.UnknownCounterReset)

			// Another normal histogram.
			h.Count++
			appendHistogram(h)
			checkExpCounterResetHeader()

			// Counter reset via Count.
			h.Count--
			appendHistogram(h)
			checkExpCounterResetHeader(chunkenc.CounterReset)

			// Add 2 non-counter reset histogram chunks (each chunk targets 1024 bytes which contains ~500 int histogram
			// samples or ~1000 float histogram samples).
			numAppend := 2000
			if floatHisto {
				numAppend = 1000
			}
			for i := 0; i < numAppend; i++ {
				appendHistogram(h)
			}

			checkExpCounterResetHeader(chunkenc.NotCounterReset, chunkenc.NotCounterReset)

			// Changing schema will cut a new chunk with unknown counter reset.
			h.Schema++
			appendHistogram(h)
			checkExpCounterResetHeader(chunkenc.UnknownCounterReset)

			// Changing schema will zero threshold a new chunk with unknown counter reset.
			h.ZeroThreshold += 0.01
			appendHistogram(h)
			checkExpCounterResetHeader(chunkenc.UnknownCounterReset)

			// Counter reset by removing a positive bucket.
			h.PositiveSpans[1].Length--
			h.PositiveBuckets = h.PositiveBuckets[1:]
			appendHistogram(h)
			checkExpCounterResetHeader(chunkenc.CounterReset)

			// Counter reset by removing a negative bucket.
			h.NegativeSpans[1].Length--
			h.NegativeBuckets = h.NegativeBuckets[1:]
			appendHistogram(h)
			checkExpCounterResetHeader(chunkenc.CounterReset)

			// Add 2 non-counter reset histogram chunks. Just to have some non-counter reset chunks in between.
			for i := 0; i < 2000; i++ {
				appendHistogram(h)
			}
			checkExpCounterResetHeader(chunkenc.NotCounterReset, chunkenc.NotCounterReset)

			// Counter reset with counter reset in a positive bucket.
			h.PositiveBuckets[len(h.PositiveBuckets)-1]--
			appendHistogram(h)
			checkExpCounterResetHeader(chunkenc.CounterReset)

			// Counter reset with counter reset in a negative bucket.
			h.NegativeBuckets[len(h.NegativeBuckets)-1]--
			appendHistogram(h)
			checkExpCounterResetHeader(chunkenc.CounterReset)
		})
	}
}

func TestAppendingDifferentEncodingToSameSeries(t *testing.T) {
	dir := t.TempDir()
	opts := DefaultOptions()
	opts.EnableNativeHistograms = true
	db, err := Open(dir, nil, nil, opts, nil)
	require.NoError(t, err)
	t.Cleanup(func() {
		require.NoError(t, db.Close())
	})
	db.DisableCompactions()

	hists := tsdbutil.GenerateTestHistograms(10)
	floatHists := tsdbutil.GenerateTestFloatHistograms(10)
	lbls := labels.FromStrings("a", "b")

	var expResult []chunks.Sample
	checkExpChunks := func(count int) {
		ms, created, err := db.Head().getOrCreate(lbls.Hash(), lbls)
		require.NoError(t, err)
		require.False(t, created)
		require.NotNil(t, ms)
		require.Equal(t, count, ms.headChunks.len())
	}

	appends := []struct {
		samples   []chunks.Sample
		expChunks int
		err       error
		// If this is empty, samples above will be taken instead of this.
		addToExp []chunks.Sample
	}{
		// Histograms that end up in the expected samples are copied here so that we
		// can independently set the CounterResetHint later.
		{
			samples:   []chunks.Sample{sample{t: 100, h: hists[0].Copy()}},
			expChunks: 1,
		},
		{
			samples:   []chunks.Sample{sample{t: 200, f: 2}},
			expChunks: 2,
		},
		{
			samples:   []chunks.Sample{sample{t: 210, fh: floatHists[0].Copy()}},
			expChunks: 3,
		},
		{
			samples:   []chunks.Sample{sample{t: 220, h: hists[1].Copy()}},
			expChunks: 4,
		},
		{
			samples:   []chunks.Sample{sample{t: 230, fh: floatHists[3].Copy()}},
			expChunks: 5,
		},
		{
			samples: []chunks.Sample{sample{t: 100, h: hists[2].Copy()}},
			err:     storage.ErrOutOfOrderSample,
		},
		{
			samples:   []chunks.Sample{sample{t: 300, h: hists[3].Copy()}},
			expChunks: 6,
		},
		{
			samples: []chunks.Sample{sample{t: 100, f: 2}},
			err:     storage.ErrOutOfOrderSample,
		},
		{
			samples: []chunks.Sample{sample{t: 100, fh: floatHists[4].Copy()}},
			err:     storage.ErrOutOfOrderSample,
		},
		{
			// Combination of histograms and float64 in the same commit. The behaviour is undefined, but we want to also
			// verify how TSDB would behave. Here the histogram is appended at the end, hence will be considered as out of order.
			samples: []chunks.Sample{
				sample{t: 400, f: 4},
				sample{t: 500, h: hists[5]}, // This won't be committed.
				sample{t: 600, f: 6},
			},
			addToExp: []chunks.Sample{
				sample{t: 400, f: 4},
				sample{t: 600, f: 6},
			},
			expChunks: 7, // Only 1 new chunk for float64.
		},
		{
			// Here the histogram is appended at the end, hence the first histogram is out of order.
			samples: []chunks.Sample{
				sample{t: 700, h: hists[7]}, // Out of order w.r.t. the next float64 sample that is appended first.
				sample{t: 800, f: 8},
				sample{t: 900, h: hists[9]},
			},
			addToExp: []chunks.Sample{
				sample{t: 800, f: 8},
				sample{t: 900, h: hists[9].Copy()},
			},
			expChunks: 8, // float64 added to old chunk, only 1 new for histograms.
		},
		{
			// Float histogram is appended at the end.
			samples: []chunks.Sample{
				sample{t: 1000, fh: floatHists[7]}, // Out of order w.r.t. the next histogram.
				sample{t: 1100, h: hists[9]},
			},
			addToExp: []chunks.Sample{
				sample{t: 1100, h: hists[9].Copy()},
			},
			expChunks: 8,
		},
	}

	for _, a := range appends {
		app := db.Appender(context.Background())
		for _, s := range a.samples {
			var err error
			if s.H() != nil || s.FH() != nil {
				_, err = app.AppendHistogram(0, lbls, s.T(), s.H(), s.FH())
			} else {
				_, err = app.Append(0, lbls, s.T(), s.F())
			}
			require.Equal(t, a.err, err)
		}

		if a.err == nil {
			require.NoError(t, app.Commit())
			if len(a.addToExp) > 0 {
				expResult = append(expResult, a.addToExp...)
			} else {
				expResult = append(expResult, a.samples...)
			}
			checkExpChunks(a.expChunks)
		} else {
			require.NoError(t, app.Rollback())
		}
	}
	for i, s := range expResult[1:] {
		switch {
		case s.H() != nil && expResult[i].H() == nil:
			s.(sample).h.CounterResetHint = histogram.UnknownCounterReset
		case s.FH() != nil && expResult[i].FH() == nil:
			s.(sample).fh.CounterResetHint = histogram.UnknownCounterReset
		}
	}

	// Query back and expect same order of samples.
	q, err := db.Querier(math.MinInt64, math.MaxInt64)
	require.NoError(t, err)

	series := query(t, q, labels.MustNewMatcher(labels.MatchEqual, "a", "b"))
	require.Equal(t, map[string][]chunks.Sample{lbls.String(): expResult}, series)
}

// Tests https://github.com/prometheus/prometheus/issues/9725.
func TestChunkSnapshotReplayBug(t *testing.T) {
	dir := t.TempDir()
	wal, err := wlog.NewSize(nil, nil, filepath.Join(dir, "wal"), 32768, wlog.CompressionSnappy)
	require.NoError(t, err)

	// Write few series records and samples such that the series references are not in order in the WAL
	// for status_code="200".
	var buf []byte
	for i := 1; i <= 1000; i++ {
		var ref chunks.HeadSeriesRef
		if i <= 500 {
			ref = chunks.HeadSeriesRef(i * 100)
		} else {
			ref = chunks.HeadSeriesRef((i - 500) * 50)
		}
		seriesRec := record.RefSeries{
			Ref: ref,
			Labels: labels.FromStrings(
				"__name__", "request_duration",
				"status_code", "200",
				"foo", fmt.Sprintf("baz%d", rand.Int()),
			),
		}
		// Add a sample so that the series is not garbage collected.
		samplesRec := record.RefSample{Ref: ref, T: 1000, V: 1000}
		var enc record.Encoder

		rec := enc.Series([]record.RefSeries{seriesRec}, buf)
		buf = rec[:0]
		require.NoError(t, wal.Log(rec))
		rec = enc.Samples([]record.RefSample{samplesRec}, buf)
		buf = rec[:0]
		require.NoError(t, wal.Log(rec))
	}

	// Write a corrupt snapshot to fail the replay on startup.
	snapshotName := chunkSnapshotDir(0, 100)
	cpdir := filepath.Join(dir, snapshotName)
	require.NoError(t, os.MkdirAll(cpdir, 0o777))

	err = os.WriteFile(filepath.Join(cpdir, "00000000"), []byte{1, 5, 3, 5, 6, 7, 4, 2, 2}, 0o777)
	require.NoError(t, err)

	opts := DefaultHeadOptions()
	opts.ChunkDirRoot = dir
	opts.EnableMemorySnapshotOnShutdown = true
	head, err := NewHead(nil, nil, wal, nil, opts, nil)
	require.NoError(t, err)
	require.NoError(t, head.Init(math.MinInt64))
	defer func() {
		require.NoError(t, head.Close())
	}()

	// Snapshot replay should error out.
	require.Equal(t, 1.0, prom_testutil.ToFloat64(head.metrics.snapshotReplayErrorTotal))

	// Querying `request_duration{status_code!="200"}` should return no series since all of
	// them have status_code="200".
	q, err := NewBlockQuerier(head, math.MinInt64, math.MaxInt64)
	require.NoError(t, err)
	series := query(t, q,
		labels.MustNewMatcher(labels.MatchEqual, "__name__", "request_duration"),
		labels.MustNewMatcher(labels.MatchNotEqual, "status_code", "200"),
	)
	require.Len(t, series, 0, "there should be no series found")
}

func TestChunkSnapshotTakenAfterIncompleteSnapshot(t *testing.T) {
	dir := t.TempDir()
	wlTemp, err := wlog.NewSize(nil, nil, filepath.Join(dir, "wal"), 32768, wlog.CompressionSnappy)
	require.NoError(t, err)

	// Write a snapshot with .tmp suffix. This used to fail taking any further snapshots or replay of snapshots.
	snapshotName := chunkSnapshotDir(0, 100) + ".tmp"
	cpdir := filepath.Join(dir, snapshotName)
	require.NoError(t, os.MkdirAll(cpdir, 0o777))

	opts := DefaultHeadOptions()
	opts.ChunkDirRoot = dir
	opts.EnableMemorySnapshotOnShutdown = true
	head, err := NewHead(nil, nil, wlTemp, nil, opts, nil)
	require.NoError(t, err)
	require.NoError(t, head.Init(math.MinInt64))

	require.Equal(t, 0.0, prom_testutil.ToFloat64(head.metrics.snapshotReplayErrorTotal))

	// Add some samples for the snapshot.
	app := head.Appender(context.Background())
	_, err = app.Append(0, labels.FromStrings("foo", "bar"), 10, 10)
	require.NoError(t, err)
	require.NoError(t, app.Commit())

	// Should not return any error for a successful snapshot.
	require.NoError(t, head.Close())

	// Verify the snapshot.
	name, idx, offset, err := LastChunkSnapshot(dir)
	require.NoError(t, err)
	require.True(t, name != "")
	require.Equal(t, 0, idx)
	require.Greater(t, offset, 0)
}

// TestWBLReplay checks the replay at a low level.
func TestWBLReplay(t *testing.T) {
	dir := t.TempDir()
	wal, err := wlog.NewSize(nil, nil, filepath.Join(dir, "wal"), 32768, wlog.CompressionSnappy)
	require.NoError(t, err)
	oooWlog, err := wlog.NewSize(nil, nil, filepath.Join(dir, wlog.WblDirName), 32768, wlog.CompressionSnappy)
	require.NoError(t, err)

	opts := DefaultHeadOptions()
	opts.ChunkRange = 1000
	opts.ChunkDirRoot = dir
	opts.OutOfOrderTimeWindow.Store(30 * time.Minute.Milliseconds())

	h, err := NewHead(nil, nil, wal, oooWlog, opts, nil)
	require.NoError(t, err)
	require.NoError(t, h.Init(0))

	var expOOOSamples []sample
	l := labels.FromStrings("foo", "bar")
	appendSample := func(mins int64, isOOO bool) {
		app := h.Appender(context.Background())
		ts, v := mins*time.Minute.Milliseconds(), float64(mins)
		_, err := app.Append(0, l, ts, v)
		require.NoError(t, err)
		require.NoError(t, app.Commit())

		if isOOO {
			expOOOSamples = append(expOOOSamples, sample{t: ts, f: v})
		}
	}

	// In-order sample.
	appendSample(60, false)

	// Out of order samples.
	appendSample(40, true)
	appendSample(35, true)
	appendSample(50, true)
	appendSample(55, true)
	appendSample(59, true)
	appendSample(31, true)

	// Check that Head's time ranges are set properly.
	require.Equal(t, 60*time.Minute.Milliseconds(), h.MinTime())
	require.Equal(t, 60*time.Minute.Milliseconds(), h.MaxTime())
	require.Equal(t, 31*time.Minute.Milliseconds(), h.MinOOOTime())
	require.Equal(t, 59*time.Minute.Milliseconds(), h.MaxOOOTime())

	// Restart head.
	require.NoError(t, h.Close())
	wal, err = wlog.NewSize(nil, nil, filepath.Join(dir, "wal"), 32768, wlog.CompressionSnappy)
	require.NoError(t, err)
	oooWlog, err = wlog.NewSize(nil, nil, filepath.Join(dir, wlog.WblDirName), 32768, wlog.CompressionSnappy)
	require.NoError(t, err)
	h, err = NewHead(nil, nil, wal, oooWlog, opts, nil)
	require.NoError(t, err)
	require.NoError(t, h.Init(0)) // Replay happens here.

	// Get the ooo samples from the Head.
	ms, ok, err := h.getOrCreate(l.Hash(), l)
	require.NoError(t, err)
	require.False(t, ok)
	require.NotNil(t, ms)

	xor, err := ms.ooo.oooHeadChunk.chunk.ToXOR()
	require.NoError(t, err)

	it := xor.Iterator(nil)
	actOOOSamples := make([]sample, 0, len(expOOOSamples))
	for it.Next() == chunkenc.ValFloat {
		ts, v := it.At()
		actOOOSamples = append(actOOOSamples, sample{t: ts, f: v})
	}

	// OOO chunk will be sorted. Hence sort the expected samples.
	sort.Slice(expOOOSamples, func(i, j int) bool {
		return expOOOSamples[i].t < expOOOSamples[j].t
	})

	require.Equal(t, expOOOSamples, actOOOSamples)

	require.NoError(t, h.Close())
}

// TestOOOMmapReplay checks the replay at a low level.
func TestOOOMmapReplay(t *testing.T) {
	dir := t.TempDir()
	wal, err := wlog.NewSize(nil, nil, filepath.Join(dir, "wal"), 32768, wlog.CompressionSnappy)
	require.NoError(t, err)
	oooWlog, err := wlog.NewSize(nil, nil, filepath.Join(dir, wlog.WblDirName), 32768, wlog.CompressionSnappy)
	require.NoError(t, err)

	opts := DefaultHeadOptions()
	opts.ChunkRange = 1000
	opts.ChunkDirRoot = dir
	opts.OutOfOrderCapMax.Store(30)
	opts.OutOfOrderTimeWindow.Store(1000 * time.Minute.Milliseconds())

	h, err := NewHead(nil, nil, wal, oooWlog, opts, nil)
	require.NoError(t, err)
	require.NoError(t, h.Init(0))

	l := labels.FromStrings("foo", "bar")
	appendSample := func(mins int64) {
		app := h.Appender(context.Background())
		ts, v := mins*time.Minute.Milliseconds(), float64(mins)
		_, err := app.Append(0, l, ts, v)
		require.NoError(t, err)
		require.NoError(t, app.Commit())
	}

	// In-order sample.
	appendSample(200)

	// Out of order samples. 92 samples to create 3 m-map chunks.
	for mins := int64(100); mins <= 191; mins++ {
		appendSample(mins)
	}

	ms, ok, err := h.getOrCreate(l.Hash(), l)
	require.NoError(t, err)
	require.False(t, ok)
	require.NotNil(t, ms)

	require.Len(t, ms.ooo.oooMmappedChunks, 3)
	// Verify that we can access the chunks without error.
	for _, m := range ms.ooo.oooMmappedChunks {
		chk, err := h.chunkDiskMapper.Chunk(m.ref)
		require.NoError(t, err)
		require.Equal(t, int(m.numSamples), chk.NumSamples())
	}

	expMmapChunks := make([]*mmappedChunk, 3)
	copy(expMmapChunks, ms.ooo.oooMmappedChunks)

	// Restart head.
	require.NoError(t, h.Close())

	wal, err = wlog.NewSize(nil, nil, filepath.Join(dir, "wal"), 32768, wlog.CompressionSnappy)
	require.NoError(t, err)
	oooWlog, err = wlog.NewSize(nil, nil, filepath.Join(dir, wlog.WblDirName), 32768, wlog.CompressionSnappy)
	require.NoError(t, err)
	h, err = NewHead(nil, nil, wal, oooWlog, opts, nil)
	require.NoError(t, err)
	require.NoError(t, h.Init(0)) // Replay happens here.

	// Get the mmap chunks from the Head.
	ms, ok, err = h.getOrCreate(l.Hash(), l)
	require.NoError(t, err)
	require.False(t, ok)
	require.NotNil(t, ms)

	require.Len(t, ms.ooo.oooMmappedChunks, len(expMmapChunks))
	// Verify that we can access the chunks without error.
	for _, m := range ms.ooo.oooMmappedChunks {
		chk, err := h.chunkDiskMapper.Chunk(m.ref)
		require.NoError(t, err)
		require.Equal(t, int(m.numSamples), chk.NumSamples())
	}

	actMmapChunks := make([]*mmappedChunk, len(expMmapChunks))
	copy(actMmapChunks, ms.ooo.oooMmappedChunks)

	require.Equal(t, expMmapChunks, actMmapChunks)

	require.NoError(t, h.Close())
}

func TestHeadInit_DiscardChunksWithUnsupportedEncoding(t *testing.T) {
	h, _ := newTestHead(t, 1000, wlog.CompressionNone, false)
	defer func() {
		require.NoError(t, h.Close())
	}()

	require.NoError(t, h.Init(0))

	ctx := context.Background()
	app := h.Appender(ctx)
	seriesLabels := labels.FromStrings("a", "1")
	var seriesRef storage.SeriesRef
	var err error
	for i := 0; i < 400; i++ {
		seriesRef, err = app.Append(0, seriesLabels, int64(i), float64(i))
		require.NoError(t, err)
	}

	require.NoError(t, app.Commit())
	require.Greater(t, prom_testutil.ToFloat64(h.metrics.chunksCreated), 1.0)

	uc := newUnsupportedChunk()
	// Make this chunk not overlap with the previous and the next
	h.chunkDiskMapper.WriteChunk(chunks.HeadSeriesRef(seriesRef), 500, 600, uc, false, func(err error) { require.NoError(t, err) })

	app = h.Appender(ctx)
	for i := 700; i < 1200; i++ {
		_, err := app.Append(0, seriesLabels, int64(i), float64(i))
		require.NoError(t, err)
	}

	require.NoError(t, app.Commit())
	require.Greater(t, prom_testutil.ToFloat64(h.metrics.chunksCreated), 4.0)

	series, created, err := h.getOrCreate(seriesLabels.Hash(), seriesLabels)
	require.NoError(t, err)
	require.False(t, created, "should already exist")
	require.NotNil(t, series, "should return the series we created above")

	series.mmapChunks(h.chunkDiskMapper)
	expChunks := make([]*mmappedChunk, len(series.mmappedChunks))
	copy(expChunks, series.mmappedChunks)

	require.NoError(t, h.Close())

	wal, err := wlog.NewSize(nil, nil, filepath.Join(h.opts.ChunkDirRoot, "wal"), 32768, wlog.CompressionNone)
	require.NoError(t, err)
	h, err = NewHead(nil, nil, wal, nil, h.opts, nil)
	require.NoError(t, err)
	require.NoError(t, h.Init(0))

	series, created, err = h.getOrCreate(seriesLabels.Hash(), seriesLabels)
	require.NoError(t, err)
	require.False(t, created, "should already exist")
	require.NotNil(t, series, "should return the series we created above")

	require.Equal(t, expChunks, series.mmappedChunks)
}

const (
	UnsupportedMask   = 0b10000000
	EncUnsupportedXOR = chunkenc.EncXOR | UnsupportedMask
)

// unsupportedChunk holds a XORChunk and overrides the Encoding() method.
type unsupportedChunk struct {
	*chunkenc.XORChunk
}

func newUnsupportedChunk() *unsupportedChunk {
	return &unsupportedChunk{chunkenc.NewXORChunk()}
}

func (c *unsupportedChunk) Encoding() chunkenc.Encoding {
	return EncUnsupportedXOR
}

// Tests https://github.com/prometheus/prometheus/issues/10277.
func TestMmapPanicAfterMmapReplayCorruption(t *testing.T) {
	dir := t.TempDir()
	wal, err := wlog.NewSize(nil, nil, filepath.Join(dir, "wal"), 32768, wlog.CompressionNone)
	require.NoError(t, err)

	opts := DefaultHeadOptions()
	opts.ChunkRange = DefaultBlockDuration
	opts.ChunkDirRoot = dir
	opts.EnableExemplarStorage = true
	opts.MaxExemplars.Store(config.DefaultExemplarsConfig.MaxExemplars)

	h, err := NewHead(nil, nil, wal, nil, opts, nil)
	require.NoError(t, err)
	require.NoError(t, h.Init(0))

	lastTs := int64(0)
	var ref storage.SeriesRef
	lbls := labels.FromStrings("__name__", "testing", "foo", "bar")
	addChunks := func() {
		interval := DefaultBlockDuration / (4 * 120)
		app := h.Appender(context.Background())
		for i := 0; i < 250; i++ {
			ref, err = app.Append(ref, lbls, lastTs, float64(lastTs))
			lastTs += interval
			if i%10 == 0 {
				require.NoError(t, app.Commit())
				app = h.Appender(context.Background())
			}
		}
		require.NoError(t, app.Commit())
	}

	addChunks()

	require.NoError(t, h.Close())
	wal, err = wlog.NewSize(nil, nil, filepath.Join(dir, "wal"), 32768, wlog.CompressionNone)
	require.NoError(t, err)

	mmapFilePath := filepath.Join(dir, "chunks_head", "000001")
	f, err := os.OpenFile(mmapFilePath, os.O_WRONLY, 0o666)
	require.NoError(t, err)
	_, err = f.WriteAt([]byte{1, 2, 3, 4, 5, 6, 7, 8, 9, 10, 11}, 17)
	require.NoError(t, err)
	require.NoError(t, f.Close())

	h, err = NewHead(nil, nil, wal, nil, opts, nil)
	require.NoError(t, err)
	require.NoError(t, h.Init(0))

	addChunks()

	require.NoError(t, h.Close())
}

// Tests https://github.com/prometheus/prometheus/issues/10277.
func TestReplayAfterMmapReplayError(t *testing.T) {
	dir := t.TempDir()
	var h *Head
	var err error

	openHead := func() {
		wal, err := wlog.NewSize(nil, nil, filepath.Join(dir, "wal"), 32768, wlog.CompressionNone)
		require.NoError(t, err)

		opts := DefaultHeadOptions()
		opts.ChunkRange = DefaultBlockDuration
		opts.ChunkDirRoot = dir
		opts.EnableMemorySnapshotOnShutdown = true
		opts.MaxExemplars.Store(config.DefaultExemplarsConfig.MaxExemplars)

		h, err = NewHead(nil, nil, wal, nil, opts, nil)
		require.NoError(t, err)
		require.NoError(t, h.Init(0))
	}

	openHead()

	itvl := int64(15 * time.Second / time.Millisecond)
	lastTs := int64(0)
	lbls := labels.FromStrings("__name__", "testing", "foo", "bar")
	var expSamples []chunks.Sample
	addSamples := func(numSamples int) {
		app := h.Appender(context.Background())
		var ref storage.SeriesRef
		for i := 0; i < numSamples; i++ {
			ref, err = app.Append(ref, lbls, lastTs, float64(lastTs))
			expSamples = append(expSamples, sample{t: lastTs, f: float64(lastTs)})
			require.NoError(t, err)
			lastTs += itvl
			if i%10 == 0 {
				require.NoError(t, app.Commit())
				app = h.Appender(context.Background())
			}
		}
		require.NoError(t, app.Commit())
	}

	// Creating multiple m-map files.
	for i := 0; i < 5; i++ {
		addSamples(250)
		require.NoError(t, h.Close())
		if i != 4 {
			// Don't open head for the last iteration.
			openHead()
		}
	}

	files, err := os.ReadDir(filepath.Join(dir, "chunks_head"))
	require.Equal(t, 5, len(files))

	// Corrupt a m-map file.
	mmapFilePath := filepath.Join(dir, "chunks_head", "000002")
	f, err := os.OpenFile(mmapFilePath, os.O_WRONLY, 0o666)
	require.NoError(t, err)
	_, err = f.WriteAt([]byte{1, 2, 3, 4, 5, 6, 7, 8, 9, 10, 11}, 17)
	require.NoError(t, err)
	require.NoError(t, f.Close())

	openHead()
	h.mmapHeadChunks()

	// There should be less m-map files due to corruption.
	files, err = os.ReadDir(filepath.Join(dir, "chunks_head"))
	require.Equal(t, 2, len(files))

	// Querying should not panic.
	q, err := NewBlockQuerier(h, 0, lastTs)
	require.NoError(t, err)
	res := query(t, q, labels.MustNewMatcher(labels.MatchEqual, "__name__", "testing"))
	require.Equal(t, map[string][]chunks.Sample{lbls.String(): expSamples}, res)

	require.NoError(t, h.Close())
}

func TestOOOAppendWithNoSeries(t *testing.T) {
	dir := t.TempDir()
	wal, err := wlog.NewSize(nil, nil, filepath.Join(dir, "wal"), 32768, wlog.CompressionSnappy)
	require.NoError(t, err)
	oooWlog, err := wlog.NewSize(nil, nil, filepath.Join(dir, wlog.WblDirName), 32768, wlog.CompressionSnappy)
	require.NoError(t, err)

	opts := DefaultHeadOptions()
	opts.ChunkDirRoot = dir
	opts.OutOfOrderCapMax.Store(30)
	opts.OutOfOrderTimeWindow.Store(120 * time.Minute.Milliseconds())

	h, err := NewHead(nil, nil, wal, oooWlog, opts, nil)
	require.NoError(t, err)
	t.Cleanup(func() {
		require.NoError(t, h.Close())
	})
	require.NoError(t, h.Init(0))

	appendSample := func(lbls labels.Labels, ts int64) {
		app := h.Appender(context.Background())
		_, err := app.Append(0, lbls, ts*time.Minute.Milliseconds(), float64(ts))
		require.NoError(t, err)
		require.NoError(t, app.Commit())
	}

	verifyOOOSamples := func(lbls labels.Labels, expSamples int) {
		ms, created, err := h.getOrCreate(lbls.Hash(), lbls)
		require.NoError(t, err)
		require.False(t, created)
		require.NotNil(t, ms)

		require.Nil(t, ms.headChunks)
		require.NotNil(t, ms.ooo.oooHeadChunk)
		require.Equal(t, expSamples, ms.ooo.oooHeadChunk.chunk.NumSamples())
	}

	verifyInOrderSamples := func(lbls labels.Labels, expSamples int) {
		ms, created, err := h.getOrCreate(lbls.Hash(), lbls)
		require.NoError(t, err)
		require.False(t, created)
		require.NotNil(t, ms)

		require.Nil(t, ms.ooo)
		require.NotNil(t, ms.headChunks)
		require.Equal(t, expSamples, ms.headChunks.chunk.NumSamples())
	}

	newLabels := func(idx int) labels.Labels { return labels.FromStrings("foo", fmt.Sprintf("%d", idx)) }

	s1 := newLabels(1)
	appendSample(s1, 300) // At 300m.
	verifyInOrderSamples(s1, 1)

	// At 239m, the sample cannot be appended to in-order chunk since it is
	// beyond the minValidTime. So it should go in OOO chunk.
	// Series does not exist for s2 yet.
	s2 := newLabels(2)
	appendSample(s2, 239) // OOO sample.
	verifyOOOSamples(s2, 1)

	// Similar for 180m.
	s3 := newLabels(3)
	appendSample(s3, 180) // OOO sample.
	verifyOOOSamples(s3, 1)

	// Now 179m is too old.
	s4 := newLabels(4)
	app := h.Appender(context.Background())
	_, err = app.Append(0, s4, 179*time.Minute.Milliseconds(), float64(179))
	require.Equal(t, storage.ErrTooOldSample, err)
	require.NoError(t, app.Rollback())
	verifyOOOSamples(s3, 1)

	// Samples still go into in-order chunk for samples within
	// appendable minValidTime.
	s5 := newLabels(5)
	appendSample(s5, 240)
	verifyInOrderSamples(s5, 1)
}

func TestHeadMinOOOTimeUpdate(t *testing.T) {
	dir := t.TempDir()
	wal, err := wlog.NewSize(nil, nil, filepath.Join(dir, "wal"), 32768, wlog.CompressionSnappy)
	require.NoError(t, err)
	oooWlog, err := wlog.NewSize(nil, nil, filepath.Join(dir, wlog.WblDirName), 32768, wlog.CompressionSnappy)
	require.NoError(t, err)

	opts := DefaultHeadOptions()
	opts.ChunkDirRoot = dir
	opts.OutOfOrderTimeWindow.Store(10 * time.Minute.Milliseconds())

	h, err := NewHead(nil, nil, wal, oooWlog, opts, nil)
	require.NoError(t, err)
	t.Cleanup(func() {
		require.NoError(t, h.Close())
	})
	require.NoError(t, h.Init(0))

	appendSample := func(ts int64) {
		lbls := labels.FromStrings("foo", "bar")
		app := h.Appender(context.Background())
		_, err := app.Append(0, lbls, ts*time.Minute.Milliseconds(), float64(ts))
		require.NoError(t, err)
		require.NoError(t, app.Commit())
	}

	appendSample(300) // In-order sample.

	require.Equal(t, int64(math.MaxInt64), h.MinOOOTime())

	appendSample(295) // OOO sample.
	require.Equal(t, 295*time.Minute.Milliseconds(), h.MinOOOTime())

	// Allowed window for OOO is >=290, which is before the earliest ooo sample 295, so it gets set to the lower value.
	require.NoError(t, h.truncateOOO(0, 1))
	require.Equal(t, 290*time.Minute.Milliseconds(), h.MinOOOTime())

	appendSample(310) // In-order sample.
	appendSample(305) // OOO sample.
	require.Equal(t, 290*time.Minute.Milliseconds(), h.MinOOOTime())

	// Now the OOO sample 295 was not gc'ed yet. And allowed window for OOO is now >=300.
	// So the lowest among them, 295, is set as minOOOTime.
	require.NoError(t, h.truncateOOO(0, 2))
	require.Equal(t, 295*time.Minute.Milliseconds(), h.MinOOOTime())
}

func TestGaugeHistogramWALAndChunkHeader(t *testing.T) {
	l := labels.FromStrings("a", "b")
	head, _ := newTestHead(t, 1000, wlog.CompressionNone, false)
	t.Cleanup(func() {
		require.NoError(t, head.Close())
	})
	require.NoError(t, head.Init(0))

	ts := int64(0)
	appendHistogram := func(h *histogram.Histogram) {
		ts++
		app := head.Appender(context.Background())
		_, err := app.AppendHistogram(0, l, ts, h.Copy(), nil)
		require.NoError(t, err)
		require.NoError(t, app.Commit())
	}

	hists := tsdbutil.GenerateTestGaugeHistograms(5)
	hists[0].CounterResetHint = histogram.UnknownCounterReset
	appendHistogram(hists[0])
	appendHistogram(hists[1])
	appendHistogram(hists[2])
	hists[3].CounterResetHint = histogram.UnknownCounterReset
	appendHistogram(hists[3])
	appendHistogram(hists[3])
	appendHistogram(hists[4])

	checkHeaders := func() {
		head.mmapHeadChunks()
		ms, _, err := head.getOrCreate(l.Hash(), l)
		require.NoError(t, err)
		require.Len(t, ms.mmappedChunks, 3)
		expHeaders := []chunkenc.CounterResetHeader{
			chunkenc.UnknownCounterReset,
			chunkenc.GaugeType,
			chunkenc.UnknownCounterReset,
			chunkenc.GaugeType,
		}
		for i, mmapChunk := range ms.mmappedChunks {
			chk, err := head.chunkDiskMapper.Chunk(mmapChunk.ref)
			require.NoError(t, err)
			require.Equal(t, expHeaders[i], chk.(*chunkenc.HistogramChunk).GetCounterResetHeader())
		}
		require.Equal(t, expHeaders[len(expHeaders)-1], ms.headChunks.chunk.(*chunkenc.HistogramChunk).GetCounterResetHeader())
	}
	checkHeaders()

	recs := readTestWAL(t, head.wal.Dir())
	require.Equal(t, []interface{}{
		[]record.RefSeries{
			{
				Ref:    1,
				Labels: labels.FromStrings("a", "b"),
			},
		},
		[]record.RefHistogramSample{{Ref: 1, T: 1, H: hists[0]}},
		[]record.RefHistogramSample{{Ref: 1, T: 2, H: hists[1]}},
		[]record.RefHistogramSample{{Ref: 1, T: 3, H: hists[2]}},
		[]record.RefHistogramSample{{Ref: 1, T: 4, H: hists[3]}},
		[]record.RefHistogramSample{{Ref: 1, T: 5, H: hists[3]}},
		[]record.RefHistogramSample{{Ref: 1, T: 6, H: hists[4]}},
	}, recs)

	// Restart Head without mmap chunks to expect the WAL replay to recognize gauge histograms.
	require.NoError(t, head.Close())
	require.NoError(t, os.RemoveAll(mmappedChunksDir(head.opts.ChunkDirRoot)))

	w, err := wlog.NewSize(nil, nil, head.wal.Dir(), 32768, wlog.CompressionNone)
	require.NoError(t, err)
	head, err = NewHead(nil, nil, w, nil, head.opts, nil)
	require.NoError(t, err)
	require.NoError(t, head.Init(0))

	checkHeaders()
}

func TestGaugeFloatHistogramWALAndChunkHeader(t *testing.T) {
	l := labels.FromStrings("a", "b")
	head, _ := newTestHead(t, 1000, wlog.CompressionNone, false)
	t.Cleanup(func() {
		require.NoError(t, head.Close())
	})
	require.NoError(t, head.Init(0))

	ts := int64(0)
	appendHistogram := func(h *histogram.FloatHistogram) {
		ts++
		app := head.Appender(context.Background())
		_, err := app.AppendHistogram(0, l, ts, nil, h.Copy())
		require.NoError(t, err)
		require.NoError(t, app.Commit())
	}

	hists := tsdbutil.GenerateTestGaugeFloatHistograms(5)
	hists[0].CounterResetHint = histogram.UnknownCounterReset
	appendHistogram(hists[0])
	appendHistogram(hists[1])
	appendHistogram(hists[2])
	hists[3].CounterResetHint = histogram.UnknownCounterReset
	appendHistogram(hists[3])
	appendHistogram(hists[3])
	appendHistogram(hists[4])

	checkHeaders := func() {
		ms, _, err := head.getOrCreate(l.Hash(), l)
		require.NoError(t, err)
		head.mmapHeadChunks()
		require.Len(t, ms.mmappedChunks, 3)
		expHeaders := []chunkenc.CounterResetHeader{
			chunkenc.UnknownCounterReset,
			chunkenc.GaugeType,
			chunkenc.UnknownCounterReset,
			chunkenc.GaugeType,
		}
		for i, mmapChunk := range ms.mmappedChunks {
			chk, err := head.chunkDiskMapper.Chunk(mmapChunk.ref)
			require.NoError(t, err)
			require.Equal(t, expHeaders[i], chk.(*chunkenc.FloatHistogramChunk).GetCounterResetHeader())
		}
		require.Equal(t, expHeaders[len(expHeaders)-1], ms.headChunks.chunk.(*chunkenc.FloatHistogramChunk).GetCounterResetHeader())
	}
	checkHeaders()

	recs := readTestWAL(t, head.wal.Dir())
	require.Equal(t, []interface{}{
		[]record.RefSeries{
			{
				Ref:    1,
				Labels: labels.FromStrings("a", "b"),
			},
		},
		[]record.RefFloatHistogramSample{{Ref: 1, T: 1, FH: hists[0]}},
		[]record.RefFloatHistogramSample{{Ref: 1, T: 2, FH: hists[1]}},
		[]record.RefFloatHistogramSample{{Ref: 1, T: 3, FH: hists[2]}},
		[]record.RefFloatHistogramSample{{Ref: 1, T: 4, FH: hists[3]}},
		[]record.RefFloatHistogramSample{{Ref: 1, T: 5, FH: hists[3]}},
		[]record.RefFloatHistogramSample{{Ref: 1, T: 6, FH: hists[4]}},
	}, recs)

	// Restart Head without mmap chunks to expect the WAL replay to recognize gauge histograms.
	require.NoError(t, head.Close())
	require.NoError(t, os.RemoveAll(mmappedChunksDir(head.opts.ChunkDirRoot)))

	w, err := wlog.NewSize(nil, nil, head.wal.Dir(), 32768, wlog.CompressionNone)
	require.NoError(t, err)
	head, err = NewHead(nil, nil, w, nil, head.opts, nil)
	require.NoError(t, err)
	require.NoError(t, head.Init(0))

	checkHeaders()
}

func TestSnapshotAheadOfWALError(t *testing.T) {
	head, _ := newTestHead(t, 120*4, wlog.CompressionNone, false)
	head.opts.EnableMemorySnapshotOnShutdown = true
	// Add a sample to fill WAL.
	app := head.Appender(context.Background())
	_, err := app.Append(0, labels.FromStrings("foo", "bar"), 10, 10)
	require.NoError(t, err)
	require.NoError(t, app.Commit())

	// Increment snapshot index to create sufficiently large difference.
	for i := 0; i < 2; i++ {
		_, err = head.wal.NextSegment()
		require.NoError(t, err)
	}
	require.NoError(t, head.Close()) // This will create a snapshot.

	_, idx, _, err := LastChunkSnapshot(head.opts.ChunkDirRoot)
	require.NoError(t, err)
	require.Equal(t, 2, idx)

	// Restart the WAL while keeping the old snapshot. The new head is created manually in this case in order
	// to keep using the same snapshot directory instead of a random one.
	require.NoError(t, os.RemoveAll(head.wal.Dir()))
	head.opts.EnableMemorySnapshotOnShutdown = false
	w, _ := wlog.NewSize(nil, nil, head.wal.Dir(), 32768, wlog.CompressionNone)
	head, err = NewHead(nil, nil, w, nil, head.opts, nil)
	require.NoError(t, err)
	// Add a sample to fill WAL.
	app = head.Appender(context.Background())
	_, err = app.Append(0, labels.FromStrings("foo", "bar"), 10, 10)
	require.NoError(t, err)
	require.NoError(t, app.Commit())
	lastSegment, _, _ := w.LastSegmentAndOffset()
	require.Equal(t, 0, lastSegment)
	require.NoError(t, head.Close())

	// New WAL is saved, but old snapshot still exists.
	_, idx, _, err = LastChunkSnapshot(head.opts.ChunkDirRoot)
	require.NoError(t, err)
	require.Equal(t, 2, idx)

	// Create new Head which should detect the incorrect index and delete the snapshot.
	head.opts.EnableMemorySnapshotOnShutdown = true
	w, _ = wlog.NewSize(nil, nil, head.wal.Dir(), 32768, wlog.CompressionNone)
	head, err = NewHead(nil, nil, w, nil, head.opts, nil)
	require.NoError(t, err)
	require.NoError(t, head.Init(math.MinInt64))

	// Verify that snapshot directory does not exist anymore.
	_, _, _, err = LastChunkSnapshot(head.opts.ChunkDirRoot)
	require.Equal(t, record.ErrNotFound, err)

	require.NoError(t, head.Close())
}

func BenchmarkCuttingHeadHistogramChunks(b *testing.B) {
	const (
		numSamples = 50000
		numBuckets = 100
	)
	samples := histogram.GenerateBigTestHistograms(numSamples, numBuckets)

	h, _ := newTestHead(b, DefaultBlockDuration, wlog.CompressionNone, false)
	defer func() {
		require.NoError(b, h.Close())
	}()

	a := h.Appender(context.Background())
	ts := time.Now().UnixMilli()
	lbls := labels.FromStrings("foo", "bar")

	b.ResetTimer()

	for _, s := range samples {
		_, err := a.AppendHistogram(0, lbls, ts, s, nil)
		require.NoError(b, err)
	}
}

func TestCuttingNewHeadChunks(t *testing.T) {
	ctx := context.Background()
	testCases := map[string]struct {
		numTotalSamples int
		timestampJitter bool
		floatValFunc    func(i int) float64
		histValFunc     func(i int) *histogram.Histogram
		expectedChks    []struct {
			numSamples int
			numBytes   int
		}
	}{
		"float samples": {
			numTotalSamples: 180,
			floatValFunc: func(i int) float64 {
				return 1.
			},
			expectedChks: []struct {
				numSamples int
				numBytes   int
			}{
				{numSamples: 120, numBytes: 46},
				{numSamples: 60, numBytes: 32},
			},
		},
		"large float samples": {
			// Normally 120 samples would fit into a single chunk but these chunks violate the 1005 byte soft cap.
			numTotalSamples: 120,
			timestampJitter: true,
			floatValFunc: func(i int) float64 {
				// Flipping between these two make each sample val take at least 64 bits.
				vals := []float64{math.MaxFloat64, 0x00}
				return vals[i%len(vals)]
			},
			expectedChks: []struct {
				numSamples int
				numBytes   int
			}{
				{99, 1008},
				{21, 219},
			},
		},
		"small histograms": {
			numTotalSamples: 240,
			histValFunc: func() func(i int) *histogram.Histogram {
				hists := histogram.GenerateBigTestHistograms(240, 10)
				return func(i int) *histogram.Histogram {
					return hists[i]
				}
			}(),
			expectedChks: []struct {
				numSamples int
				numBytes   int
			}{
				{120, 1087},
				{120, 1039},
			},
		},
		"large histograms": {
			numTotalSamples: 240,
			histValFunc: func() func(i int) *histogram.Histogram {
				hists := histogram.GenerateBigTestHistograms(240, 100)
				return func(i int) *histogram.Histogram {
					return hists[i]
				}
			}(),
			expectedChks: []struct {
				numSamples int
				numBytes   int
			}{
				{40, 896},
				{40, 899},
				{40, 896},
				{30, 690},
				{30, 691},
				{30, 694},
				{30, 693},
			},
		},
		"really large histograms": {
			// Really large histograms; each chunk can only contain a single histogram but we have a 10 sample minimum
			// per chunk.
			numTotalSamples: 11,
			histValFunc: func() func(i int) *histogram.Histogram {
				hists := histogram.GenerateBigTestHistograms(11, 100000)
				return func(i int) *histogram.Histogram {
					return hists[i]
				}
			}(),
			expectedChks: []struct {
				numSamples int
				numBytes   int
			}{
				{10, 200103},
				{1, 87540},
			},
		},
	}
	for testName, tc := range testCases {
		t.Run(testName, func(t *testing.T) {
			h, _ := newTestHead(t, DefaultBlockDuration, wlog.CompressionNone, false)
			defer func() {
				require.NoError(t, h.Close())
			}()

			a := h.Appender(context.Background())

			ts := int64(10000)
			lbls := labels.FromStrings("foo", "bar")
			jitter := []int64{0, 1} // A bit of jitter to prevent dod=0.

			for i := 0; i < tc.numTotalSamples; i++ {
				if tc.floatValFunc != nil {
					_, err := a.Append(0, lbls, ts, tc.floatValFunc(i))
					require.NoError(t, err)
				} else if tc.histValFunc != nil {
					_, err := a.AppendHistogram(0, lbls, ts, tc.histValFunc(i), nil)
					require.NoError(t, err)
				}

				ts += int64(60 * time.Second / time.Millisecond)
				if tc.timestampJitter {
					ts += jitter[i%len(jitter)]
				}
			}

			require.NoError(t, a.Commit())

			idxReader, err := h.Index()
			require.NoError(t, err)

			chkReader, err := h.Chunks()
			require.NoError(t, err)

			p, err := idxReader.Postings(ctx, "foo", "bar")
			require.NoError(t, err)

			var lblBuilder labels.ScratchBuilder

			for p.Next() {
				sRef := p.At()

				chkMetas := make([]chunks.Meta, len(tc.expectedChks))
				require.NoError(t, idxReader.Series(sRef, &lblBuilder, &chkMetas))

				require.Len(t, chkMetas, len(tc.expectedChks))

				for i, expected := range tc.expectedChks {
					chk, err := chkReader.Chunk(chkMetas[i])
					require.NoError(t, err)

					require.Equal(t, expected.numSamples, chk.NumSamples())
					require.Len(t, chk.Bytes(), expected.numBytes)
				}
			}
		})
	}
}

// TestHeadDetectsDuplcateSampleAtSizeLimit tests a regression where a duplicate sample
// is appended to the head, right when the head chunk is at the size limit.
// The test adds all samples as duplicate, thus expecting that the result has
// exactly half of the samples.
func TestHeadDetectsDuplicateSampleAtSizeLimit(t *testing.T) {
	numSamples := 1000
	baseTS := int64(1695209650)

	h, _ := newTestHead(t, DefaultBlockDuration, wlog.CompressionNone, false)
	defer func() {
		require.NoError(t, h.Close())
	}()

	a := h.Appender(context.Background())
	var err error
	vals := []float64{math.MaxFloat64, 0x00} // Use the worst case scenario for the XOR encoding. Otherwise we hit the sample limit before the size limit.
	for i := 0; i < numSamples; i++ {
		ts := baseTS + int64(i/2)*10000
		a.Append(0, labels.FromStrings("foo", "bar"), ts, vals[(i/2)%len(vals)])
		err = a.Commit()
		require.NoError(t, err)
		a = h.Appender(context.Background())
	}

	indexReader, err := h.Index()
	require.NoError(t, err)

	var (
		chunks  []chunks.Meta
		builder labels.ScratchBuilder
	)
	require.NoError(t, indexReader.Series(1, &builder, &chunks))

	chunkReader, err := h.Chunks()
	require.NoError(t, err)

	storedSampleCount := 0
	for _, chunkMeta := range chunks {
		chunk, err := chunkReader.Chunk(chunkMeta)
		require.NoError(t, err)
		storedSampleCount += chunk.NumSamples()
	}

	require.Equal(t, numSamples/2, storedSampleCount)
}

<<<<<<< HEAD
func TestSecondaryHashFunction(t *testing.T) {
	dir := t.TempDir()
	wal, err := wlog.NewSize(nil, nil, filepath.Join(dir, "wal"), 32768, wlog.CompressionNone)
	require.NoError(t, err)

	opts := DefaultHeadOptions()
	opts.ChunkRange = 1000
	opts.ChunkDirRoot = dir
	opts.EnableExemplarStorage = true
	opts.MaxExemplars.Store(config.DefaultExemplarsConfig.MaxExemplars)
	opts.EnableNativeHistograms.Store(true)
	opts.SecondaryHashFunction = func(l labels.Labels) uint32 {
		return uint32(l.Len())
	}

	h, err := NewHead(nil, nil, wal, nil, opts, nil)
	require.NoError(t, err)

	t.Cleanup(func() {
		require.NoError(t, h.Close())
	})

	const seriesCount = 100
	const labelsCount = 10

	app := h.Appender(context.Background())
	for ix, s := range genSeries(seriesCount, labelsCount, 0, 0) {
		_, err := app.Append(0, s.Labels(), int64(100*ix), float64(ix))
		require.NoError(t, err)
	}
	require.NoError(t, app.Commit())

	checkSecondaryHashes := func(expected int) {
		reportedHashes := 0
		h.ForEachSecondaryHash(func(secondaryHashes []uint32) {
			reportedHashes += len(secondaryHashes)

			for _, h := range secondaryHashes {
				require.Equal(t, uint32(labelsCount), h)
			}
		})
		require.Equal(t, expected, reportedHashes)
	}

	checkSecondaryHashes(seriesCount)

	// Truncate head, remove half of the series (because their timestamp is before supplied truncation MinT)
	require.NoError(t, h.Truncate(100*(seriesCount/2)))

	// There should be 50 reported series now.
	checkSecondaryHashes(50)

	// Truncate head again, remove all series, remove half of the series (because their timestamp is before supplied truncation MinT)
	require.NoError(t, h.Truncate(100*seriesCount))
	checkSecondaryHashes(0)
=======
func TestWALSampleAndExemplarOrder(t *testing.T) {
	lbls := labels.FromStrings("foo", "bar")
	testcases := map[string]struct {
		appendF      func(app storage.Appender, ts int64) (storage.SeriesRef, error)
		expectedType reflect.Type
	}{
		"float sample": {
			appendF: func(app storage.Appender, ts int64) (storage.SeriesRef, error) {
				return app.Append(0, lbls, ts, 1.0)
			},
			expectedType: reflect.TypeOf([]record.RefSample{}),
		},
		"histogram sample": {
			appendF: func(app storage.Appender, ts int64) (storage.SeriesRef, error) {
				return app.AppendHistogram(0, lbls, ts, tsdbutil.GenerateTestHistogram(1), nil)
			},
			expectedType: reflect.TypeOf([]record.RefHistogramSample{}),
		},
		"float histogram sample": {
			appendF: func(app storage.Appender, ts int64) (storage.SeriesRef, error) {
				return app.AppendHistogram(0, lbls, ts, nil, tsdbutil.GenerateTestFloatHistogram(1))
			},
			expectedType: reflect.TypeOf([]record.RefFloatHistogramSample{}),
		},
	}

	for testName, tc := range testcases {
		t.Run(testName, func(t *testing.T) {
			h, w := newTestHead(t, 1000, wlog.CompressionNone, false)
			defer func() {
				require.NoError(t, h.Close())
			}()

			app := h.Appender(context.Background())
			ref, err := tc.appendF(app, 10)
			require.NoError(t, err)
			app.AppendExemplar(ref, lbls, exemplar.Exemplar{Value: 1.0, Ts: 5})

			app.Commit()

			recs := readTestWAL(t, w.Dir())
			require.Len(t, recs, 3)
			_, ok := recs[0].([]record.RefSeries)
			require.True(t, ok, "expected first record to be a RefSeries")
			actualType := reflect.TypeOf(recs[1])
			require.Equal(t, tc.expectedType, actualType, "expected second record to be a %s", tc.expectedType)
			_, ok = recs[2].([]record.RefExemplar)
			require.True(t, ok, "expected third record to be a RefExemplar")
		})
	}
}

// TestHeadCompactionWhileAppendAndCommitExemplar simulates a use case where
// a series is removed from the head while an exemplar is being appended to it.
// This can happen in theory by compacting the head at the right time due to
// a series being idle.
// The test cheats a little bit by not appending a sample with the exemplar.
// If you also add a sample and run Truncate in a concurrent goroutine and run
// the test around a million(!) times, you can get
// `unknown HeadSeriesRef when trying to add exemplar: 1` error on push.
// It is likely that running the test for much longer and with more time variations
// would trigger the
// `signal SIGSEGV: segmentation violation code=0x1 addr=0x20 pc=0xbb03d1`
// panic, that we have seen in the wild once.
func TestHeadCompactionWhileAppendAndCommitExemplar(t *testing.T) {
	h, _ := newTestHead(t, DefaultBlockDuration, wlog.CompressionNone, false)
	app := h.Appender(context.Background())
	lbls := labels.FromStrings("foo", "bar")
	ref, err := app.Append(0, lbls, 1, 1)
	require.NoError(t, err)
	app.Commit()
	// Not adding a sample here to trigger the fault.
	app = h.Appender(context.Background())
	_, err = app.AppendExemplar(ref, lbls, exemplar.Exemplar{Value: 1, Ts: 20})
	require.NoError(t, err)
	h.Truncate(10)
	app.Commit()
	h.Close()
>>>>>>> 59844498
}<|MERGE_RESOLUTION|>--- conflicted
+++ resolved
@@ -5532,63 +5532,6 @@
 	require.Equal(t, numSamples/2, storedSampleCount)
 }
 
-<<<<<<< HEAD
-func TestSecondaryHashFunction(t *testing.T) {
-	dir := t.TempDir()
-	wal, err := wlog.NewSize(nil, nil, filepath.Join(dir, "wal"), 32768, wlog.CompressionNone)
-	require.NoError(t, err)
-
-	opts := DefaultHeadOptions()
-	opts.ChunkRange = 1000
-	opts.ChunkDirRoot = dir
-	opts.EnableExemplarStorage = true
-	opts.MaxExemplars.Store(config.DefaultExemplarsConfig.MaxExemplars)
-	opts.EnableNativeHistograms.Store(true)
-	opts.SecondaryHashFunction = func(l labels.Labels) uint32 {
-		return uint32(l.Len())
-	}
-
-	h, err := NewHead(nil, nil, wal, nil, opts, nil)
-	require.NoError(t, err)
-
-	t.Cleanup(func() {
-		require.NoError(t, h.Close())
-	})
-
-	const seriesCount = 100
-	const labelsCount = 10
-
-	app := h.Appender(context.Background())
-	for ix, s := range genSeries(seriesCount, labelsCount, 0, 0) {
-		_, err := app.Append(0, s.Labels(), int64(100*ix), float64(ix))
-		require.NoError(t, err)
-	}
-	require.NoError(t, app.Commit())
-
-	checkSecondaryHashes := func(expected int) {
-		reportedHashes := 0
-		h.ForEachSecondaryHash(func(secondaryHashes []uint32) {
-			reportedHashes += len(secondaryHashes)
-
-			for _, h := range secondaryHashes {
-				require.Equal(t, uint32(labelsCount), h)
-			}
-		})
-		require.Equal(t, expected, reportedHashes)
-	}
-
-	checkSecondaryHashes(seriesCount)
-
-	// Truncate head, remove half of the series (because their timestamp is before supplied truncation MinT)
-	require.NoError(t, h.Truncate(100*(seriesCount/2)))
-
-	// There should be 50 reported series now.
-	checkSecondaryHashes(50)
-
-	// Truncate head again, remove all series, remove half of the series (because their timestamp is before supplied truncation MinT)
-	require.NoError(t, h.Truncate(100*seriesCount))
-	checkSecondaryHashes(0)
-=======
 func TestWALSampleAndExemplarOrder(t *testing.T) {
 	lbls := labels.FromStrings("foo", "bar")
 	testcases := map[string]struct {
@@ -5667,5 +5610,61 @@
 	h.Truncate(10)
 	app.Commit()
 	h.Close()
->>>>>>> 59844498
+}
+
+func TestSecondaryHashFunction(t *testing.T) {
+	dir := t.TempDir()
+	wal, err := wlog.NewSize(nil, nil, filepath.Join(dir, "wal"), 32768, wlog.CompressionNone)
+	require.NoError(t, err)
+
+	opts := DefaultHeadOptions()
+	opts.ChunkRange = 1000
+	opts.ChunkDirRoot = dir
+	opts.EnableExemplarStorage = true
+	opts.MaxExemplars.Store(config.DefaultExemplarsConfig.MaxExemplars)
+	opts.EnableNativeHistograms.Store(true)
+	opts.SecondaryHashFunction = func(l labels.Labels) uint32 {
+		return uint32(l.Len())
+	}
+
+	h, err := NewHead(nil, nil, wal, nil, opts, nil)
+	require.NoError(t, err)
+
+	t.Cleanup(func() {
+		require.NoError(t, h.Close())
+	})
+
+	const seriesCount = 100
+	const labelsCount = 10
+
+	app := h.Appender(context.Background())
+	for ix, s := range genSeries(seriesCount, labelsCount, 0, 0) {
+		_, err := app.Append(0, s.Labels(), int64(100*ix), float64(ix))
+		require.NoError(t, err)
+	}
+	require.NoError(t, app.Commit())
+
+	checkSecondaryHashes := func(expected int) {
+		reportedHashes := 0
+		h.ForEachSecondaryHash(func(secondaryHashes []uint32) {
+			reportedHashes += len(secondaryHashes)
+
+			for _, h := range secondaryHashes {
+				require.Equal(t, uint32(labelsCount), h)
+			}
+		})
+		require.Equal(t, expected, reportedHashes)
+	}
+
+	checkSecondaryHashes(seriesCount)
+
+	// Truncate head, remove half of the series (because their timestamp is before supplied truncation MinT)
+	require.NoError(t, h.Truncate(100*(seriesCount/2)))
+
+	// There should be 50 reported series now.
+	checkSecondaryHashes(50)
+
+	// Truncate head again, remove all series, remove half of the series (because their timestamp is before supplied truncation MinT)
+	require.NoError(t, h.Truncate(100*seriesCount))
+	checkSecondaryHashes(0)
 }