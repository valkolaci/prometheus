// Copyright 2017 The Prometheus Authors
// Licensed under the Apache License, Version 2.0 (the "License");
// you may not use this file except in compliance with the License.
// You may obtain a copy of the License at
//
// http://www.apache.org/licenses/LICENSE-2.0
//
// Unless required by applicable law or agreed to in writing, software
// distributed under the License is distributed on an "AS IS" BASIS,
// WITHOUT WARRANTIES OR CONDITIONS OF ANY KIND, either express or implied.
// See the License for the specific language governing permissions and
// limitations under the License.

package index

import (
	"container/heap"
	"encoding/binary"
	"runtime"
	"sort"
	"sync"

	"github.com/prometheus/prometheus/model/labels"
	"github.com/prometheus/prometheus/storage"
)

var allPostingsKey = labels.Label{}

// AllPostingsKey returns the label key that is used to store the postings list of all existing IDs.
func AllPostingsKey() (name, value string) {
	return allPostingsKey.Name, allPostingsKey.Value
}

// ensureOrderBatchSize is the max number of postings passed to a worker in a single batch in MemPostings.EnsureOrder().
const ensureOrderBatchSize = 1024

// ensureOrderBatchPool is a pool used to recycle batches passed to workers in MemPostings.EnsureOrder().
var ensureOrderBatchPool = sync.Pool{
	New: func() interface{} {
<<<<<<< HEAD
		return make([][]uint64, 0, ensureOrderBatchSize)
=======
		return make([][]storage.SeriesRef, 0, ensureOrderBatchSize)
>>>>>>> 86b600f5
	},
}

// MemPostings holds postings list for series ID per label pair. They may be written
// to out of order.
// EnsureOrder() must be called once before any reads are done. This allows for quick
// unordered batch fills on startup.
type MemPostings struct {
	mtx     sync.RWMutex
	m       map[string]map[string][]storage.SeriesRef
	ordered bool
}

// NewMemPostings returns a memPostings that's ready for reads and writes.
func NewMemPostings() *MemPostings {
	return &MemPostings{
		m:       make(map[string]map[string][]storage.SeriesRef, 512),
		ordered: true,
	}
}

// NewUnorderedMemPostings returns a memPostings that is not safe to be read from
// until EnsureOrder() was called once.
func NewUnorderedMemPostings() *MemPostings {
	return &MemPostings{
		m:       make(map[string]map[string][]storage.SeriesRef, 512),
		ordered: false,
	}
}

// Symbols returns an iterator over all unique name and value strings, in order.
func (p *MemPostings) Symbols() StringIter {
	p.mtx.RLock()

	// Add all the strings to a map to de-duplicate.
	symbols := make(map[string]struct{}, 512)
	for n, e := range p.m {
		symbols[n] = struct{}{}
		for v := range e {
			symbols[v] = struct{}{}
		}
	}
	p.mtx.RUnlock()

	res := make([]string, 0, len(symbols))
	for k := range symbols {
		res = append(res, k)
	}

	sort.Strings(res)
	return NewStringListIter(res)
}

// SortedKeys returns a list of sorted label keys of the postings.
func (p *MemPostings) SortedKeys() []labels.Label {
	p.mtx.RLock()
	keys := make([]labels.Label, 0, len(p.m))

	for n, e := range p.m {
		for v := range e {
			keys = append(keys, labels.Label{Name: n, Value: v})
		}
	}
	p.mtx.RUnlock()

	sort.Slice(keys, func(i, j int) bool {
		if keys[i].Name != keys[j].Name {
			return keys[i].Name < keys[j].Name
		}
		return keys[i].Value < keys[j].Value
	})
	return keys
}

// LabelNames returns all the unique label names.
func (p *MemPostings) LabelNames() []string {
	p.mtx.RLock()
	defer p.mtx.RUnlock()
	n := len(p.m)
	if n == 0 {
		return nil
	}

	names := make([]string, 0, n-1)
	for name := range p.m {
		if name != allPostingsKey.Name {
			names = append(names, name)
		}
	}
	return names
}

// LabelValues returns label values for the given name.
func (p *MemPostings) LabelValues(name string) []string {
	p.mtx.RLock()
	defer p.mtx.RUnlock()

	values := make([]string, 0, len(p.m[name]))
	for v := range p.m[name] {
		values = append(values, v)
	}
	return values
}

// PostingsStats contains cardinality based statistics for postings.
type PostingsStats struct {
	CardinalityMetricsStats []Stat
	CardinalityLabelStats   []Stat
	LabelValueStats         []Stat
	LabelValuePairsStats    []Stat
	NumLabelPairs           int
}

// Stats calculates the cardinality statistics from postings.
func (p *MemPostings) Stats(label string) *PostingsStats {
	const maxNumOfRecords = 10
	var size uint64

	p.mtx.RLock()

	metrics := &maxHeap{}
	labels := &maxHeap{}
	labelValueLength := &maxHeap{}
	labelValuePairs := &maxHeap{}
	numLabelPairs := 0

	metrics.init(maxNumOfRecords)
	labels.init(maxNumOfRecords)
	labelValueLength.init(maxNumOfRecords)
	labelValuePairs.init(maxNumOfRecords)

	for n, e := range p.m {
		if n == "" {
			continue
		}
		labels.push(Stat{Name: n, Count: uint64(len(e))})
		numLabelPairs += len(e)
		size = 0
		for name, values := range e {
			if n == label {
				metrics.push(Stat{Name: name, Count: uint64(len(values))})
			}
			labelValuePairs.push(Stat{Name: n + "=" + name, Count: uint64(len(values))})
			size += uint64(len(name))
		}
		labelValueLength.push(Stat{Name: n, Count: size})
	}

	p.mtx.RUnlock()

	return &PostingsStats{
		CardinalityMetricsStats: metrics.get(),
		CardinalityLabelStats:   labels.get(),
		LabelValueStats:         labelValueLength.get(),
		LabelValuePairsStats:    labelValuePairs.get(),
		NumLabelPairs:           numLabelPairs,
	}
}

// Get returns a postings list for the given label pair.
func (p *MemPostings) Get(name, value string) Postings {
	var lp []storage.SeriesRef
	p.mtx.RLock()
	l := p.m[name]
	if l != nil {
		lp = l[value]
	}
	p.mtx.RUnlock()

	if lp == nil {
		return EmptyPostings()
	}
	return newListPostings(lp...)
}

// All returns a postings list over all documents ever added.
func (p *MemPostings) All() Postings {
	return p.Get(AllPostingsKey())
}

// EnsureOrder ensures that all postings lists are sorted. After it returns all further
// calls to add and addFor will insert new IDs in a sorted manner.
func (p *MemPostings) EnsureOrder() {
	p.mtx.Lock()
	defer p.mtx.Unlock()

	if p.ordered {
		return
	}

	n := runtime.GOMAXPROCS(0)
<<<<<<< HEAD
	workc := make(chan [][]uint64)
=======
	workc := make(chan [][]storage.SeriesRef)
>>>>>>> 86b600f5

	var wg sync.WaitGroup
	wg.Add(n)

	for i := 0; i < n; i++ {
		go func() {
			for job := range workc {
				for _, l := range job {
<<<<<<< HEAD
					sort.Sort(uint64Slice(l))
=======
					sort.Sort(seriesRefSlice(l))
>>>>>>> 86b600f5
				}

				job = job[:0]
				ensureOrderBatchPool.Put(job) //nolint:staticcheck // Ignore SA6002 safe to ignore and actually fixing it has some performance penalty.
			}
			wg.Done()
		}()
	}

<<<<<<< HEAD
	nextJob := ensureOrderBatchPool.Get().([][]uint64)
=======
	nextJob := ensureOrderBatchPool.Get().([][]storage.SeriesRef)
>>>>>>> 86b600f5
	for _, e := range p.m {
		for _, l := range e {
			nextJob = append(nextJob, l)

			if len(nextJob) >= ensureOrderBatchSize {
				workc <- nextJob
<<<<<<< HEAD
				nextJob = ensureOrderBatchPool.Get().([][]uint64)
=======
				nextJob = ensureOrderBatchPool.Get().([][]storage.SeriesRef)
>>>>>>> 86b600f5
			}
		}
	}

	// If the last job was partially filled, we need to push it to workers too.
	if len(nextJob) > 0 {
		workc <- nextJob
	}

	close(workc)
	wg.Wait()

	p.ordered = true
}

// Delete removes all ids in the given map from the postings lists.
func (p *MemPostings) Delete(deleted map[storage.SeriesRef]struct{}) {
	var keys, vals []string

	// Collect all keys relevant for deletion once. New keys added afterwards
	// can by definition not be affected by any of the given deletes.
	p.mtx.RLock()
	for n := range p.m {
		keys = append(keys, n)
	}
	p.mtx.RUnlock()

	for _, n := range keys {
		p.mtx.RLock()
		vals = vals[:0]
		for v := range p.m[n] {
			vals = append(vals, v)
		}
		p.mtx.RUnlock()

		// For each posting we first analyse whether the postings list is affected by the deletes.
		// If yes, we actually reallocate a new postings list.
		for _, l := range vals {
			// Only lock for processing one postings list so we don't block reads for too long.
			p.mtx.Lock()

			found := false
			for _, id := range p.m[n][l] {
				if _, ok := deleted[id]; ok {
					found = true
					break
				}
			}
			if !found {
				p.mtx.Unlock()
				continue
			}
			repl := make([]storage.SeriesRef, 0, len(p.m[n][l]))

			for _, id := range p.m[n][l] {
				if _, ok := deleted[id]; !ok {
					repl = append(repl, id)
				}
			}
			if len(repl) > 0 {
				p.m[n][l] = repl
			} else {
				delete(p.m[n], l)
			}
			p.mtx.Unlock()
		}
		p.mtx.Lock()
		if len(p.m[n]) == 0 {
			delete(p.m, n)
		}
		p.mtx.Unlock()
	}
}

// Iter calls f for each postings list. It aborts if f returns an error and returns it.
func (p *MemPostings) Iter(f func(labels.Label, Postings) error) error {
	p.mtx.RLock()
	defer p.mtx.RUnlock()

	for n, e := range p.m {
		for v, p := range e {
			if err := f(labels.Label{Name: n, Value: v}, newListPostings(p...)); err != nil {
				return err
			}
		}
	}
	return nil
}

// Add a label set to the postings index.
func (p *MemPostings) Add(id storage.SeriesRef, lset labels.Labels) {
	p.mtx.Lock()

	for _, l := range lset {
		p.addFor(id, l)
	}
	p.addFor(id, allPostingsKey)

	p.mtx.Unlock()
}

func (p *MemPostings) addFor(id storage.SeriesRef, l labels.Label) {
	nm, ok := p.m[l.Name]
	if !ok {
		nm = map[string][]storage.SeriesRef{}
		p.m[l.Name] = nm
	}
	list := append(nm[l.Value], id)
	nm[l.Value] = list

	if !p.ordered {
		return
	}
	// There is no guarantee that no higher ID was inserted before as they may
	// be generated independently before adding them to postings.
	// We repair order violations on insert. The invariant is that the first n-1
	// items in the list are already sorted.
	for i := len(list) - 1; i >= 1; i-- {
		if list[i] >= list[i-1] {
			break
		}
		list[i], list[i-1] = list[i-1], list[i]
	}
}

// ExpandPostings returns the postings expanded as a slice.
func ExpandPostings(p Postings) (res []storage.SeriesRef, err error) {
	for p.Next() {
		res = append(res, p.At())
	}
	return res, p.Err()
}

// Postings provides iterative access over a postings list.
type Postings interface {
	// Next advances the iterator and returns true if another value was found.
	Next() bool

	// Seek advances the iterator to value v or greater and returns
	// true if a value was found.
	Seek(v storage.SeriesRef) bool

	// At returns the value at the current iterator position.
	At() storage.SeriesRef

	// Err returns the last error of the iterator.
	Err() error
}

// errPostings is an empty iterator that always errors.
type errPostings struct {
	err error
}

func (e errPostings) Next() bool                  { return false }
func (e errPostings) Seek(storage.SeriesRef) bool { return false }
func (e errPostings) At() storage.SeriesRef       { return 0 }
func (e errPostings) Err() error                  { return e.err }

var emptyPostings = errPostings{}

// EmptyPostings returns a postings list that's always empty.
// NOTE: Returning EmptyPostings sentinel when Postings struct has no postings is recommended.
// It triggers optimized flow in other functions like Intersect, Without etc.
func EmptyPostings() Postings {
	return emptyPostings
}

// ErrPostings returns new postings that immediately error.
func ErrPostings(err error) Postings {
	return errPostings{err}
}

// Intersect returns a new postings list over the intersection of the
// input postings.
func Intersect(its ...Postings) Postings {
	if len(its) == 0 {
		return EmptyPostings()
	}
	if len(its) == 1 {
		return its[0]
	}
	for _, p := range its {
		if p == EmptyPostings() {
			return EmptyPostings()
		}
	}

	return newIntersectPostings(its...)
}

type intersectPostings struct {
	arr []Postings
	cur storage.SeriesRef
}

func newIntersectPostings(its ...Postings) *intersectPostings {
	return &intersectPostings{arr: its}
}

func (it *intersectPostings) At() storage.SeriesRef {
	return it.cur
}

func (it *intersectPostings) doNext() bool {
Loop:
	for {
		for _, p := range it.arr {
			if !p.Seek(it.cur) {
				return false
			}
			if p.At() > it.cur {
				it.cur = p.At()
				continue Loop
			}
		}
		return true
	}
}

func (it *intersectPostings) Next() bool {
	for _, p := range it.arr {
		if !p.Next() {
			return false
		}
		if p.At() > it.cur {
			it.cur = p.At()
		}
	}
	return it.doNext()
}

func (it *intersectPostings) Seek(id storage.SeriesRef) bool {
	it.cur = id
	return it.doNext()
}

func (it *intersectPostings) Err() error {
	for _, p := range it.arr {
		if p.Err() != nil {
			return p.Err()
		}
	}
	return nil
}

// Merge returns a new iterator over the union of the input iterators.
func Merge(its ...Postings) Postings {
	if len(its) == 0 {
		return EmptyPostings()
	}
	if len(its) == 1 {
		return its[0]
	}

	p, ok := newMergedPostings(its)
	if !ok {
		return EmptyPostings()
	}
	return p
}

type postingsHeap []Postings

func (h postingsHeap) Len() int           { return len(h) }
func (h postingsHeap) Less(i, j int) bool { return h[i].At() < h[j].At() }
func (h *postingsHeap) Swap(i, j int)     { (*h)[i], (*h)[j] = (*h)[j], (*h)[i] }

func (h *postingsHeap) Push(x interface{}) {
	*h = append(*h, x.(Postings))
}

func (h *postingsHeap) Pop() interface{} {
	old := *h
	n := len(old)
	x := old[n-1]
	*h = old[0 : n-1]
	return x
}

type mergedPostings struct {
	h           postingsHeap
	initialized bool
	cur         storage.SeriesRef
	err         error
}

func newMergedPostings(p []Postings) (m *mergedPostings, nonEmpty bool) {
	ph := make(postingsHeap, 0, len(p))

	for _, it := range p {
		// NOTE: mergedPostings struct requires the user to issue an initial Next.
		if it.Next() {
			ph = append(ph, it)
		} else {
			if it.Err() != nil {
				return &mergedPostings{err: it.Err()}, true
			}
		}
	}

	if len(ph) == 0 {
		return nil, false
	}
	return &mergedPostings{h: ph}, true
}

func (it *mergedPostings) Next() bool {
	if it.h.Len() == 0 || it.err != nil {
		return false
	}

	// The user must issue an initial Next.
	if !it.initialized {
		heap.Init(&it.h)
		it.cur = it.h[0].At()
		it.initialized = true
		return true
	}

	for {
		cur := it.h[0]
		if !cur.Next() {
			heap.Pop(&it.h)
			if cur.Err() != nil {
				it.err = cur.Err()
				return false
			}
			if it.h.Len() == 0 {
				return false
			}
		} else {
			// Value of top of heap has changed, re-heapify.
			heap.Fix(&it.h, 0)
		}

		if it.h[0].At() != it.cur {
			it.cur = it.h[0].At()
			return true
		}
	}
}

func (it *mergedPostings) Seek(id storage.SeriesRef) bool {
	if it.h.Len() == 0 || it.err != nil {
		return false
	}
	if !it.initialized {
		if !it.Next() {
			return false
		}
	}
	for it.cur < id {
		cur := it.h[0]
		if !cur.Seek(id) {
			heap.Pop(&it.h)
			if cur.Err() != nil {
				it.err = cur.Err()
				return false
			}
			if it.h.Len() == 0 {
				return false
			}
		} else {
			// Value of top of heap has changed, re-heapify.
			heap.Fix(&it.h, 0)
		}

		it.cur = it.h[0].At()
	}
	return true
}

func (it mergedPostings) At() storage.SeriesRef {
	return it.cur
}

func (it mergedPostings) Err() error {
	return it.err
}

// Without returns a new postings list that contains all elements from the full list that
// are not in the drop list.
func Without(full, drop Postings) Postings {
	if full == EmptyPostings() {
		return EmptyPostings()
	}

	if drop == EmptyPostings() {
		return full
	}
	return newRemovedPostings(full, drop)
}

type removedPostings struct {
	full, remove Postings

	cur storage.SeriesRef

	initialized bool
	fok, rok    bool
}

func newRemovedPostings(full, remove Postings) *removedPostings {
	return &removedPostings{
		full:   full,
		remove: remove,
	}
}

func (rp *removedPostings) At() storage.SeriesRef {
	return rp.cur
}

func (rp *removedPostings) Next() bool {
	if !rp.initialized {
		rp.fok = rp.full.Next()
		rp.rok = rp.remove.Next()
		rp.initialized = true
	}
	for {
		if !rp.fok {
			return false
		}

		if !rp.rok {
			rp.cur = rp.full.At()
			rp.fok = rp.full.Next()
			return true
		}

		fcur, rcur := rp.full.At(), rp.remove.At()
		if fcur < rcur {
			rp.cur = fcur
			rp.fok = rp.full.Next()

			return true
		} else if rcur < fcur {
			// Forward the remove postings to the right position.
			rp.rok = rp.remove.Seek(fcur)
		} else {
			// Skip the current posting.
			rp.fok = rp.full.Next()
		}
	}
}

func (rp *removedPostings) Seek(id storage.SeriesRef) bool {
	if rp.cur >= id {
		return true
	}

	rp.fok = rp.full.Seek(id)
	rp.rok = rp.remove.Seek(id)
	rp.initialized = true

	return rp.Next()
}

func (rp *removedPostings) Err() error {
	if rp.full.Err() != nil {
		return rp.full.Err()
	}

	return rp.remove.Err()
}

// ListPostings implements the Postings interface over a plain list.
type ListPostings struct {
	list []storage.SeriesRef
	cur  storage.SeriesRef
}

func NewListPostings(list []storage.SeriesRef) Postings {
	return newListPostings(list...)
}

func newListPostings(list ...storage.SeriesRef) *ListPostings {
	return &ListPostings{list: list}
}

func (it *ListPostings) At() storage.SeriesRef {
	return it.cur
}

func (it *ListPostings) Next() bool {
	if len(it.list) > 0 {
		it.cur = it.list[0]
		it.list = it.list[1:]
		return true
	}
	it.cur = 0
	return false
}

func (it *ListPostings) Seek(x storage.SeriesRef) bool {
	// If the current value satisfies, then return.
	if it.cur >= x {
		return true
	}
	if len(it.list) == 0 {
		return false
	}

	// Do binary search between current position and end.
	i := sort.Search(len(it.list), func(i int) bool {
		return it.list[i] >= x
	})
	if i < len(it.list) {
		it.cur = it.list[i]
		it.list = it.list[i+1:]
		return true
	}
	it.list = nil
	return false
}

func (it *ListPostings) Err() error {
	return nil
}

// bigEndianPostings implements the Postings interface over a byte stream of
// big endian numbers.
type bigEndianPostings struct {
	list []byte
	cur  uint32
}

func newBigEndianPostings(list []byte) *bigEndianPostings {
	return &bigEndianPostings{list: list}
}

func (it *bigEndianPostings) At() storage.SeriesRef {
	return storage.SeriesRef(it.cur)
}

func (it *bigEndianPostings) Next() bool {
	if len(it.list) >= 4 {
		it.cur = binary.BigEndian.Uint32(it.list)
		it.list = it.list[4:]
		return true
	}
	return false
}

func (it *bigEndianPostings) Seek(x storage.SeriesRef) bool {
	if storage.SeriesRef(it.cur) >= x {
		return true
	}

	num := len(it.list) / 4
	// Do binary search between current position and end.
	i := sort.Search(num, func(i int) bool {
		return binary.BigEndian.Uint32(it.list[i*4:]) >= uint32(x)
	})
	if i < num {
		j := i * 4
		it.cur = binary.BigEndian.Uint32(it.list[j:])
		it.list = it.list[j+4:]
		return true
	}
	it.list = nil
	return false
}

func (it *bigEndianPostings) Err() error {
	return nil
}

<<<<<<< HEAD
// PostingsCloner takes an existing Postings and allows independently clone them.
type PostingsCloner struct {
	ids []uint64
	err error
}

// NewPostingsCloner takes an existing Postings and allows independently clone them.
// The instance provided shouldn't have been used before (no Next() calls should have been done)
// and it shouldn't be used once provided to the PostingsCloner.
func NewPostingsCloner(p Postings) *PostingsCloner {
	ids, err := ExpandPostings(p)
	return &PostingsCloner{ids: ids, err: err}
}

// Clone returns another independent Postings instance.
func (c *PostingsCloner) Clone() Postings {
	if c.err != nil {
		return ErrPostings(c.err)
	}
	return newListPostings(c.ids...)
}

// uint64Slice attaches the methods of sort.Interface to []uint64, sorting in increasing order.
type uint64Slice []uint64

func (x uint64Slice) Len() int           { return len(x) }
func (x uint64Slice) Less(i, j int) bool { return x[i] < x[j] }
func (x uint64Slice) Swap(i, j int)      { x[i], x[j] = x[j], x[i] }
=======
// seriesRefSlice attaches the methods of sort.Interface to []storage.SeriesRef, sorting in increasing order.
type seriesRefSlice []storage.SeriesRef

func (x seriesRefSlice) Len() int           { return len(x) }
func (x seriesRefSlice) Less(i, j int) bool { return x[i] < x[j] }
func (x seriesRefSlice) Swap(i, j int)      { x[i], x[j] = x[j], x[i] }
>>>>>>> 86b600f5
<|MERGE_RESOLUTION|>--- conflicted
+++ resolved
@@ -37,11 +37,7 @@
 // ensureOrderBatchPool is a pool used to recycle batches passed to workers in MemPostings.EnsureOrder().
 var ensureOrderBatchPool = sync.Pool{
 	New: func() interface{} {
-<<<<<<< HEAD
-		return make([][]uint64, 0, ensureOrderBatchSize)
-=======
 		return make([][]storage.SeriesRef, 0, ensureOrderBatchSize)
->>>>>>> 86b600f5
 	},
 }
 
@@ -233,11 +229,7 @@
 	}
 
 	n := runtime.GOMAXPROCS(0)
-<<<<<<< HEAD
-	workc := make(chan [][]uint64)
-=======
 	workc := make(chan [][]storage.SeriesRef)
->>>>>>> 86b600f5
 
 	var wg sync.WaitGroup
 	wg.Add(n)
@@ -246,11 +238,7 @@
 		go func() {
 			for job := range workc {
 				for _, l := range job {
-<<<<<<< HEAD
-					sort.Sort(uint64Slice(l))
-=======
 					sort.Sort(seriesRefSlice(l))
->>>>>>> 86b600f5
 				}
 
 				job = job[:0]
@@ -260,22 +248,14 @@
 		}()
 	}
 
-<<<<<<< HEAD
-	nextJob := ensureOrderBatchPool.Get().([][]uint64)
-=======
 	nextJob := ensureOrderBatchPool.Get().([][]storage.SeriesRef)
->>>>>>> 86b600f5
 	for _, e := range p.m {
 		for _, l := range e {
 			nextJob = append(nextJob, l)
 
 			if len(nextJob) >= ensureOrderBatchSize {
 				workc <- nextJob
-<<<<<<< HEAD
-				nextJob = ensureOrderBatchPool.Get().([][]uint64)
-=======
 				nextJob = ensureOrderBatchPool.Get().([][]storage.SeriesRef)
->>>>>>> 86b600f5
 			}
 		}
 	}
@@ -845,10 +825,9 @@
 	return nil
 }
 
-<<<<<<< HEAD
 // PostingsCloner takes an existing Postings and allows independently clone them.
 type PostingsCloner struct {
-	ids []uint64
+	ids []storage.SeriesRef
 	err error
 }
 
@@ -868,17 +847,9 @@
 	return newListPostings(c.ids...)
 }
 
-// uint64Slice attaches the methods of sort.Interface to []uint64, sorting in increasing order.
-type uint64Slice []uint64
-
-func (x uint64Slice) Len() int           { return len(x) }
-func (x uint64Slice) Less(i, j int) bool { return x[i] < x[j] }
-func (x uint64Slice) Swap(i, j int)      { x[i], x[j] = x[j], x[i] }
-=======
 // seriesRefSlice attaches the methods of sort.Interface to []storage.SeriesRef, sorting in increasing order.
 type seriesRefSlice []storage.SeriesRef
 
 func (x seriesRefSlice) Len() int           { return len(x) }
 func (x seriesRefSlice) Less(i, j int) bool { return x[i] < x[j] }
-func (x seriesRefSlice) Swap(i, j int)      { x[i], x[j] = x[j], x[i] }
->>>>>>> 86b600f5
+func (x seriesRefSlice) Swap(i, j int)      { x[i], x[j] = x[j], x[i] }