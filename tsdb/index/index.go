--- conflicted
+++ resolved
@@ -741,12 +741,7 @@
 	if err != nil {
 		return fmt.Errorf("label indexes offset table length/crc32 write error: %w", err)
 	}
-<<<<<<< HEAD
-
-	return w.writeLenghtAndHash(startPos)
-=======
 	return nil
->>>>>>> aba00714
 }
 
 // writePostingsOffsetTable writes the postings offset table.
@@ -814,13 +809,6 @@
 	}
 	w.fPO = nil
 
-<<<<<<< HEAD
-	return w.writeLenghtAndHash(startPos)
-}
-
-func (w *Writer) writeLenghtAndHash(startPos uint64) error {
-	// Write out the length.
-=======
 	err = w.writeLengthAndHash(startPos)
 	if err != nil {
 		return fmt.Errorf("postings offset table length/crc32 write error: %w", err)
@@ -829,7 +817,6 @@
 }
 
 func (w *Writer) writeLengthAndHash(startPos uint64) error {
->>>>>>> aba00714
 	w.buf1.Reset()
 	l := w.f.pos - startPos - 4
 	if l > math.MaxUint32 {
@@ -991,21 +978,12 @@
 	}
 	return nil
 }
-<<<<<<< HEAD
 
 // EncodePostingsRaw uses the "basic" postings list encoding format with no compression:
 // <BE uint32 len X><BE uint32 0><BE uint32 1>...<BE uint32 X-1>.
 func EncodePostingsRaw(e *encoding.Encbuf, offs []uint32) error {
 	e.PutBE32int(len(offs))
 
-=======
-
-// EncodePostingsRaw uses the "basic" postings list encoding format with no compression:
-// <BE uint32 len X><BE uint32 0><BE uint32 1>...<BE uint32 X-1>.
-func EncodePostingsRaw(e *encoding.Encbuf, offs []uint32) error {
-	e.PutBE32int(len(offs))
-
->>>>>>> aba00714
 	for _, off := range offs {
 		if off > (1<<32)-1 {
 			return fmt.Errorf("series offset %d exceeds 4 bytes", off)
