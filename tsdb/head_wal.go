--- conflicted
+++ resolved
@@ -46,12 +46,9 @@
 	// for error reporting.
 	var unknownRefs atomic.Uint64
 	var unknownExemplarRefs atomic.Uint64
-<<<<<<< HEAD
 	var unknownHistogramRefs atomic.Uint64
-=======
 	// Track number of series records that had overlapping m-map chunks.
 	var mmapOverlappingChunks uint64
->>>>>>> b8785271
 
 	// Start workers that each process samples for a partition of the series ID space.
 	// They are connected through a ring of channels which ensures that all sample batches
@@ -496,10 +493,7 @@
 const (
 	chunkSnapshotRecordTypeSeries     uint8 = 1
 	chunkSnapshotRecordTypeTombstones uint8 = 2
-<<<<<<< HEAD
-=======
 	chunkSnapshotRecordTypeExemplars  uint8 = 3
->>>>>>> b8785271
 )
 
 type chunkSnapshotRecord struct {
@@ -624,13 +618,10 @@
 // The chunk snapshot is stored in a directory named chunk_snapshot.N.M and is written
 // using the WAL package. N is the last WAL segment present during snapshotting and
 // M is the offset in segment N upto which data was written.
-<<<<<<< HEAD
-=======
 //
 // The snapshot first contains all series (each in individual records and not sorted), followed by
 // tombstones (a single record), and finally exemplars (>= 1 record). Exemplars are in the order they
 // were written to the circular buffer.
->>>>>>> b8785271
 func (h *Head) ChunkSnapshot() (*ChunkSnapshotStats, error) {
 	if h.wal == nil {
 		// If we are not storing any WAL, does not make sense to take a snapshot too.
@@ -657,11 +648,7 @@
 		return stats, nil
 	}
 
-<<<<<<< HEAD
-	snapshotName := fmt.Sprintf(chunkSnapshotPrefix+"%06d.%010d", wlast, woffset)
-=======
 	snapshotName := chunkSnapshotDir(wlast, woffset)
->>>>>>> b8785271
 
 	cpdir := filepath.Join(h.opts.ChunkDirRoot, snapshotName)
 	cpdirtmp := cpdir + ".tmp"
@@ -685,10 +672,7 @@
 		buf  []byte
 		recs [][]byte
 	)
-<<<<<<< HEAD
-=======
 	// Add all series to the snapshot.
->>>>>>> b8785271
 	stripeSize := h.series.size
 	for i := 0; i < stripeSize; i++ {
 		h.series.locks[i].RLock()
@@ -724,13 +708,6 @@
 		return stats, errors.Wrap(err, "encode tombstones")
 	}
 	recs = append(recs, rec)
-<<<<<<< HEAD
-
-	// Flush remaining records.
-	if err := cp.Log(recs...); err != nil {
-		return stats, errors.Wrap(err, "flush records")
-	}
-=======
 	// Flush remaining series records and tombstones.
 	if err := cp.Log(recs...); err != nil {
 		return stats, errors.Wrap(err, "flush records")
@@ -786,7 +763,6 @@
 		return stats, errors.Wrap(err, "flush exemplars at the end")
 	}
 
->>>>>>> b8785271
 	if err := cp.Close(); err != nil {
 		return stats, errors.Wrap(err, "close chunk snapshot")
 	}
@@ -794,11 +770,7 @@
 		return stats, errors.Wrap(err, "rename chunk snapshot directory")
 	}
 
-<<<<<<< HEAD
-	if err := DeleteChunkSnapshots(h.opts.ChunkDirRoot, cslast, csoffset); err != nil {
-=======
 	if err := DeleteChunkSnapshots(h.opts.ChunkDirRoot, wlast, woffset); err != nil {
->>>>>>> b8785271
 		// Leftover old chunk snapshots do not cause problems down the line beyond
 		// occupying disk space.
 		// They will just be ignored since a higher chunk snapshot exists.
@@ -807,13 +779,10 @@
 	return stats, nil
 }
 
-<<<<<<< HEAD
-=======
 func chunkSnapshotDir(wlast, woffset int) string {
 	return fmt.Sprintf(chunkSnapshotPrefix+"%06d.%010d", wlast, woffset)
 }
 
->>>>>>> b8785271
 func (h *Head) performChunkSnapshot() error {
 	level.Info(h.logger).Log("msg", "creating chunk snapshot")
 	startTime := time.Now()
@@ -838,14 +807,9 @@
 	if err != nil {
 		return "", 0, 0, err
 	}
-<<<<<<< HEAD
-	// Traverse list backwards since there may be multiple chunk snapshots left.
-	for i := len(files) - 1; i >= 0; i-- {
-=======
 	maxIdx, maxOffset := -1, -1
 	maxFileName := ""
 	for i := 0; i < len(files); i++ {
->>>>>>> b8785271
 		fi := files[i]
 
 		if !strings.HasPrefix(fi.Name(), chunkSnapshotPrefix) {
@@ -870,11 +834,6 @@
 			continue
 		}
 
-<<<<<<< HEAD
-		return filepath.Join(dir, fi.Name()), idx, offset, nil
-	}
-	return "", 0, 0, record.ErrNotFound
-=======
 		if idx > maxIdx || (idx == maxIdx && offset > maxOffset) {
 			maxIdx, maxOffset = idx, offset
 			maxFileName = filepath.Join(dir, fi.Name())
@@ -884,7 +843,6 @@
 		return "", 0, 0, record.ErrNotFound
 	}
 	return maxFileName, maxIdx, maxOffset, nil
->>>>>>> b8785271
 }
 
 // DeleteChunkSnapshots deletes all chunk snapshots in a directory below a given index.
@@ -915,11 +873,7 @@
 			continue
 		}
 
-<<<<<<< HEAD
-		if idx <= maxIndex && offset < maxOffset {
-=======
 		if idx < maxIndex || (idx == maxIndex && offset < maxOffset) {
->>>>>>> b8785271
 			if err := os.RemoveAll(filepath.Join(dir, fi.Name())); err != nil {
 				errs.Add(err)
 			}
@@ -929,11 +883,8 @@
 	return errs.Err()
 }
 
-<<<<<<< HEAD
-=======
 // loadChunkSnapshot replays the chunk snapshot and restores the Head state from it. If there was any error returned,
 // it is the responsibility of the caller to clear the contents of the Head.
->>>>>>> b8785271
 func (h *Head) loadChunkSnapshot() (int, int, map[uint64]*memSeries, error) {
 	dir, snapIdx, snapOffset, err := LastChunkSnapshot(h.opts.ChunkDirRoot)
 	if err != nil {
@@ -962,12 +913,9 @@
 		recordChan       = make(chan chunkSnapshotRecord, 5*n)
 		shardedRefSeries = make([]map[uint64]*memSeries, n)
 		errChan          = make(chan error, n)
-<<<<<<< HEAD
-=======
 		refSeries        map[uint64]*memSeries
 		exemplarBuf      []record.RefExemplar
 		dec              record.Decoder
->>>>>>> b8785271
 	)
 
 	wg.Add(n)
@@ -1054,13 +1002,6 @@
 				loopErr = errors.Wrap(err, "iterate tombstones")
 				break Outer
 			}
-<<<<<<< HEAD
-		}
-
-	}
-	close(recordChan)
-	wg.Wait()
-=======
 
 		case chunkSnapshotRecordTypeExemplars:
 			// Exemplars are at the end of snapshot. So all series are loaded at this point.
@@ -1118,7 +1059,6 @@
 		close(recordChan)
 		wg.Wait()
 	}
->>>>>>> b8785271
 
 	close(errChan)
 	merr := tsdb_errors.NewMulti(errors.Wrap(loopErr, "decode loop"))
@@ -1129,12 +1069,6 @@
 		return -1, -1, nil, err
 	}
 
-<<<<<<< HEAD
-	refSeries := make(map[uint64]*memSeries, numSeries)
-	for _, shard := range shardedRefSeries {
-		for k, v := range shard {
-			refSeries[k] = v
-=======
 	if r.Err() != nil {
 		return -1, -1, nil, errors.Wrap(r.Err(), "read records")
 	}
@@ -1146,7 +1080,6 @@
 			for k, v := range shard {
 				refSeries[k] = v
 			}
->>>>>>> b8785271
 		}
 	}
 
