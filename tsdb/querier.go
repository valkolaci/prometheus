// Copyright 2017 The Prometheus Authors
// Licensed under the Apache License, Version 2.0 (the "License");
// you may not use this file except in compliance with the License.
// You may obtain a copy of the License at
//
// http://www.apache.org/licenses/LICENSE-2.0
//
// Unless required by applicable law or agreed to in writing, software
// distributed under the License is distributed on an "AS IS" BASIS,
// WITHOUT WARRANTIES OR CONDITIONS OF ANY KIND, either express or implied.
// See the License for the specific language governing permissions and
// limitations under the License.

package tsdb

import (
	"context"
	"fmt"
	"math"

	"github.com/oklog/ulid"
	"github.com/pkg/errors"
	"golang.org/x/exp/slices"

	"github.com/prometheus/prometheus/model/histogram"
	"github.com/prometheus/prometheus/model/labels"
	"github.com/prometheus/prometheus/storage"
	"github.com/prometheus/prometheus/tsdb/chunkenc"
	"github.com/prometheus/prometheus/tsdb/chunks"
	tsdb_errors "github.com/prometheus/prometheus/tsdb/errors"
	"github.com/prometheus/prometheus/tsdb/index"
	"github.com/prometheus/prometheus/tsdb/tombstones"
	"github.com/prometheus/prometheus/util/annotations"
)

type blockBaseQuerier struct {
	blockID    ulid.ULID
	index      IndexReader
	chunks     ChunkReader
	tombstones tombstones.Reader

	closed bool

	mint, maxt int64
}

func newBlockBaseQuerier(b BlockReader, mint, maxt int64) (*blockBaseQuerier, error) {
	indexr, err := b.Index()
	if err != nil {
		return nil, errors.Wrap(err, "open index reader")
	}
	chunkr, err := b.Chunks()
	if err != nil {
		indexr.Close()
		return nil, errors.Wrap(err, "open chunk reader")
	}
	tombsr, err := b.Tombstones()
	if err != nil {
		indexr.Close()
		chunkr.Close()
		return nil, errors.Wrap(err, "open tombstone reader")
	}

	if tombsr == nil {
		tombsr = tombstones.NewMemTombstones()
	}
	return &blockBaseQuerier{
		blockID:    b.Meta().ULID,
		mint:       mint,
		maxt:       maxt,
		index:      indexr,
		chunks:     chunkr,
		tombstones: tombsr,
	}, nil
}

func (q *blockBaseQuerier) LabelValues(ctx context.Context, name string, matchers ...*labels.Matcher) ([]string, annotations.Annotations, error) {
	res, err := q.index.SortedLabelValues(ctx, name, matchers...)
	return res, nil, err
}

func (q *blockBaseQuerier) LabelNames(ctx context.Context, matchers ...*labels.Matcher) ([]string, annotations.Annotations, error) {
	res, err := q.index.LabelNames(ctx, matchers...)
	return res, nil, err
}

func (q *blockBaseQuerier) Close() error {
	if q.closed {
		return errors.New("block querier already closed")
	}

	errs := tsdb_errors.NewMulti(
		q.index.Close(),
		q.chunks.Close(),
		q.tombstones.Close(),
	)
	q.closed = true
	return errs.Err()
}

type blockQuerier struct {
	*blockBaseQuerier
}

// NewBlockQuerier returns a querier against the block reader and requested min and max time range.
func NewBlockQuerier(b BlockReader, mint, maxt int64) (storage.Querier, error) {
	q, err := newBlockBaseQuerier(b, mint, maxt)
	if err != nil {
		return nil, err
	}
	return &blockQuerier{blockBaseQuerier: q}, nil
}

func (q *blockQuerier) Select(ctx context.Context, sortSeries bool, hints *storage.SelectHints, ms ...*labels.Matcher) storage.SeriesSet {
	mint := q.mint
	maxt := q.maxt
	disableTrimming := false
<<<<<<< HEAD
	sharded := hints != nil && hints.ShardCount > 0
	p, err := q.index.PostingsForMatchers(ctx, sharded, ms...)
=======

	p, err := PostingsForMatchers(ctx, q.index, ms...)
>>>>>>> 91054875
	if err != nil {
		return storage.ErrSeriesSet(err)
	}
	if sharded {
		p = q.index.ShardedPostings(p, hints.ShardIndex, hints.ShardCount)
	}
	if sortSeries {
		p = q.index.SortedPostings(p)
	}

	if hints != nil {
		mint = hints.Start
		maxt = hints.End
		disableTrimming = hints.DisableTrimming
		if hints.Func == "series" {
			// When you're only looking up metadata (for example series API), you don't need to load any chunks.
			return newBlockSeriesSet(q.index, newNopChunkReader(), q.tombstones, p, mint, maxt, disableTrimming)
		}
	}

	return newBlockSeriesSet(q.index, q.chunks, q.tombstones, p, mint, maxt, disableTrimming)
}

// blockChunkQuerier provides chunk querying access to a single block database.
type blockChunkQuerier struct {
	*blockBaseQuerier
}

// NewBlockChunkQuerier returns a chunk querier against the block reader and requested min and max time range.
func NewBlockChunkQuerier(b BlockReader, mint, maxt int64) (storage.ChunkQuerier, error) {
	q, err := newBlockBaseQuerier(b, mint, maxt)
	if err != nil {
		return nil, err
	}
	return &blockChunkQuerier{blockBaseQuerier: q}, nil
}

func (q *blockChunkQuerier) Select(ctx context.Context, sortSeries bool, hints *storage.SelectHints, ms ...*labels.Matcher) storage.ChunkSeriesSet {
	mint := q.mint
	maxt := q.maxt
	disableTrimming := false
	if hints != nil {
		mint = hints.Start
		maxt = hints.End
		disableTrimming = hints.DisableTrimming
	}
<<<<<<< HEAD
	sharded := hints != nil && hints.ShardCount > 0
	p, err := q.index.PostingsForMatchers(ctx, sharded, ms...)
=======
	p, err := PostingsForMatchers(ctx, q.index, ms...)
>>>>>>> 91054875
	if err != nil {
		return storage.ErrChunkSeriesSet(err)
	}
	if sharded {
		p = q.index.ShardedPostings(p, hints.ShardIndex, hints.ShardCount)
	}
	if sortSeries {
		p = q.index.SortedPostings(p)
	}
	return NewBlockChunkSeriesSet(q.blockID, q.index, q.chunks, q.tombstones, p, mint, maxt, disableTrimming)
}

// PostingsForMatchers assembles a single postings iterator against the index reader
// based on the given matchers. The resulting postings are not ordered by series.
<<<<<<< HEAD
func PostingsForMatchers(ix IndexPostingsReader, ms ...*labels.Matcher) (index.Postings, error) {
=======
func PostingsForMatchers(ctx context.Context, ix IndexReader, ms ...*labels.Matcher) (index.Postings, error) {
>>>>>>> 91054875
	var its, notIts []index.Postings
	// See which label must be non-empty.
	// Optimization for case like {l=~".", l!="1"}.
	labelMustBeSet := make(map[string]bool, len(ms))
	for _, m := range ms {
		if !m.Matches("") {
			labelMustBeSet[m.Name] = true
		}
	}
	isSubtractingMatcher := func(m *labels.Matcher) bool {
		if !labelMustBeSet[m.Name] {
			return true
		}
		return (m.Type == labels.MatchNotEqual || m.Type == labels.MatchNotRegexp) && m.Matches("")
	}
	hasSubtractingMatchers, hasIntersectingMatchers := false, false
	for _, m := range ms {
		if isSubtractingMatcher(m) {
			hasSubtractingMatchers = true
		} else {
			hasIntersectingMatchers = true
		}
	}

	if hasSubtractingMatchers && !hasIntersectingMatchers {
		// If there's nothing to subtract from, add in everything and remove the notIts later.
		// We prefer to get AllPostings so that the base of subtraction (i.e. allPostings)
		// doesn't include series that may be added to the index reader during this function call.
		k, v := index.AllPostingsKey()
		allPostings, err := ix.Postings(ctx, k, v)
		if err != nil {
			return nil, err
		}
		its = append(its, allPostings)
	}

	// Sort matchers to have the intersecting matchers first.
	// This way the base for subtraction is smaller and
	// there is no chance that the set we subtract from
	// contains postings of series that didn't exist when
	// we constructed the set we subtract by.
	slices.SortStableFunc(ms, func(i, j *labels.Matcher) bool {
		return !isSubtractingMatcher(i) && isSubtractingMatcher(j)
	})

	for _, m := range ms {
		if ctx.Err() != nil {
			return nil, ctx.Err()
		}
		switch {
		case m.Name == "" && m.Value == "": // Special-case for AllPostings, used in tests at least.
			k, v := index.AllPostingsKey()
			allPostings, err := ix.Postings(ctx, k, v)
			if err != nil {
				return nil, err
			}
			its = append(its, allPostings)
		case labelMustBeSet[m.Name]:
			// If this matcher must be non-empty, we can be smarter.
			matchesEmpty := m.Matches("")
			isNot := m.Type == labels.MatchNotEqual || m.Type == labels.MatchNotRegexp
			switch {
			case isNot && matchesEmpty: // l!="foo"
				// If the label can't be empty and is a Not and the inner matcher
				// doesn't match empty, then subtract it out at the end.
				inverse, err := m.Inverse()
				if err != nil {
					return nil, err
				}

				it, err := postingsForMatcher(ctx, ix, inverse)
				if err != nil {
					return nil, err
				}
				notIts = append(notIts, it)
			case isNot && !matchesEmpty: // l!=""
				// If the label can't be empty and is a Not, but the inner matcher can
				// be empty we need to use inversePostingsForMatcher.
				inverse, err := m.Inverse()
				if err != nil {
					return nil, err
				}

				it, err := inversePostingsForMatcher(ctx, ix, inverse)
				if err != nil {
					return nil, err
				}
				if index.IsEmptyPostingsType(it) {
					return index.EmptyPostings(), nil
				}
				its = append(its, it)
			default: // l="a"
				// Non-Not matcher, use normal postingsForMatcher.
				it, err := postingsForMatcher(ctx, ix, m)
				if err != nil {
					return nil, err
				}
				if index.IsEmptyPostingsType(it) {
					return index.EmptyPostings(), nil
				}
				its = append(its, it)
			}
		default: // l=""
			// If the matchers for a labelname selects an empty value, it selects all
			// the series which don't have the label name set too. See:
			// https://github.com/prometheus/prometheus/issues/3575 and
			// https://github.com/prometheus/prometheus/pull/3578#issuecomment-351653555
			it, err := inversePostingsForMatcher(ctx, ix, m)
			if err != nil {
				return nil, err
			}
			notIts = append(notIts, it)
		}
	}

	it := index.Intersect(its...)

	for _, n := range notIts {
		it = index.Without(it, n)
	}

	return it, nil
}

<<<<<<< HEAD
func postingsForMatcher(ix IndexPostingsReader, m *labels.Matcher) (index.Postings, error) {
=======
func postingsForMatcher(ctx context.Context, ix IndexReader, m *labels.Matcher) (index.Postings, error) {
>>>>>>> 91054875
	// This method will not return postings for missing labels.

	// Fast-path for equal matching.
	if m.Type == labels.MatchEqual {
		return ix.Postings(ctx, m.Name, m.Value)
	}

	// Fast-path for set matching.
	if m.Type == labels.MatchRegexp {
		setMatches := m.SetMatches()
		if len(setMatches) > 0 {
			return ix.Postings(ctx, m.Name, setMatches...)
		}
	}

	vals, err := ix.LabelValues(ctx, m.Name)
	if err != nil {
		return nil, err
	}

	var res []string
	for _, val := range vals {
		if m.Matches(val) {
			res = append(res, val)
		}
	}

	if len(res) == 0 {
		return index.EmptyPostings(), nil
	}

	return ix.Postings(ctx, m.Name, res...)
}

// inversePostingsForMatcher returns the postings for the series with the label name set but not matching the matcher.
<<<<<<< HEAD
func inversePostingsForMatcher(ix IndexPostingsReader, m *labels.Matcher) (index.Postings, error) {
=======
func inversePostingsForMatcher(ctx context.Context, ix IndexReader, m *labels.Matcher) (index.Postings, error) {
>>>>>>> 91054875
	// Fast-path for MatchNotRegexp matching.
	// Inverse of a MatchNotRegexp is MatchRegexp (double negation).
	// Fast-path for set matching.
	if m.Type == labels.MatchNotRegexp {
		setMatches := m.SetMatches()
		if len(setMatches) > 0 {
			return ix.Postings(ctx, m.Name, setMatches...)
		}
	}

	// Fast-path for MatchNotEqual matching.
	// Inverse of a MatchNotEqual is MatchEqual (double negation).
	if m.Type == labels.MatchNotEqual {
		return ix.Postings(ctx, m.Name, m.Value)
	}

	vals, err := ix.LabelValues(ctx, m.Name)
	if err != nil {
		return nil, err
	}

	var res []string
	// If the inverse match is ="", we just want all the values.
	if m.Type == labels.MatchEqual && m.Value == "" {
		res = vals
	} else {
		for _, val := range vals {
			if !m.Matches(val) {
				res = append(res, val)
			}
		}
	}

	return ix.Postings(ctx, m.Name, res...)
}

const maxExpandedPostingsFactor = 100 // Division factor for maximum number of matched series.

func labelValuesWithMatchers(ctx context.Context, r IndexReader, name string, matchers ...*labels.Matcher) ([]string, error) {
	p, err := PostingsForMatchers(ctx, r, matchers...)
	if err != nil {
		return nil, errors.Wrap(err, "fetching postings for matchers")
	}

	allValues, err := r.LabelValues(ctx, name)
	if err != nil {
		return nil, errors.Wrapf(err, "fetching values of label %s", name)
	}

	// If we have a matcher for the label name, we can filter out values that don't match
	// before we fetch postings. This is especially useful for labels with many values.
	// e.g. __name__ with a selector like {__name__="xyz"}
	for _, m := range matchers {
		if m.Name != name {
			continue
		}

		// re-use the allValues slice to avoid allocations
		// this is safe because the iteration is always ahead of the append
		filteredValues := allValues[:0]
		for _, v := range allValues {
			if m.Matches(v) {
				filteredValues = append(filteredValues, v)
			}
		}
		allValues = filteredValues
	}

	// Let's see if expanded postings for matchers have smaller cardinality than label values.
	// Since computing label values from series is expensive, we apply a limit on number of expanded
	// postings (and series).
	maxExpandedPostings := len(allValues) / maxExpandedPostingsFactor
	if maxExpandedPostings > 0 {
		// Add space for one extra posting when checking if we expanded all postings.
		expanded := make([]storage.SeriesRef, 0, maxExpandedPostings+1)

		// Call p.Next() even if len(expanded) == maxExpandedPostings. This tells us if there are more postings or not.
		for len(expanded) <= maxExpandedPostings && p.Next() {
			expanded = append(expanded, p.At())
		}

		if len(expanded) <= maxExpandedPostings {
			// When we're here, p.Next() must have returned false, so we need to check for errors.
			if err := p.Err(); err != nil {
				return nil, errors.Wrap(err, "expanding postings for matchers")
			}

			// We have expanded all the postings -- all returned label values will be from these series only.
			// (We supply allValues as a buffer for storing results. It should be big enough already, since it holds all possible label values.)
			return labelValuesFromSeries(r, name, expanded, allValues)
		}

		// If we haven't reached end of postings, we prepend our expanded postings to "p", and continue.
		p = newPrependPostings(expanded, p)
	}

	valuesPostings := make([]index.Postings, len(allValues))
	for i, value := range allValues {
		valuesPostings[i], err = r.Postings(ctx, name, value)
		if err != nil {
			return nil, errors.Wrapf(err, "fetching postings for %s=%q", name, value)
		}
	}
	indexes, err := index.FindIntersectingPostings(p, valuesPostings)
	if err != nil {
		return nil, errors.Wrap(err, "intersecting postings")
	}

	values := make([]string, 0, len(indexes))
	for _, idx := range indexes {
		values = append(values, allValues[idx])
	}

	return values, nil
}

// labelValuesFromSeries returns all unique label values from for given label name from supplied series. Values are not sorted.
// buf is space for holding result (if it isn't big enough, it will be ignored), may be nil.
func labelValuesFromSeries(r IndexReader, labelName string, refs []storage.SeriesRef, buf []string) ([]string, error) {
	values := map[string]struct{}{}

	var builder labels.ScratchBuilder
	for _, ref := range refs {
		err := r.Series(ref, &builder, nil)
		// Postings may be stale. Skip if no underlying series exists.
		if errors.Cause(err) == storage.ErrNotFound {
			continue
		}
		if err != nil {
			return nil, errors.Wrapf(err, "label values for label %s", labelName)
		}

		v := builder.Labels().Get(labelName)
		if v != "" {
			values[v] = struct{}{}
		}
	}

	if cap(buf) >= len(values) {
		buf = buf[:0]
	} else {
		buf = make([]string, 0, len(values))
	}
	for v := range values {
		buf = append(buf, v)
	}
	return buf, nil
}

func newPrependPostings(a []storage.SeriesRef, b index.Postings) index.Postings {
	return &prependPostings{
		ix:     -1,
		prefix: a,
		rest:   b,
	}
}

// prependPostings returns series references from "prefix" before using "rest" postings.
type prependPostings struct {
	ix     int
	prefix []storage.SeriesRef
	rest   index.Postings
}

func (p *prependPostings) Next() bool {
	p.ix++
	if p.ix < len(p.prefix) {
		return true
	}
	return p.rest.Next()
}

func (p *prependPostings) Seek(v storage.SeriesRef) bool {
	for p.ix < len(p.prefix) {
		if p.ix >= 0 && p.prefix[p.ix] >= v {
			return true
		}
		p.ix++
	}

	return p.rest.Seek(v)
}

func (p *prependPostings) At() storage.SeriesRef {
	if p.ix >= 0 && p.ix < len(p.prefix) {
		return p.prefix[p.ix]
	}
	return p.rest.At()
}

func (p *prependPostings) Err() error {
	if p.ix >= 0 && p.ix < len(p.prefix) {
		return nil
	}
	return p.rest.Err()
}

func labelNamesWithMatchers(ctx context.Context, r IndexReader, matchers ...*labels.Matcher) ([]string, error) {
<<<<<<< HEAD
	p, err := r.PostingsForMatchers(ctx, false, matchers...)
=======
	p, err := PostingsForMatchers(ctx, r, matchers...)
>>>>>>> 91054875
	if err != nil {
		return nil, err
	}

	var postings []storage.SeriesRef
	for p.Next() {
		postings = append(postings, p.At())
	}
	if p.Err() != nil {
		return nil, errors.Wrapf(p.Err(), "postings for label names with matchers")
	}

	return r.LabelNamesFor(ctx, postings...)
}

// seriesData, used inside other iterators, are updated when we move from one series to another.
type seriesData struct {
	chks      []chunks.Meta
	intervals tombstones.Intervals
	labels    labels.Labels
}

// Labels implements part of storage.Series and storage.ChunkSeries.
func (s *seriesData) Labels() labels.Labels { return s.labels }

// blockBaseSeriesSet allows to iterate over all series in the single block.
// Iterated series are trimmed with given min and max time as well as tombstones.
// See newBlockSeriesSet and NewBlockChunkSeriesSet to use it for either sample or chunk iterating.
type blockBaseSeriesSet struct {
	blockID         ulid.ULID
	p               index.Postings
	index           IndexReader
	chunks          ChunkReader
	tombstones      tombstones.Reader
	mint, maxt      int64
	disableTrimming bool

	curr seriesData

	bufChks []chunks.Meta
	builder labels.ScratchBuilder
	err     error
}

func (b *blockBaseSeriesSet) Next() bool {
	for b.p.Next() {
		if err := b.index.Series(b.p.At(), &b.builder, &b.bufChks); err != nil {
			// Postings may be stale. Skip if no underlying series exists.
			if errors.Cause(err) == storage.ErrNotFound {
				continue
			}
			b.err = errors.Wrapf(err, "get series %d", b.p.At())
			return false
		}

		if len(b.bufChks) == 0 {
			continue
		}

		intervals, err := b.tombstones.Get(b.p.At())
		if err != nil {
			b.err = errors.Wrap(err, "get tombstones")
			return false
		}

		// NOTE:
		// * block time range is half-open: [meta.MinTime, meta.MaxTime).
		// * chunks are both closed: [chk.MinTime, chk.MaxTime].
		// * requested time ranges are closed: [req.Start, req.End].

		var trimFront, trimBack bool

		// Copy chunks as iterables are reusable.
		// Count those in range to size allocation (roughly - ignoring tombstones).
		nChks := 0
		for _, chk := range b.bufChks {
			if !(chk.MaxTime < b.mint || chk.MinTime > b.maxt) {
				nChks++
			}
		}
		chks := make([]chunks.Meta, 0, nChks)

		// Prefilter chunks and pick those which are not entirely deleted or totally outside of the requested range.
		for _, chk := range b.bufChks {
			if chk.MaxTime < b.mint {
				continue
			}
			if chk.MinTime > b.maxt {
				continue
			}
			if (tombstones.Interval{Mint: chk.MinTime, Maxt: chk.MaxTime}.IsSubrange(intervals)) {
				continue
			}
			chks = append(chks, chk)

			// If still not entirely deleted, check if trim is needed based on requested time range.
			if !b.disableTrimming {
				if chk.MinTime < b.mint {
					trimFront = true
				}
				if chk.MaxTime > b.maxt {
					trimBack = true
				}
			}
		}

		if len(chks) == 0 {
			continue
		}

		if trimFront {
			intervals = intervals.Add(tombstones.Interval{Mint: math.MinInt64, Maxt: b.mint - 1})
		}
		if trimBack {
			intervals = intervals.Add(tombstones.Interval{Mint: b.maxt + 1, Maxt: math.MaxInt64})
		}

		b.curr.labels = b.builder.Labels()
		b.curr.chks = chks
		b.curr.intervals = intervals
		return true
	}
	return false
}

func (b *blockBaseSeriesSet) Err() error {
	if b.err != nil {
		return b.err
	}
	return b.p.Err()
}

func (b *blockBaseSeriesSet) Warnings() annotations.Annotations { return nil }

// populateWithDelGenericSeriesIterator allows to iterate over given chunk
// metas. In each iteration it ensures that chunks are trimmed based on given
// tombstones interval if any.
//
// populateWithDelGenericSeriesIterator assumes that chunks that would be fully
// removed by intervals are filtered out in previous phase.
//
// On each iteration currChkMeta is available. If currDelIter is not nil, it
// means that the chunk iterator in currChkMeta is invalid and a chunk rewrite
// is needed, for which currDelIter should be used.
type populateWithDelGenericSeriesIterator struct {
	blockID ulid.ULID
	chunks  ChunkReader
	// chks are expected to be sorted by minTime and should be related to
	// the same, single series.
	chks []chunks.Meta

	i         int // Index into chks; -1 if not started yet.
	err       error
	bufIter   DeletedIterator // Retained for memory re-use. currDelIter may point here.
	intervals tombstones.Intervals

	currDelIter chunkenc.Iterator
	currChkMeta chunks.Meta
}

func (p *populateWithDelGenericSeriesIterator) reset(blockID ulid.ULID, cr ChunkReader, chks []chunks.Meta, intervals tombstones.Intervals) {
	p.blockID = blockID
	p.chunks = cr
	p.chks = chks
	p.i = -1
	p.err = nil
	p.bufIter.Iter = nil
	p.bufIter.Intervals = p.bufIter.Intervals[:0]
	p.intervals = intervals
	p.currDelIter = nil
	p.currChkMeta = chunks.Meta{}
}

// If copyHeadChunk is true, then the head chunk (i.e. the in-memory chunk of the TSDB)
// is deep copied to avoid races between reads and copying chunk bytes.
// However, if the deletion intervals overlaps with the head chunk, then the head chunk is
// not copied irrespective of copyHeadChunk because it will be re-encoded later anyway.
func (p *populateWithDelGenericSeriesIterator) next(copyHeadChunk bool) bool {
	if p.err != nil || p.i >= len(p.chks)-1 {
		return false
	}

	p.i++
	p.currChkMeta = p.chks[p.i]

	p.bufIter.Intervals = p.bufIter.Intervals[:0]
	for _, interval := range p.intervals {
		if p.currChkMeta.OverlapsClosedInterval(interval.Mint, interval.Maxt) {
			p.bufIter.Intervals = p.bufIter.Intervals.Add(interval)
		}
	}

	hcr, ok := p.chunks.(*headChunkReader)
	if ok && copyHeadChunk && len(p.bufIter.Intervals) == 0 {
		// ChunkWithCopy will copy the head chunk.
		var maxt int64
		p.currChkMeta.Chunk, maxt, p.err = hcr.ChunkWithCopy(p.currChkMeta)
		// For the in-memory head chunk the index reader sets maxt as MaxInt64. We fix it here.
		p.currChkMeta.MaxTime = maxt
	} else {
		p.currChkMeta.Chunk, p.err = p.chunks.Chunk(p.currChkMeta)
	}
	if p.err != nil {
		p.err = errors.Wrapf(p.err, "cannot populate chunk %d from block %s", p.currChkMeta.Ref, p.blockID.String())
		return false
	}

	if len(p.bufIter.Intervals) == 0 {
		// If there is no overlap with deletion intervals, we can take chunk as it is.
		p.currDelIter = nil
		return true
	}

	// We don't want the full chunk, take just a part of it.
	p.bufIter.Iter = p.currChkMeta.Chunk.Iterator(p.bufIter.Iter)
	p.currDelIter = &p.bufIter
	return true
}

func (p *populateWithDelGenericSeriesIterator) Err() error { return p.err }

type blockSeriesEntry struct {
	chunks  ChunkReader
	blockID ulid.ULID
	seriesData
}

func (s *blockSeriesEntry) Iterator(it chunkenc.Iterator) chunkenc.Iterator {
	pi, ok := it.(*populateWithDelSeriesIterator)
	if !ok {
		pi = &populateWithDelSeriesIterator{}
	}
	pi.reset(s.blockID, s.chunks, s.chks, s.intervals)
	return pi
}

type chunkSeriesEntry struct {
	chunks  ChunkReader
	blockID ulid.ULID
	seriesData
}

func (s *chunkSeriesEntry) Iterator(it chunks.Iterator) chunks.Iterator {
	pi, ok := it.(*populateWithDelChunkSeriesIterator)
	if !ok {
		pi = &populateWithDelChunkSeriesIterator{}
	}
	pi.reset(s.blockID, s.chunks, s.chks, s.intervals)
	return pi
}

func (s *chunkSeriesEntry) ChunkCount() (int, error) {
	return len(s.chks), nil
}

// populateWithDelSeriesIterator allows to iterate over samples for the single series.
type populateWithDelSeriesIterator struct {
	populateWithDelGenericSeriesIterator

	curr chunkenc.Iterator
}

func (p *populateWithDelSeriesIterator) reset(blockID ulid.ULID, cr ChunkReader, chks []chunks.Meta, intervals tombstones.Intervals) {
	p.populateWithDelGenericSeriesIterator.reset(blockID, cr, chks, intervals)
	p.curr = nil
}

func (p *populateWithDelSeriesIterator) Next() chunkenc.ValueType {
	if p.curr != nil {
		if valueType := p.curr.Next(); valueType != chunkenc.ValNone {
			return valueType
		}
	}

	for p.next(false) {
		if p.currDelIter != nil {
			p.curr = p.currDelIter
		} else {
			p.curr = p.currChkMeta.Chunk.Iterator(p.curr)
		}
		if valueType := p.curr.Next(); valueType != chunkenc.ValNone {
			return valueType
		}
	}
	return chunkenc.ValNone
}

func (p *populateWithDelSeriesIterator) Seek(t int64) chunkenc.ValueType {
	if p.curr != nil {
		if valueType := p.curr.Seek(t); valueType != chunkenc.ValNone {
			return valueType
		}
	}
	for p.Next() != chunkenc.ValNone {
		if valueType := p.curr.Seek(t); valueType != chunkenc.ValNone {
			return valueType
		}
	}
	return chunkenc.ValNone
}

func (p *populateWithDelSeriesIterator) At() (int64, float64) {
	return p.curr.At()
}

func (p *populateWithDelSeriesIterator) AtHistogram() (int64, *histogram.Histogram) {
	return p.curr.AtHistogram()
}

func (p *populateWithDelSeriesIterator) AtFloatHistogram() (int64, *histogram.FloatHistogram) {
	return p.curr.AtFloatHistogram()
}

func (p *populateWithDelSeriesIterator) AtT() int64 {
	return p.curr.AtT()
}

func (p *populateWithDelSeriesIterator) Err() error {
	if err := p.populateWithDelGenericSeriesIterator.Err(); err != nil {
		return err
	}
	if p.curr != nil {
		return p.curr.Err()
	}
	return nil
}

type populateWithDelChunkSeriesIterator struct {
	populateWithDelGenericSeriesIterator

	curr chunks.Meta
}

func (p *populateWithDelChunkSeriesIterator) reset(blockID ulid.ULID, cr ChunkReader, chks []chunks.Meta, intervals tombstones.Intervals) {
	p.populateWithDelGenericSeriesIterator.reset(blockID, cr, chks, intervals)
	p.curr = chunks.Meta{}
}

func (p *populateWithDelChunkSeriesIterator) Next() bool {
	if !p.next(true) {
		return false
	}
	p.curr = p.currChkMeta
	if p.currDelIter == nil {
		return true
	}
	valueType := p.currDelIter.Next()
	if valueType == chunkenc.ValNone {
		if err := p.currDelIter.Err(); err != nil {
			p.err = errors.Wrap(err, "iterate chunk while re-encoding")
		}
		return false
	}

	// Re-encode the chunk if iterator is provider. This means that it has
	// some samples to be deleted or chunk is opened.
	var (
		newChunk chunkenc.Chunk
		app      chunkenc.Appender
		t        int64
		err      error
	)
	switch valueType {
	case chunkenc.ValHistogram:
		newChunk = chunkenc.NewHistogramChunk()
		if app, err = newChunk.Appender(); err != nil {
			break
		}

		for vt := valueType; vt != chunkenc.ValNone; vt = p.currDelIter.Next() {
			if vt != chunkenc.ValHistogram {
				err = fmt.Errorf("found value type %v in histogram chunk", vt)
				break
			}
			var h *histogram.Histogram
			t, h = p.currDelIter.AtHistogram()
			_, _, app, err = app.AppendHistogram(nil, t, h, true)
			if err != nil {
				break
			}
		}
	case chunkenc.ValFloat:
		newChunk = chunkenc.NewXORChunk()
		if app, err = newChunk.Appender(); err != nil {
			break
		}
		var v float64
		t, v = p.currDelIter.At()
		p.curr.MinTime = t
		app.Append(t, v)
		for vt := p.currDelIter.Next(); vt != chunkenc.ValNone; vt = p.currDelIter.Next() {
			if vt != chunkenc.ValFloat {
				err = fmt.Errorf("found value type %v in float chunk", vt)
				break
			}
			t, v = p.currDelIter.At()
			app.Append(t, v)
		}
	case chunkenc.ValFloatHistogram:
		newChunk = chunkenc.NewFloatHistogramChunk()
		if app, err = newChunk.Appender(); err != nil {
			break
		}

		for vt := valueType; vt != chunkenc.ValNone; vt = p.currDelIter.Next() {
			if vt != chunkenc.ValFloatHistogram {
				err = fmt.Errorf("found value type %v in histogram chunk", vt)
				break
			}
			var h *histogram.FloatHistogram
			t, h = p.currDelIter.AtFloatHistogram()
			_, _, app, err = app.AppendFloatHistogram(nil, t, h, true)
			if err != nil {
				break
			}
		}
	default:
		err = fmt.Errorf("populateWithDelChunkSeriesIterator: value type %v unsupported", valueType)
	}

	if err != nil {
		p.err = errors.Wrap(err, "iterate chunk while re-encoding")
		return false
	}
	if err := p.currDelIter.Err(); err != nil {
		p.err = errors.Wrap(err, "iterate chunk while re-encoding")
		return false
	}

	p.curr.Chunk = newChunk
	p.curr.MaxTime = t
	return true
}

func (p *populateWithDelChunkSeriesIterator) At() chunks.Meta { return p.curr }

// blockSeriesSet allows to iterate over sorted, populated series with applied tombstones.
// Series with all deleted chunks are still present as Series with no samples.
// Samples from chunks are also trimmed to requested min and max time.
type blockSeriesSet struct {
	blockBaseSeriesSet
}

func newBlockSeriesSet(i IndexReader, c ChunkReader, t tombstones.Reader, p index.Postings, mint, maxt int64, disableTrimming bool) storage.SeriesSet {
	return &blockSeriesSet{
		blockBaseSeriesSet{
			index:           i,
			chunks:          c,
			tombstones:      t,
			p:               p,
			mint:            mint,
			maxt:            maxt,
			disableTrimming: disableTrimming,
		},
	}
}

func (b *blockSeriesSet) At() storage.Series {
	// At can be looped over before iterating, so save the current values locally.
	return &blockSeriesEntry{
		chunks:     b.chunks,
		blockID:    b.blockID,
		seriesData: b.curr,
	}
}

// blockChunkSeriesSet allows to iterate over sorted, populated series with applied tombstones.
// Series with all deleted chunks are still present as Labelled iterator with no chunks.
// Chunks are also trimmed to requested [min and max] (keeping samples with min and max timestamps).
type blockChunkSeriesSet struct {
	blockBaseSeriesSet
}

func NewBlockChunkSeriesSet(id ulid.ULID, i IndexReader, c ChunkReader, t tombstones.Reader, p index.Postings, mint, maxt int64, disableTrimming bool) storage.ChunkSeriesSet {
	return &blockChunkSeriesSet{
		blockBaseSeriesSet{
			blockID:         id,
			index:           i,
			chunks:          c,
			tombstones:      t,
			p:               p,
			mint:            mint,
			maxt:            maxt,
			disableTrimming: disableTrimming,
		},
	}
}

func (b *blockChunkSeriesSet) At() storage.ChunkSeries {
	// At can be looped over before iterating, so save the current values locally.
	return &chunkSeriesEntry{
		chunks:     b.chunks,
		blockID:    b.blockID,
		seriesData: b.curr,
	}
}

// NewMergedStringIter returns string iterator that allows to merge symbols on demand and stream result.
func NewMergedStringIter(a, b index.StringIter) index.StringIter {
	return &mergedStringIter{a: a, b: b, aok: a.Next(), bok: b.Next()}
}

type mergedStringIter struct {
	a        index.StringIter
	b        index.StringIter
	aok, bok bool
	cur      string
	err      error
}

func (m *mergedStringIter) Next() bool {
	if (!m.aok && !m.bok) || (m.Err() != nil) {
		return false
	}
	switch {
	case !m.aok:
		m.cur = m.b.At()
		m.bok = m.b.Next()
		m.err = m.b.Err()
	case !m.bok:
		m.cur = m.a.At()
		m.aok = m.a.Next()
		m.err = m.a.Err()
	case m.b.At() > m.a.At():
		m.cur = m.a.At()
		m.aok = m.a.Next()
		m.err = m.a.Err()
	case m.a.At() > m.b.At():
		m.cur = m.b.At()
		m.bok = m.b.Next()
		m.err = m.b.Err()
	default: // Equal.
		m.cur = m.b.At()
		m.aok = m.a.Next()
		m.err = m.a.Err()
		m.bok = m.b.Next()
		if m.err == nil {
			m.err = m.b.Err()
		}
	}

	return true
}
func (m mergedStringIter) At() string { return m.cur }
func (m mergedStringIter) Err() error {
	return m.err
}

// DeletedIterator wraps chunk Iterator and makes sure any deleted metrics are not returned.
type DeletedIterator struct {
	// Iter is an Iterator to be wrapped.
	Iter chunkenc.Iterator
	// Intervals are the deletion intervals.
	Intervals tombstones.Intervals
}

func (it *DeletedIterator) At() (int64, float64) {
	return it.Iter.At()
}

func (it *DeletedIterator) AtHistogram() (int64, *histogram.Histogram) {
	t, h := it.Iter.AtHistogram()
	return t, h
}

func (it *DeletedIterator) AtFloatHistogram() (int64, *histogram.FloatHistogram) {
	t, h := it.Iter.AtFloatHistogram()
	return t, h
}

func (it *DeletedIterator) AtT() int64 {
	return it.Iter.AtT()
}

func (it *DeletedIterator) Seek(t int64) chunkenc.ValueType {
	if it.Iter.Err() != nil {
		return chunkenc.ValNone
	}
	valueType := it.Iter.Seek(t)
	if valueType == chunkenc.ValNone {
		return chunkenc.ValNone
	}

	// Now double check if the entry falls into a deleted interval.
	ts := it.AtT()
	for _, itv := range it.Intervals {
		if ts < itv.Mint {
			return valueType
		}

		if ts > itv.Maxt {
			it.Intervals = it.Intervals[1:]
			continue
		}

		// We're in the middle of an interval, we can now call Next().
		return it.Next()
	}

	// The timestamp is greater than all the deleted intervals.
	return valueType
}

func (it *DeletedIterator) Next() chunkenc.ValueType {
Outer:
	for valueType := it.Iter.Next(); valueType != chunkenc.ValNone; valueType = it.Iter.Next() {
		ts := it.AtT()
		for _, tr := range it.Intervals {
			if tr.InBounds(ts) {
				continue Outer
			}

			if ts <= tr.Maxt {
				return valueType
			}
			it.Intervals = it.Intervals[1:]
		}
		return valueType
	}
	return chunkenc.ValNone
}

func (it *DeletedIterator) Err() error { return it.Iter.Err() }

type nopChunkReader struct {
	emptyChunk chunkenc.Chunk
}

func newNopChunkReader() ChunkReader {
	return nopChunkReader{
		emptyChunk: chunkenc.NewXORChunk(),
	}
}

func (cr nopChunkReader) Chunk(chunks.Meta) (chunkenc.Chunk, error) {
	return cr.emptyChunk, nil
}

func (cr nopChunkReader) Close() error { return nil }<|MERGE_RESOLUTION|>--- conflicted
+++ resolved
@@ -115,13 +115,8 @@
 	mint := q.mint
 	maxt := q.maxt
 	disableTrimming := false
-<<<<<<< HEAD
 	sharded := hints != nil && hints.ShardCount > 0
 	p, err := q.index.PostingsForMatchers(ctx, sharded, ms...)
-=======
-
-	p, err := PostingsForMatchers(ctx, q.index, ms...)
->>>>>>> 91054875
 	if err != nil {
 		return storage.ErrSeriesSet(err)
 	}
@@ -168,12 +163,8 @@
 		maxt = hints.End
 		disableTrimming = hints.DisableTrimming
 	}
-<<<<<<< HEAD
 	sharded := hints != nil && hints.ShardCount > 0
 	p, err := q.index.PostingsForMatchers(ctx, sharded, ms...)
-=======
-	p, err := PostingsForMatchers(ctx, q.index, ms...)
->>>>>>> 91054875
 	if err != nil {
 		return storage.ErrChunkSeriesSet(err)
 	}
@@ -188,11 +179,7 @@
 
 // PostingsForMatchers assembles a single postings iterator against the index reader
 // based on the given matchers. The resulting postings are not ordered by series.
-<<<<<<< HEAD
-func PostingsForMatchers(ix IndexPostingsReader, ms ...*labels.Matcher) (index.Postings, error) {
-=======
-func PostingsForMatchers(ctx context.Context, ix IndexReader, ms ...*labels.Matcher) (index.Postings, error) {
->>>>>>> 91054875
+func PostingsForMatchers(ctx context.Context, ix IndexPostingsReader, ms ...*labels.Matcher) (index.Postings, error) {
 	var its, notIts []index.Postings
 	// See which label must be non-empty.
 	// Optimization for case like {l=~".", l!="1"}.
@@ -317,11 +304,7 @@
 	return it, nil
 }
 
-<<<<<<< HEAD
-func postingsForMatcher(ix IndexPostingsReader, m *labels.Matcher) (index.Postings, error) {
-=======
-func postingsForMatcher(ctx context.Context, ix IndexReader, m *labels.Matcher) (index.Postings, error) {
->>>>>>> 91054875
+func postingsForMatcher(ctx context.Context, ix IndexPostingsReader, m *labels.Matcher) (index.Postings, error) {
 	// This method will not return postings for missing labels.
 
 	// Fast-path for equal matching.
@@ -357,11 +340,7 @@
 }
 
 // inversePostingsForMatcher returns the postings for the series with the label name set but not matching the matcher.
-<<<<<<< HEAD
-func inversePostingsForMatcher(ix IndexPostingsReader, m *labels.Matcher) (index.Postings, error) {
-=======
-func inversePostingsForMatcher(ctx context.Context, ix IndexReader, m *labels.Matcher) (index.Postings, error) {
->>>>>>> 91054875
+func inversePostingsForMatcher(ctx context.Context, ix IndexPostingsReader, m *labels.Matcher) (index.Postings, error) {
 	// Fast-path for MatchNotRegexp matching.
 	// Inverse of a MatchNotRegexp is MatchRegexp (double negation).
 	// Fast-path for set matching.
@@ -560,11 +539,7 @@
 }
 
 func labelNamesWithMatchers(ctx context.Context, r IndexReader, matchers ...*labels.Matcher) ([]string, error) {
-<<<<<<< HEAD
 	p, err := r.PostingsForMatchers(ctx, false, matchers...)
-=======
-	p, err := PostingsForMatchers(ctx, r, matchers...)
->>>>>>> 91054875
 	if err != nil {
 		return nil, err
 	}
