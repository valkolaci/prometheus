// Copyright 2020 The Prometheus Authors
// Licensed under the Apache License, Version 2.0 (the "License");
// you may not use this file except in compliance with the License.
// You may obtain a copy of the License at
//
// http://www.apache.org/licenses/LICENSE-2.0
//
// Unless required by applicable law or agreed to in writing, software
// distributed under the License is distributed on an "AS IS" BASIS,
// WITHOUT WARRANTIES OR CONDITIONS OF ANY KIND, either express or implied.
// See the License for the specific language governing permissions and
// limitations under the License.

package chunks

import (
	"encoding/binary"
	"errors"
	"io/ioutil"
	"math/rand"
	"os"
	"strconv"
	"sync"
	"testing"

	"github.com/stretchr/testify/require"

	"github.com/prometheus/prometheus/tsdb/chunkenc"
)

func TestChunkDiskMapper_WriteChunk_Chunk_IterateChunks(t *testing.T) {
	hrw := createChunkDiskMapper(t, "")
	defer func() {
		require.NoError(t, hrw.Close())
	}()

	expectedBytes := []byte{}
	nextChunkOffset := uint64(HeadChunkFileHeaderSize)
	chkCRC32 := newCRC32()

	type expectedDataType struct {
		seriesRef  HeadSeriesRef
		chunkRef   ChunkDiskMapperRef
		mint, maxt int64
		numSamples uint16
		chunk      chunkenc.Chunk
	}
	expectedData := []expectedDataType{}

	var buf [MaxHeadChunkMetaSize]byte
	totalChunks := 0
	var firstFileName string
	for hrw.curFileSequence < 3 || hrw.chkWriter.Buffered() == 0 {
		addChunks := func(numChunks int) {
			for i := 0; i < numChunks; i++ {
				seriesRef, chkRef, mint, maxt, chunk := createChunk(t, totalChunks, hrw)
				totalChunks++
				expectedData = append(expectedData, expectedDataType{
					seriesRef:  seriesRef,
					mint:       mint,
					maxt:       maxt,
					chunkRef:   chkRef,
					chunk:      chunk,
					numSamples: uint16(chunk.NumSamples()),
				})

				if hrw.curFileSequence != 1 {
					// We are checking for bytes written only for the first file.
					continue
				}

				// Calculating expected bytes written on disk for first file.
				firstFileName = hrw.curFile.Name()
				require.Equal(t, newChunkDiskMapperRef(1, nextChunkOffset), chkRef)

				bytesWritten := 0
				chkCRC32.Reset()

				binary.BigEndian.PutUint64(buf[bytesWritten:], uint64(seriesRef))
				bytesWritten += SeriesRefSize
				binary.BigEndian.PutUint64(buf[bytesWritten:], uint64(mint))
				bytesWritten += MintMaxtSize
				binary.BigEndian.PutUint64(buf[bytesWritten:], uint64(maxt))
				bytesWritten += MintMaxtSize
				buf[bytesWritten] = byte(chunk.Encoding())
				bytesWritten += ChunkEncodingSize
				n := binary.PutUvarint(buf[bytesWritten:], uint64(len(chunk.Bytes())))
				bytesWritten += n

				expectedBytes = append(expectedBytes, buf[:bytesWritten]...)
				_, err := chkCRC32.Write(buf[:bytesWritten])
				require.NoError(t, err)
				expectedBytes = append(expectedBytes, chunk.Bytes()...)
				_, err = chkCRC32.Write(chunk.Bytes())
				require.NoError(t, err)

				expectedBytes = append(expectedBytes, chkCRC32.Sum(nil)...)

				// += seriesRef, mint, maxt, encoding, chunk data len, chunk data, CRC.
				nextChunkOffset += SeriesRefSize + 2*MintMaxtSize + ChunkEncodingSize + uint64(n) + uint64(len(chunk.Bytes())) + CRCSize
			}
		}
		addChunks(100)
		require.NoError(t, hrw.CutNewFile())
		addChunks(10) // For chunks in in-memory buffer.
	}

	// Checking on-disk bytes for the first file.
	require.Equal(t, 3, len(hrw.mmappedChunkFiles), "expected 3 mmapped files, got %d", len(hrw.mmappedChunkFiles))
	require.Equal(t, len(hrw.mmappedChunkFiles), len(hrw.closers))

	actualBytes, err := ioutil.ReadFile(firstFileName)
	require.NoError(t, err)

	// Check header of the segment file.
	require.Equal(t, MagicHeadChunks, int(binary.BigEndian.Uint32(actualBytes[0:MagicChunksSize])))
	require.Equal(t, chunksFormatV1, int(actualBytes[MagicChunksSize]))

	// Remaining chunk data.
	fileEnd := HeadChunkFileHeaderSize + len(expectedBytes)
	require.Equal(t, expectedBytes, actualBytes[HeadChunkFileHeaderSize:fileEnd])

	// Testing reading of chunks.
	for _, exp := range expectedData {
		actChunk, err := hrw.Chunk(exp.chunkRef)
		require.NoError(t, err)
		require.Equal(t, exp.chunk.Bytes(), actChunk.Bytes())
	}

	// Testing IterateAllChunks method.
	dir := hrw.dir.Name()
	require.NoError(t, hrw.Close())
	hrw = createChunkDiskMapper(t, dir)

	idx := 0
	require.NoError(t, hrw.IterateAllChunks(func(seriesRef HeadSeriesRef, chunkRef ChunkDiskMapperRef, mint, maxt int64, numSamples uint16) error {
		t.Helper()

		expData := expectedData[idx]
		require.Equal(t, expData.seriesRef, seriesRef)
		require.Equal(t, expData.chunkRef, chunkRef)
		require.Equal(t, expData.maxt, maxt)
		require.Equal(t, expData.maxt, maxt)
		require.Equal(t, expData.numSamples, numSamples)

		actChunk, err := hrw.Chunk(expData.chunkRef)
		require.NoError(t, err)
		require.Equal(t, expData.chunk.Bytes(), actChunk.Bytes())

		idx++
		return nil
	}))
	require.Equal(t, len(expectedData), idx)
}

// TestChunkDiskMapper_Truncate tests
// * If truncation is happening properly based on the time passed.
// * The active file is not deleted even if the passed time makes it eligible to be deleted.
// * Non-empty current file leads to creation of another file after truncation.
func TestChunkDiskMapper_Truncate(t *testing.T) {
	hrw := createChunkDiskMapper(t, "")
	defer func() {
		require.NoError(t, hrw.Close())
	}()

	timeRange := 0
	fileTimeStep := 100
	var thirdFileMinT, sixthFileMinT int64
<<<<<<< HEAD
	var callbackWg sync.WaitGroup
	addChunk := func() int {
		t.Helper()

		callbackWg.Add(1)

		mint := timeRange + 1                // Just after the new file cut.
		maxt := timeRange + fileTimeStep - 1 // Just before the next file.

		// Write a chunks to set maxt for the segment.
		hrw.WriteChunk(1, int64(mint), int64(maxt), randomChunk(t), func(err error) {
			callbackWg.Done()
			require.NoError(t, err)
		})

		timeRange += fileTimeStep
=======
	addChunk := func() int {
		t.Helper()

		step := 100
		mint, maxt := timeRange+1, timeRange+step-1
		var err error
		awaitCb := make(chan struct{})
		hrw.WriteChunk(1, int64(mint), int64(maxt), randomChunk(t), func(cbErr error) {
			err = cbErr
			close(awaitCb)
		})
		<-awaitCb
		require.NoError(t, err)
		timeRange += step
>>>>>>> 0f4a1e6e

		return mint
	}

	verifyFiles := func(remainingFiles []int) {
		t.Helper()

		// Wait until all chunk write jobs have been processed.
		callbackWg.Wait()

		files, err := ioutil.ReadDir(hrw.dir.Name())
		require.NoError(t, err)
		require.Equal(t, len(remainingFiles), len(files), "files on disk")
		require.Equal(t, len(remainingFiles), len(hrw.mmappedChunkFiles), "hrw.mmappedChunkFiles")
		require.Equal(t, len(remainingFiles), len(hrw.closers), "closers")

		for _, i := range remainingFiles {
			_, ok := hrw.mmappedChunkFiles[i]
			require.Equal(t, true, ok)
		}
	}

	// Create segments 1 to 7.
	for i := 1; i <= 7; i++ {
		hrw.CutNewFile()
		mint := int64(addChunk())
		if i == 3 {
			thirdFileMinT = mint
		} else if i == 6 {
			sixthFileMinT = mint
		}
	}
	verifyFiles([]int{1, 2, 3, 4, 5, 6, 7})

	// Truncating files.
	require.NoError(t, hrw.Truncate(thirdFileMinT))

<<<<<<< HEAD
	// Add a chunk to trigger truncation.
=======
	// Add a chunk to trigger cutting of new file.
>>>>>>> 0f4a1e6e
	addChunk()

	verifyFiles([]int{3, 4, 5, 6, 7, 8})

	dir := hrw.dir.Name()
	require.NoError(t, hrw.Close())

	// Restarted.
	hrw = createChunkDiskMapper(t, dir)

	verifyFiles([]int{3, 4, 5, 6, 7, 8})
	// New file is created after restart even if last file was empty.
	addChunk()
	verifyFiles([]int{3, 4, 5, 6, 7, 8, 9})

	// Truncating files after restart.
	require.NoError(t, hrw.Truncate(sixthFileMinT))
<<<<<<< HEAD

	// Add a chunk to trigger truncation.
=======
	verifyFiles([]int{6, 7, 8, 9})

	// Truncating a second time without adding a chunk shouldn't create a new file.
	require.NoError(t, hrw.Truncate(sixthFileMinT+1))
	verifyFiles([]int{6, 7, 8, 9})

	// Add a chunk to trigger cutting of new file.
>>>>>>> 0f4a1e6e
	addChunk()

	verifyFiles([]int{6, 7, 8, 9, 10})

	// Truncating till current time should not delete the current active file.
	require.NoError(t, hrw.Truncate(int64(timeRange+(2*fileTimeStep))))

<<<<<<< HEAD
	// Add a chunk to trigger truncation.
=======
	// Add a chunk to trigger cutting of new file.
>>>>>>> 0f4a1e6e
	addChunk()

	verifyFiles([]int{10, 11}) // One file is the previously active file and one currently created.
}

// TestChunkDiskMapper_Truncate_PreservesFileSequence tests that truncation doesn't poke
// holes into the file sequence, even if there are empty files in between non-empty files.
// This test exposes https://github.com/prometheus/prometheus/issues/7412 where the truncation
// simply deleted all empty files instead of stopping once it encountered a non-empty file.
func TestChunkDiskMapper_Truncate_PreservesFileSequence(t *testing.T) {
	hrw := createChunkDiskMapper(t, "")
	defer func() {
		require.NoError(t, hrw.Close())
	}()
	timeRange := 0

<<<<<<< HEAD
	var callbackWg sync.WaitGroup
	addChunk := func() {
		t.Helper()

		callbackWg.Add(1)
=======
	addChunk := func() {
		t.Helper()

		awaitCb := make(chan struct{})
>>>>>>> 0f4a1e6e

		step := 100
		mint, maxt := timeRange+1, timeRange+step-1
		hrw.WriteChunk(1, int64(mint), int64(maxt), randomChunk(t), func(err error) {
<<<<<<< HEAD
			callbackWg.Done()
			require.NoError(t, err)
		})
=======
			close(awaitCb)
			require.NoError(t, err)
		})
		<-awaitCb
>>>>>>> 0f4a1e6e
		timeRange += step
	}

	emptyFile := func() {
		t.Helper()

<<<<<<< HEAD
		callbackWg.Wait()

=======
>>>>>>> 0f4a1e6e
		_, _, err := hrw.cut()
		require.NoError(t, err)
		hrw.evtlPosMtx.Lock()
		hrw.evtlPos.toNewFile()
		hrw.evtlPosMtx.Unlock()
	}

	nonEmptyFile := func() {
		t.Helper()

		emptyFile()
		addChunk()
	}

	addChunk()     // 1. Created with the first chunk.
	nonEmptyFile() // 2.
	nonEmptyFile() // 3.
	emptyFile()    // 4.
	nonEmptyFile() // 5.
	emptyFile()    // 6.

	verifyFiles := func(remainingFiles []int) {
		t.Helper()

		callbackWg.Wait()
		files, err := ioutil.ReadDir(hrw.dir.Name())
		require.NoError(t, err)
		require.Equal(t, len(remainingFiles), len(files), "files on disk")
		require.Equal(t, len(remainingFiles), len(hrw.mmappedChunkFiles), "hrw.mmappedChunkFiles")
		require.Equal(t, len(remainingFiles), len(hrw.closers), "closers")

		for _, i := range remainingFiles {
			_, ok := hrw.mmappedChunkFiles[i]
			require.True(t, ok, "remaining file %d not in hrw.mmappedChunkFiles", i)
		}
	}

	verifyFiles([]int{1, 2, 3, 4, 5, 6})

	// Truncating files till 2. It should not delete anything after 3 (inclusive)
	// though files 4 and 6 are empty.
	file2Maxt := hrw.mmappedChunkFiles[2].maxt
	require.NoError(t, hrw.Truncate(file2Maxt+1))
	verifyFiles([]int{3, 4, 5, 6})

<<<<<<< HEAD
=======
	// Add chunk, so file 6 is not empty anymore.
	addChunk()
	verifyFiles([]int{3, 4, 5, 6})

	// Truncating till file 3 should also delete file 4, because it is empty.
	file3Maxt := hrw.mmappedChunkFiles[3].maxt
	require.NoError(t, hrw.Truncate(file3Maxt+1))
	addChunk()
	verifyFiles([]int{5, 6, 7})

>>>>>>> 0f4a1e6e
	dir := hrw.dir.Name()
	require.NoError(t, hrw.Close())
	// Restarting checks for unsequential files.
	hrw = createChunkDiskMapper(t, dir)
<<<<<<< HEAD
	verifyFiles([]int{3, 4, 5, 6})
=======
	verifyFiles([]int{5, 6, 7})
>>>>>>> 0f4a1e6e
}

// TestHeadReadWriter_TruncateAfterIterateChunksError tests for
// https://github.com/prometheus/prometheus/issues/7753
func TestHeadReadWriter_TruncateAfterFailedIterateChunks(t *testing.T) {
	hrw := createChunkDiskMapper(t, "")
	defer func() {
		require.NoError(t, hrw.Close())
	}()

	// Write a chunks to iterate on it later.
	var err error
<<<<<<< HEAD
	var callbackWg sync.WaitGroup
	callbackWg.Add(1)
	hrw.WriteChunk(1, 0, 1000, randomChunk(t), func(cbErr error) {
		err = cbErr
		callbackWg.Done()
	})
	callbackWg.Wait()
=======
	awaitCb := make(chan struct{})
	hrw.WriteChunk(1, 0, 1000, randomChunk(t), func(cbErr error) {
		err = cbErr
		close(awaitCb)
	})
	<-awaitCb
>>>>>>> 0f4a1e6e
	require.NoError(t, err)

	dir := hrw.dir.Name()
	require.NoError(t, hrw.Close())

	// Restarting to recreate https://github.com/prometheus/prometheus/issues/7753.
	hrw = createChunkDiskMapper(t, dir)

	// Forcefully failing IterateAllChunks.
	require.Error(t, hrw.IterateAllChunks(func(_ HeadSeriesRef, _ ChunkDiskMapperRef, _, _ int64, _ uint16) error {
		return errors.New("random error")
	}))

	// Truncation call should not return error after IterateAllChunks fails.
	require.NoError(t, hrw.Truncate(2000))
}

func TestHeadReadWriter_ReadRepairOnEmptyLastFile(t *testing.T) {
	hrw := createChunkDiskMapper(t, "")
	defer func() {
		require.NoError(t, hrw.Close())
	}()

	timeRange := 0
	addChunk := func() {
		t.Helper()

		step := 100
		mint, maxt := timeRange+1, timeRange+step-1
		var err error
		awaitCb := make(chan struct{})
		hrw.WriteChunk(1, int64(mint), int64(maxt), randomChunk(t), func(cbErr error) {
			err = cbErr
			close(awaitCb)
		})
		<-awaitCb
		require.NoError(t, err)
		timeRange += step
	}
	nonEmptyFile := func() {
		t.Helper()

		hrw.CutNewFile()
		addChunk()
	}

	addChunk()     // 1. Created with the first chunk.
	nonEmptyFile() // 2.
	nonEmptyFile() // 3.

	require.Equal(t, 3, len(hrw.mmappedChunkFiles))
	lastFile := 0
	for idx := range hrw.mmappedChunkFiles {
		if idx > lastFile {
			lastFile = idx
		}
	}
	require.Equal(t, 3, lastFile)
	dir := hrw.dir.Name()
	require.NoError(t, hrw.Close())

	// Write an empty last file mimicking an abrupt shutdown on file creation.
	emptyFileName := segmentFile(dir, lastFile+1)
	f, err := os.OpenFile(emptyFileName, os.O_WRONLY|os.O_CREATE, 0o666)
	require.NoError(t, err)
	require.NoError(t, f.Sync())
	stat, err := f.Stat()
	require.NoError(t, err)
	require.Equal(t, int64(0), stat.Size())
	require.NoError(t, f.Close())

	// Open chunk disk mapper again, corrupt file should be removed.
	hrw = createChunkDiskMapper(t, dir)

	// Removed from memory.
	require.Equal(t, 3, len(hrw.mmappedChunkFiles))
	for idx := range hrw.mmappedChunkFiles {
		require.LessOrEqual(t, idx, lastFile, "file index is bigger than previous last file")
	}

	// Removed even from disk.
	files, err := ioutil.ReadDir(dir)
	require.NoError(t, err)
	require.Equal(t, 3, len(files))
	for _, fi := range files {
		seq, err := strconv.ParseUint(fi.Name(), 10, 64)
		require.NoError(t, err)
		require.LessOrEqual(t, seq, uint64(lastFile), "file index on disk is bigger than previous last file")
	}
}

func createChunkDiskMapper(t *testing.T, dir string) *ChunkDiskMapper {
	if dir == "" {
		var err error
		dir, err = ioutil.TempDir("", "data")
		require.NoError(t, err)
		t.Cleanup(func() {
			require.NoError(t, os.RemoveAll(dir))
		})
	}

	hrw, err := NewChunkDiskMapper(nil, dir, chunkenc.NewPool(), DefaultWriteBufferSize, DefaultWriteQueueSize)
	require.NoError(t, err)
	require.False(t, hrw.fileMaxtSet)
	require.NoError(t, hrw.IterateAllChunks(func(_ HeadSeriesRef, _ ChunkDiskMapperRef, _, _ int64, _ uint16) error { return nil }))
	require.True(t, hrw.fileMaxtSet)

	return hrw
}

func randomChunk(t *testing.T) chunkenc.Chunk {
	chunk := chunkenc.NewXORChunk()
	len := rand.Int() % 120
	app, err := chunk.Appender()
	require.NoError(t, err)
	for i := 0; i < len; i++ {
		app.Append(rand.Int63(), rand.Float64())
	}
	return chunk
}

func createChunk(t *testing.T, idx int, hrw *ChunkDiskMapper) (seriesRef HeadSeriesRef, chunkRef ChunkDiskMapperRef, mint, maxt int64, chunk chunkenc.Chunk) {
	var err error
	seriesRef = HeadSeriesRef(rand.Int63())
	mint = int64((idx)*1000 + 1)
	maxt = int64((idx + 1) * 1000)
	chunk = randomChunk(t)
<<<<<<< HEAD
	var callbackWg sync.WaitGroup
	callbackWg.Add(1)
	chunkRef = hrw.WriteChunk(seriesRef, mint, maxt, chunk, func(cbErr error) {
		require.NoError(t, err)
		callbackWg.Done()
	})
	callbackWg.Wait()
=======
	awaitCb := make(chan struct{})
	chunkRef = hrw.WriteChunk(seriesRef, mint, maxt, chunk, func(cbErr error) {
		require.NoError(t, err)
		close(awaitCb)
	})
	<-awaitCb
>>>>>>> 0f4a1e6e
	return
}<|MERGE_RESOLUTION|>--- conflicted
+++ resolved
@@ -20,7 +20,6 @@
 	"math/rand"
 	"os"
 	"strconv"
-	"sync"
 	"testing"
 
 	"github.com/stretchr/testify/require"
@@ -101,7 +100,7 @@
 			}
 		}
 		addChunks(100)
-		require.NoError(t, hrw.CutNewFile())
+		hrw.CutNewFile()
 		addChunks(10) // For chunks in in-memory buffer.
 	}
 
@@ -166,24 +165,6 @@
 	timeRange := 0
 	fileTimeStep := 100
 	var thirdFileMinT, sixthFileMinT int64
-<<<<<<< HEAD
-	var callbackWg sync.WaitGroup
-	addChunk := func() int {
-		t.Helper()
-
-		callbackWg.Add(1)
-
-		mint := timeRange + 1                // Just after the new file cut.
-		maxt := timeRange + fileTimeStep - 1 // Just before the next file.
-
-		// Write a chunks to set maxt for the segment.
-		hrw.WriteChunk(1, int64(mint), int64(maxt), randomChunk(t), func(err error) {
-			callbackWg.Done()
-			require.NoError(t, err)
-		})
-
-		timeRange += fileTimeStep
-=======
 	addChunk := func() int {
 		t.Helper()
 
@@ -198,16 +179,12 @@
 		<-awaitCb
 		require.NoError(t, err)
 		timeRange += step
->>>>>>> 0f4a1e6e
 
 		return mint
 	}
 
 	verifyFiles := func(remainingFiles []int) {
 		t.Helper()
-
-		// Wait until all chunk write jobs have been processed.
-		callbackWg.Wait()
 
 		files, err := ioutil.ReadDir(hrw.dir.Name())
 		require.NoError(t, err)
@@ -236,11 +213,7 @@
 	// Truncating files.
 	require.NoError(t, hrw.Truncate(thirdFileMinT))
 
-<<<<<<< HEAD
-	// Add a chunk to trigger truncation.
-=======
 	// Add a chunk to trigger cutting of new file.
->>>>>>> 0f4a1e6e
 	addChunk()
 
 	verifyFiles([]int{3, 4, 5, 6, 7, 8})
@@ -258,10 +231,6 @@
 
 	// Truncating files after restart.
 	require.NoError(t, hrw.Truncate(sixthFileMinT))
-<<<<<<< HEAD
-
-	// Add a chunk to trigger truncation.
-=======
 	verifyFiles([]int{6, 7, 8, 9})
 
 	// Truncating a second time without adding a chunk shouldn't create a new file.
@@ -269,7 +238,6 @@
 	verifyFiles([]int{6, 7, 8, 9})
 
 	// Add a chunk to trigger cutting of new file.
->>>>>>> 0f4a1e6e
 	addChunk()
 
 	verifyFiles([]int{6, 7, 8, 9, 10})
@@ -277,11 +245,7 @@
 	// Truncating till current time should not delete the current active file.
 	require.NoError(t, hrw.Truncate(int64(timeRange+(2*fileTimeStep))))
 
-<<<<<<< HEAD
-	// Add a chunk to trigger truncation.
-=======
 	// Add a chunk to trigger cutting of new file.
->>>>>>> 0f4a1e6e
 	addChunk()
 
 	verifyFiles([]int{10, 11}) // One file is the previously active file and one currently created.
@@ -298,43 +262,24 @@
 	}()
 	timeRange := 0
 
-<<<<<<< HEAD
-	var callbackWg sync.WaitGroup
 	addChunk := func() {
 		t.Helper()
 
-		callbackWg.Add(1)
-=======
-	addChunk := func() {
-		t.Helper()
-
 		awaitCb := make(chan struct{})
->>>>>>> 0f4a1e6e
 
 		step := 100
 		mint, maxt := timeRange+1, timeRange+step-1
 		hrw.WriteChunk(1, int64(mint), int64(maxt), randomChunk(t), func(err error) {
-<<<<<<< HEAD
-			callbackWg.Done()
-			require.NoError(t, err)
-		})
-=======
 			close(awaitCb)
 			require.NoError(t, err)
 		})
 		<-awaitCb
->>>>>>> 0f4a1e6e
 		timeRange += step
 	}
 
 	emptyFile := func() {
 		t.Helper()
 
-<<<<<<< HEAD
-		callbackWg.Wait()
-
-=======
->>>>>>> 0f4a1e6e
 		_, _, err := hrw.cut()
 		require.NoError(t, err)
 		hrw.evtlPosMtx.Lock()
@@ -359,7 +304,6 @@
 	verifyFiles := func(remainingFiles []int) {
 		t.Helper()
 
-		callbackWg.Wait()
 		files, err := ioutil.ReadDir(hrw.dir.Name())
 		require.NoError(t, err)
 		require.Equal(t, len(remainingFiles), len(files), "files on disk")
@@ -380,8 +324,6 @@
 	require.NoError(t, hrw.Truncate(file2Maxt+1))
 	verifyFiles([]int{3, 4, 5, 6})
 
-<<<<<<< HEAD
-=======
 	// Add chunk, so file 6 is not empty anymore.
 	addChunk()
 	verifyFiles([]int{3, 4, 5, 6})
@@ -392,16 +334,11 @@
 	addChunk()
 	verifyFiles([]int{5, 6, 7})
 
->>>>>>> 0f4a1e6e
 	dir := hrw.dir.Name()
 	require.NoError(t, hrw.Close())
 	// Restarting checks for unsequential files.
 	hrw = createChunkDiskMapper(t, dir)
-<<<<<<< HEAD
-	verifyFiles([]int{3, 4, 5, 6})
-=======
 	verifyFiles([]int{5, 6, 7})
->>>>>>> 0f4a1e6e
 }
 
 // TestHeadReadWriter_TruncateAfterIterateChunksError tests for
@@ -414,22 +351,12 @@
 
 	// Write a chunks to iterate on it later.
 	var err error
-<<<<<<< HEAD
-	var callbackWg sync.WaitGroup
-	callbackWg.Add(1)
-	hrw.WriteChunk(1, 0, 1000, randomChunk(t), func(cbErr error) {
-		err = cbErr
-		callbackWg.Done()
-	})
-	callbackWg.Wait()
-=======
 	awaitCb := make(chan struct{})
 	hrw.WriteChunk(1, 0, 1000, randomChunk(t), func(cbErr error) {
 		err = cbErr
 		close(awaitCb)
 	})
 	<-awaitCb
->>>>>>> 0f4a1e6e
 	require.NoError(t, err)
 
 	dir := hrw.dir.Name()
@@ -557,21 +484,11 @@
 	mint = int64((idx)*1000 + 1)
 	maxt = int64((idx + 1) * 1000)
 	chunk = randomChunk(t)
-<<<<<<< HEAD
-	var callbackWg sync.WaitGroup
-	callbackWg.Add(1)
-	chunkRef = hrw.WriteChunk(seriesRef, mint, maxt, chunk, func(cbErr error) {
-		require.NoError(t, err)
-		callbackWg.Done()
-	})
-	callbackWg.Wait()
-=======
 	awaitCb := make(chan struct{})
 	chunkRef = hrw.WriteChunk(seriesRef, mint, maxt, chunk, func(cbErr error) {
 		require.NoError(t, err)
 		close(awaitCb)
 	})
 	<-awaitCb
->>>>>>> 0f4a1e6e
 	return
 }