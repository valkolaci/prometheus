// Copyright 2021 The Prometheus Authors
// Licensed under the Apache License, Version 2.0 (the "License");
// you may not use this file except in compliance with the License.
// You may obtain a copy of the License at
//
// http://www.apache.org/licenses/LICENSE-2.0
//
// Unless required by applicable law or agreed to in writing, software
// distributed under the License is distributed on an "AS IS" BASIS,
// WITHOUT WARRANTIES OR CONDITIONS OF ANY KIND, either express or implied.
// See the License for the specific language governing permissions and
// limitations under the License.

package remote

import (
	"context"
	"errors"
	"fmt"
	"io"
	"net/http"
	"strings"

	"github.com/go-kit/log"
	"github.com/go-kit/log/level"

	"github.com/gogo/protobuf/proto"
	"github.com/golang/snappy"

	"github.com/prometheus/client_golang/prometheus"

	"github.com/prometheus/prometheus/config"
	"github.com/prometheus/prometheus/model/exemplar"
	"github.com/prometheus/prometheus/model/labels"
	"github.com/prometheus/prometheus/prompb"
	writev2 "github.com/prometheus/prometheus/prompb/write/v2"
	"github.com/prometheus/prometheus/storage"
	otlptranslator "github.com/prometheus/prometheus/storage/remote/otlptranslator/prometheusremotewrite"
)

const (
	RemoteWriteVersionHeader        = "X-Prometheus-Remote-Write-Version"
	RemoteWriteVersion1HeaderValue  = "0.1.0"
	RemoteWriteVersion20HeaderValue = "2.0"
)

func rwHeaderNameValues(rwFormat config.RemoteWriteFormat) map[string]string {
	// Return the correct remote write header name/values based on provided rwFormat.
	ret := make(map[string]string, 1)

	switch rwFormat {
	case Version1:
		ret[RemoteWriteVersionHeader] = RemoteWriteVersion1HeaderValue
	case Version2:
		// We need to add the supported protocol definitions in order:
		tuples := make([]string, 0, 2)
		// Add "2.0;snappy".
		tuples = append(tuples, RemoteWriteVersion20HeaderValue+";snappy")
		// Add default "0.1.0".
		tuples = append(tuples, RemoteWriteVersion1HeaderValue)
		ret[RemoteWriteVersionHeader] = strings.Join(tuples, ",")
	}
	return ret
}

type writeHeadHandler struct {
	logger log.Logger

	remoteWriteHeadRequests prometheus.Counter

	// Experimental feature, new remote write proto format.
	// The handler will accept the new format, but it can still accept the old one.
	rwFormat config.RemoteWriteFormat
}

func NewWriteHeadHandler(logger log.Logger, reg prometheus.Registerer, rwFormat config.RemoteWriteFormat) http.Handler {
	h := &writeHeadHandler{
		logger:   logger,
		rwFormat: rwFormat,
		remoteWriteHeadRequests: prometheus.NewCounter(prometheus.CounterOpts{
			Namespace: "prometheus",
			Subsystem: "api",
			Name:      "remote_write_head_requests",
			Help:      "The number of remote write HEAD requests.",
		}),
	}
	if reg != nil {
		reg.MustRegister(h.remoteWriteHeadRequests)
	}
	return h
}

// Send a response to the HEAD request based on the format supported.
func (h *writeHeadHandler) ServeHTTP(w http.ResponseWriter, r *http.Request) {
	// Add appropriate header values for the specific rwFormat.
	for hName, hValue := range rwHeaderNameValues(h.rwFormat) {
		w.Header().Set(hName, hValue)
	}

	// Increment counter
	h.remoteWriteHeadRequests.Inc()

	w.WriteHeader(http.StatusOK)
}

type writeHandler struct {
	logger     log.Logger
	appendable storage.Appendable

	samplesWithInvalidLabelsTotal prometheus.Counter

	// Experimental feature, new remote write proto format.
	// The handler will accept the new format, but it can still accept the old one.
	rwFormat config.RemoteWriteFormat
}

// NewWriteHandler creates a http.Handler that accepts remote write requests and
// writes them to the provided appendable.
func NewWriteHandler(logger log.Logger, reg prometheus.Registerer, appendable storage.Appendable, rwFormat config.RemoteWriteFormat) http.Handler {
	h := &writeHandler{
		logger:     logger,
		appendable: appendable,
		rwFormat:   rwFormat,
		samplesWithInvalidLabelsTotal: prometheus.NewCounter(prometheus.CounterOpts{
			Namespace: "prometheus",
			Subsystem: "api",
			Name:      "remote_write_invalid_labels_samples_total",
			Help:      "The total number of remote write samples which contains invalid labels.",
		}),
	}
	if reg != nil {
		reg.MustRegister(h.samplesWithInvalidLabelsTotal)
	}
	return h
}

func (h *writeHandler) ServeHTTP(w http.ResponseWriter, r *http.Request) {
	var err error

	// Set the header(s) in the response based on the rwFormat the server supports.
	for hName, hValue := range rwHeaderNameValues(h.rwFormat) {
		w.Header().Set(hName, hValue)
	}

	// Parse the headers to work out how to handle this.
	contentEncoding := r.Header.Get("Content-Encoding")
	protoVer := r.Header.Get(RemoteWriteVersionHeader)

	switch protoVer {
	case "":
		// No header provided, assume 0.1.0 as everything that relies on later.
		protoVer = RemoteWriteVersion1HeaderValue
	case RemoteWriteVersion1HeaderValue, RemoteWriteVersion20HeaderValue:
		// We know this header, woo.
	default:
		// We have a version in the header but it is not one we recognise.
		level.Error(h.logger).Log("msg", "Error decoding remote write request", "err", "Unknown remote write version in headers", "ver", protoVer)
		// Return a 406 so that the client can choose a more appropriate protocol to use.
		http.Error(w, "Unknown remote write version in headers", http.StatusNotAcceptable)
		return
	}

	// Deal with 0.1.0 clients that forget to send Content-Encoding.
	if protoVer == RemoteWriteVersion1HeaderValue && contentEncoding == "" {
		contentEncoding = "snappy"
	}

	// Read the request body.
	body, err := io.ReadAll(r.Body)
	if err != nil {
		level.Error(h.logger).Log("msg", "Error decoding remote write request", "err", err.Error())
		http.Error(w, err.Error(), http.StatusBadRequest)
		return
	}

	// Deal with contentEncoding first.
	var decompressed []byte

	switch contentEncoding {
	case "snappy":
		decompressed, err = snappy.Decode(nil, body)
		if err != nil {
			level.Error(h.logger).Log("msg", "Error decoding remote write request", "err", err.Error())
			http.Error(w, err.Error(), http.StatusBadRequest)
			return
		}
	default:
		level.Error(h.logger).Log("msg", "Error decoding remote write request", "err", "Unsupported Content-Encoding", "contentEncoding", contentEncoding)
		// Return a 406 so that the client can choose a more appropriate protocol to use.
		http.Error(w, "Unsupported Content-Encoding", http.StatusNotAcceptable)
		return
	}

	// Now we have a decompressed buffer we can unmarshal it.
	// At this point we are happy with the version but need to check the encoding.
	switch protoVer {
	case RemoteWriteVersion1HeaderValue:
		var req prompb.WriteRequest
		if err := proto.Unmarshal(decompressed, &req); err != nil {
			level.Error(h.logger).Log("msg", "Error decoding remote write request", "err", err.Error())
			http.Error(w, err.Error(), http.StatusBadRequest)
			return
		}
		err = h.write(r.Context(), &req)
	case RemoteWriteVersion20HeaderValue:
		// 2.0 request.
		var reqMinStr writev2.WriteRequest
		if err := proto.Unmarshal(decompressed, &reqMinStr); err != nil {
			level.Error(h.logger).Log("msg", "Error decoding remote write request", "err", err.Error())
			http.Error(w, err.Error(), http.StatusBadRequest)
			return
		}
		err = h.writeMinStr(r.Context(), &reqMinStr)
	}

	switch {
	case err == nil:
	case errors.Is(err, storage.ErrOutOfOrderSample), errors.Is(err, storage.ErrOutOfBounds), errors.Is(err, storage.ErrDuplicateSampleForTimestamp), errors.Is(err, storage.ErrTooOldSample):
		// Indicated an out of order sample is a bad request to prevent retries.
		http.Error(w, err.Error(), http.StatusBadRequest)
		return
	default:
		level.Error(h.logger).Log("msg", "Error appending remote write", "err", err.Error())
		http.Error(w, err.Error(), http.StatusInternalServerError)
		return
	}

	w.WriteHeader(http.StatusNoContent)
}

// checkAppendExemplarError modifies the AppendExemplar's returned error based on the error cause.
func (h *writeHandler) checkAppendExemplarError(err error, e exemplar.Exemplar, outOfOrderErrs *int) error {
	unwrappedErr := errors.Unwrap(err)
	if unwrappedErr == nil {
		unwrappedErr = err
	}
	switch {
	case errors.Is(unwrappedErr, storage.ErrNotFound):
		return storage.ErrNotFound
	case errors.Is(unwrappedErr, storage.ErrOutOfOrderExemplar):
		*outOfOrderErrs++
		level.Debug(h.logger).Log("msg", "Out of order exemplar", "exemplar", fmt.Sprintf("%+v", e))
		return nil
	default:
		return err
	}
}

func (h *writeHandler) write(ctx context.Context, req *prompb.WriteRequest) (err error) {
	outOfOrderExemplarErrs := 0
	samplesWithInvalidLabels := 0

	app := h.appendable.Appender(ctx)
	defer func() {
		if err != nil {
			_ = app.Rollback()
			return
		}
		err = app.Commit()
	}()

<<<<<<< HEAD
	for _, ts := range req.Timeseries {
		ls := labelProtosToLabels(ts.Labels)
		if !ls.IsValid() {
			level.Warn(h.logger).Log("msg", "Invalid metric names or labels", "got", ls.String())
			samplesWithInvalidLabels++
			continue
		}
		err := h.appendSamples(app, ts.Samples, ls)
		if err != nil {
			return err
		}

		for _, ep := range ts.Exemplars {
			e := exemplarProtoToExemplar(ep)
			h.appendExemplar(app, e, ls, &outOfOrderExemplarErrs)
=======
	b := labels.NewScratchBuilder(0)
	var exemplarErr error
	for _, ts := range req.Timeseries {
		labels := labelProtosToLabels(&b, ts.Labels)
		if !labels.IsValid() {
			level.Warn(h.logger).Log("msg", "Invalid metric names or labels", "got", labels.String())
			samplesWithInvalidLabels++
			continue
		}
		var ref storage.SeriesRef
		for _, s := range ts.Samples {
			ref, err = app.Append(ref, labels, s.Timestamp, s.Value)
			if err != nil {
				unwrappedErr := errors.Unwrap(err)
				if unwrappedErr == nil {
					unwrappedErr = err
				}
				if errors.Is(err, storage.ErrOutOfOrderSample) || errors.Is(unwrappedErr, storage.ErrOutOfBounds) || errors.Is(unwrappedErr, storage.ErrDuplicateSampleForTimestamp) {
					level.Error(h.logger).Log("msg", "Out of order sample from remote write", "err", err.Error(), "series", labels.String(), "timestamp", s.Timestamp)
				}
				return err
			}
		}

		for _, ep := range ts.Exemplars {
			e := exemplarProtoToExemplar(&b, ep)

			_, exemplarErr = app.AppendExemplar(0, labels, e)
			exemplarErr = h.checkAppendExemplarError(exemplarErr, e, &outOfOrderExemplarErrs)
			if exemplarErr != nil {
				// Since exemplar storage is still experimental, we don't fail the request on ingestion errors.
				level.Debug(h.logger).Log("msg", "Error while adding exemplar in AddExemplar", "exemplar", fmt.Sprintf("%+v", e), "err", exemplarErr)
			}
>>>>>>> b938bbc1
		}

		err = h.appendHistograms(app, ts.Histograms, ls)
		if err != nil {
			return err
		}
	}

	if outOfOrderExemplarErrs > 0 {
		_ = level.Warn(h.logger).Log("msg", "Error on ingesting out-of-order exemplars", "num_dropped", outOfOrderExemplarErrs)
	}
	if samplesWithInvalidLabels > 0 {
		h.samplesWithInvalidLabelsTotal.Add(float64(samplesWithInvalidLabels))
	}

	return nil
}

func (h *writeHandler) appendExemplar(app storage.Appender, e exemplar.Exemplar, labels labels.Labels, outOfOrderExemplarErrs *int) {
	_, err := app.AppendExemplar(0, labels, e)
	err = h.checkAppendExemplarError(err, e, outOfOrderExemplarErrs)
	if err != nil {
		// Since exemplar storage is still experimental, we don't fail the request on ingestion errors
		level.Debug(h.logger).Log("msg", "Error while adding exemplar in AddExemplar", "exemplar", fmt.Sprintf("%+v", e), "err", err)
	}
}

func (h *writeHandler) appendSamples(app storage.Appender, ss []prompb.Sample, labels labels.Labels) error {
	var ref storage.SeriesRef
	var err error
	for _, s := range ss {
		ref, err = app.Append(ref, labels, s.GetTimestamp(), s.GetValue())
		if err != nil {
			unwrappedErr := errors.Unwrap(err)
			if unwrappedErr == nil {
				unwrappedErr = err
			}
			if errors.Is(err, storage.ErrOutOfOrderSample) || errors.Is(unwrappedErr, storage.ErrOutOfBounds) || errors.Is(unwrappedErr, storage.ErrDuplicateSampleForTimestamp) {
				level.Error(h.logger).Log("msg", "Out of order sample from remote write", "err", err.Error(), "series", labels.String(), "timestamp", s.Timestamp)
			}
			return err
		}
	}
	return nil
}

func (h *writeHandler) appendMinSamples(app storage.Appender, ss []writev2.Sample, labels labels.Labels) error {
	var ref storage.SeriesRef
	var err error
	for _, s := range ss {
		ref, err = app.Append(ref, labels, s.GetTimestamp(), s.GetValue())
		if err != nil {
			unwrappedErr := errors.Unwrap(err)
			if unwrappedErr == nil {
				unwrappedErr = err
			}
			if errors.Is(err, storage.ErrOutOfOrderSample) || errors.Is(unwrappedErr, storage.ErrOutOfBounds) || errors.Is(unwrappedErr, storage.ErrDuplicateSampleForTimestamp) {
				level.Error(h.logger).Log("msg", "Out of order sample from remote write", "err", err.Error(), "series", labels.String(), "timestamp", s.Timestamp)
			}
			return err
		}
	}
	return nil
}

func (h *writeHandler) appendHistograms(app storage.Appender, hh []prompb.Histogram, labels labels.Labels) error {
	var err error
	for _, hp := range hh {
		if hp.IsFloatHistogram() {
			fhs := FloatHistogramProtoToFloatHistogram(hp)
			_, err = app.AppendHistogram(0, labels, hp.Timestamp, nil, fhs)
		} else {
			hs := HistogramProtoToHistogram(hp)
			_, err = app.AppendHistogram(0, labels, hp.Timestamp, hs, nil)
		}
		if err != nil {
			unwrappedErr := errors.Unwrap(err)
			if unwrappedErr == nil {
				unwrappedErr = err
			}
			// Although AppendHistogram does not currently return ErrDuplicateSampleForTimestamp there is
			// a note indicating its inclusion in the future.
			if errors.Is(unwrappedErr, storage.ErrOutOfOrderSample) || errors.Is(unwrappedErr, storage.ErrOutOfBounds) || errors.Is(unwrappedErr, storage.ErrDuplicateSampleForTimestamp) {
				level.Error(h.logger).Log("msg", "Out of order histogram from remote write", "err", err.Error(), "series", labels.String(), "timestamp", hp.Timestamp)
			}
			return err
		}
	}
	return nil
}

func (h *writeHandler) appendMinHistograms(app storage.Appender, hh []writev2.Histogram, labels labels.Labels) error {
	var err error
	for _, hp := range hh {
		if hp.IsFloatHistogram() {
			fhs := FloatMinHistogramProtoToFloatHistogram(hp)
			_, err = app.AppendHistogram(0, labels, hp.Timestamp, nil, fhs)
		} else {
			hs := MinHistogramProtoToHistogram(hp)
			_, err = app.AppendHistogram(0, labels, hp.Timestamp, hs, nil)
		}
		if err != nil {
			unwrappedErr := errors.Unwrap(err)
			if unwrappedErr == nil {
				unwrappedErr = err
			}
			// Although AppendHistogram does not currently return ErrDuplicateSampleForTimestamp there is
			// a note indicating its inclusion in the future.
			if errors.Is(unwrappedErr, storage.ErrOutOfOrderSample) || errors.Is(unwrappedErr, storage.ErrOutOfBounds) || errors.Is(unwrappedErr, storage.ErrDuplicateSampleForTimestamp) {
				level.Error(h.logger).Log("msg", "Out of order histogram from remote write", "err", err.Error(), "series", labels.String(), "timestamp", hp.Timestamp)
			}
			return err
		}
	}
	return nil
}

// NewOTLPWriteHandler creates a http.Handler that accepts OTLP write requests and
// writes them to the provided appendable.
func NewOTLPWriteHandler(logger log.Logger, appendable storage.Appendable) http.Handler {
	rwHandler := &writeHandler{
		logger:     logger,
		appendable: appendable,
	}

	return &otlpWriteHandler{
		logger:    logger,
		rwHandler: rwHandler,
	}
}

type otlpWriteHandler struct {
	logger    log.Logger
	rwHandler *writeHandler
}

func (h *otlpWriteHandler) ServeHTTP(w http.ResponseWriter, r *http.Request) {
	req, err := DecodeOTLPWriteRequest(r)
	if err != nil {
		level.Error(h.logger).Log("msg", "Error decoding remote write request", "err", err.Error())
		http.Error(w, err.Error(), http.StatusBadRequest)
		return
	}

	prwMetricsMap, errs := otlptranslator.FromMetrics(req.Metrics(), otlptranslator.Settings{
		AddMetricSuffixes: true,
	})
	if errs != nil {
		level.Warn(h.logger).Log("msg", "Error translating OTLP metrics to Prometheus write request", "err", errs)
	}

	prwMetrics := make([]prompb.TimeSeries, 0, len(prwMetricsMap))

	for _, ts := range prwMetricsMap {
		prwMetrics = append(prwMetrics, *ts)
	}

	err = h.rwHandler.write(r.Context(), &prompb.WriteRequest{
		Timeseries: prwMetrics,
	})

	switch {
	case err == nil:
	case errors.Is(err, storage.ErrOutOfOrderSample), errors.Is(err, storage.ErrOutOfBounds), errors.Is(err, storage.ErrDuplicateSampleForTimestamp):
		// Indicated an out of order sample is a bad request to prevent retries.
		http.Error(w, err.Error(), http.StatusBadRequest)
		return
	default:
		level.Error(h.logger).Log("msg", "Error appending remote write", "err", err.Error())
		http.Error(w, err.Error(), http.StatusInternalServerError)
		return
	}

	w.WriteHeader(http.StatusOK)
}

func (h *writeHandler) writeMinStr(ctx context.Context, req *writev2.WriteRequest) (err error) {
	outOfOrderExemplarErrs := 0

	app := h.appendable.Appender(ctx)
	defer func() {
		if err != nil {
			_ = app.Rollback()
			return
		}
		err = app.Commit()
	}()

	for _, ts := range req.Timeseries {
		ls := labelProtosV2ToLabels(ts.LabelsRefs, req.Symbols)

		err := h.appendMinSamples(app, ts.Samples, ls)
		if err != nil {
			return err
		}

		for _, ep := range ts.Exemplars {
			e := exemplarProtoV2ToExemplar(ep, req.Symbols)
			h.appendExemplar(app, e, ls, &outOfOrderExemplarErrs)
		}

		err = h.appendMinHistograms(app, ts.Histograms, ls)
		if err != nil {
			return err
		}

		m := metadataProtoV2ToMetadata(ts.Metadata, req.Symbols)
		if _, err = app.UpdateMetadata(0, ls, m); err != nil {
			level.Debug(h.logger).Log("msg", "error while updating metadata from remote write", "err", err)
		}

	}

	if outOfOrderExemplarErrs > 0 {
		_ = level.Warn(h.logger).Log("msg", "Error on ingesting out-of-order exemplars", "num_dropped", outOfOrderExemplarErrs)
	}

	return nil
}<|MERGE_RESOLUTION|>--- conflicted
+++ resolved
@@ -259,57 +259,23 @@
 		err = app.Commit()
 	}()
 
-<<<<<<< HEAD
+	b := labels.NewScratchBuilder(0)
 	for _, ts := range req.Timeseries {
-		ls := labelProtosToLabels(ts.Labels)
+		ls := labelProtosToLabels(&b, ts.Labels)
 		if !ls.IsValid() {
 			level.Warn(h.logger).Log("msg", "Invalid metric names or labels", "got", ls.String())
 			samplesWithInvalidLabels++
 			continue
 		}
+
 		err := h.appendSamples(app, ts.Samples, ls)
 		if err != nil {
 			return err
-		}
-
-		for _, ep := range ts.Exemplars {
-			e := exemplarProtoToExemplar(ep)
-			h.appendExemplar(app, e, ls, &outOfOrderExemplarErrs)
-=======
-	b := labels.NewScratchBuilder(0)
-	var exemplarErr error
-	for _, ts := range req.Timeseries {
-		labels := labelProtosToLabels(&b, ts.Labels)
-		if !labels.IsValid() {
-			level.Warn(h.logger).Log("msg", "Invalid metric names or labels", "got", labels.String())
-			samplesWithInvalidLabels++
-			continue
-		}
-		var ref storage.SeriesRef
-		for _, s := range ts.Samples {
-			ref, err = app.Append(ref, labels, s.Timestamp, s.Value)
-			if err != nil {
-				unwrappedErr := errors.Unwrap(err)
-				if unwrappedErr == nil {
-					unwrappedErr = err
-				}
-				if errors.Is(err, storage.ErrOutOfOrderSample) || errors.Is(unwrappedErr, storage.ErrOutOfBounds) || errors.Is(unwrappedErr, storage.ErrDuplicateSampleForTimestamp) {
-					level.Error(h.logger).Log("msg", "Out of order sample from remote write", "err", err.Error(), "series", labels.String(), "timestamp", s.Timestamp)
-				}
-				return err
-			}
 		}
 
 		for _, ep := range ts.Exemplars {
 			e := exemplarProtoToExemplar(&b, ep)
-
-			_, exemplarErr = app.AppendExemplar(0, labels, e)
-			exemplarErr = h.checkAppendExemplarError(exemplarErr, e, &outOfOrderExemplarErrs)
-			if exemplarErr != nil {
-				// Since exemplar storage is still experimental, we don't fail the request on ingestion errors.
-				level.Debug(h.logger).Log("msg", "Error while adding exemplar in AddExemplar", "exemplar", fmt.Sprintf("%+v", e), "err", exemplarErr)
-			}
->>>>>>> b938bbc1
+			h.appendExemplar(app, e, ls, &outOfOrderExemplarErrs)
 		}
 
 		err = h.appendHistograms(app, ts.Histograms, ls)
