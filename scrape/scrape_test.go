--- conflicted
+++ resolved
@@ -2332,15 +2332,8 @@
 		http.HandlerFunc(func(w http.ResponseWriter, r *http.Request) {
 			accept := r.Header.Get("Accept")
 			if protobufParsing {
-<<<<<<< HEAD
-				if !strings.HasPrefix(accept, "application/vnd.google.protobuf;") {
-					t.Errorf("Expected Accept header to prefer application/vnd.google.protobuf, got %q", accept)
-				}
-=======
-				accept := r.Header.Get("Accept")
 				require.True(t, strings.HasPrefix(accept, "application/vnd.google.protobuf;"),
 					"Expected Accept header to prefer application/vnd.google.protobuf.")
->>>>>>> 8655fe54
 			}
 			if strings.Contains(accept, "escaping=allow-utf-8") {
 				t.Errorf("Expected Accept header not to allow utf8, got %q", accept)
