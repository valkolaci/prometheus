--- conflicted
+++ resolved
@@ -636,13 +636,10 @@
 	ScrapeProtocols []ScrapeProtocol `yaml:"scrape_protocols,omitempty"`
 	// Whether to scrape a classic histogram that is also exposed as a native histogram.
 	ScrapeClassicHistograms bool `yaml:"scrape_classic_histograms,omitempty"`
-<<<<<<< HEAD
 	// Whether to convert a scraped classic histogram into a native histogram with custom buckets.
 	ConvertClassicHistograms bool `yaml:"convert_classic_histograms,omitempty"`
-=======
 	// File to which scrape failures are logged.
 	ScrapeFailureLogFile string `yaml:"scrape_failure_log_file,omitempty"`
->>>>>>> 5d8f0ef0
 	// The HTTP resource path on which to fetch metrics from targets.
 	MetricsPath string `yaml:"metrics_path,omitempty"`
 	// The URL scheme with which to fetch metrics from targets.
