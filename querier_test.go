// Copyright 2017 The Prometheus Authors
// Licensed under the Apache License, Version 2.0 (the "License");
// you may not use this file except in compliance with the License.
// You may obtain a copy of the License at
//
// http://www.apache.org/licenses/LICENSE-2.0
//
// Unless required by applicable law or agreed to in writing, software
// distributed under the License is distributed on an "AS IS" BASIS,
// WITHOUT WARRANTIES OR CONDITIONS OF ANY KIND, either express or implied.
// See the License for the specific language governing permissions and
// limitations under the License.

package tsdb

import (
	"fmt"
	"io/ioutil"
	"math"
	"math/rand"
	"os"
	"path/filepath"
	"sort"
	"testing"

	"github.com/pkg/errors"
	"github.com/prometheus/tsdb/chunkenc"
	"github.com/prometheus/tsdb/chunks"
	"github.com/prometheus/tsdb/index"
	"github.com/prometheus/tsdb/labels"
	"github.com/prometheus/tsdb/testutil"
	"github.com/prometheus/tsdb/tsdbutil"
)

type mockSeriesSet struct {
	next   func() bool
	series func() Series
	err    func() error
}

func (m *mockSeriesSet) Next() bool { return m.next() }
func (m *mockSeriesSet) At() Series { return m.series() }
func (m *mockSeriesSet) Err() error { return m.err() }

func newMockSeriesSet(list []Series) *mockSeriesSet {
	i := -1
	return &mockSeriesSet{
		next: func() bool {
			i++
			return i < len(list)
		},
		series: func() Series {
			return list[i]
		},
		err: func() error { return nil },
	}
}

<<<<<<< HEAD
type mockSeries struct {
	labels   func() labels.Labels
	iterator func() SeriesIterator
}

type Sample = tsdbutil.Sample

func newSeries(l map[string]string, s []Sample) Series {
	return &mockSeries{
		labels:   func() labels.Labels { return labels.FromMap(l) },
		iterator: func() SeriesIterator { return newListSeriesIterator(s) },
	}
}
func (m *mockSeries) Labels() labels.Labels    { return m.labels() }
func (m *mockSeries) Iterator() SeriesIterator { return m.iterator() }

type listSeriesIterator struct {
	list []Sample
	idx  int
}

func newListSeriesIterator(list []Sample) *listSeriesIterator {
	return &listSeriesIterator{list: list, idx: -1}
}

func (it *listSeriesIterator) At() (int64, float64) {
	s := it.list[it.idx]
	return s.T(), s.V()
}

func (it *listSeriesIterator) Next() bool {
	it.idx++
	return it.idx < len(it.list)
}

func (it *listSeriesIterator) Seek(t int64) bool {
	if it.idx == -1 {
		it.idx = 0
	}
	// Do binary search between current position and end.
	it.idx = sort.Search(len(it.list)-it.idx, func(i int) bool {
		s := it.list[i+it.idx]
		return s.T() >= t
	})

	return it.idx < len(it.list)
}

func (it *listSeriesIterator) Err() error {
	return nil
}
=======
type mockSeriesIterator struct {
	seek func(int64) bool
	at   func() (int64, float64)
	next func() bool
	err  func() error
}

func (m *mockSeriesIterator) Seek(t int64) bool    { return m.seek(t) }
func (m *mockSeriesIterator) At() (int64, float64) { return m.at() }
func (m *mockSeriesIterator) Next() bool           { return m.next() }
func (m *mockSeriesIterator) Err() error           { return m.err() }
>>>>>>> 77cc2ea2

func TestMergedSeriesSet(t *testing.T) {

	cases := []struct {
		// The input sets in order (samples in series in b are strictly
		// after those in a).
		a, b SeriesSet
		// The composition of a and b in the partition series set must yield
		// results equivalent to the result series set.
		exp SeriesSet
	}{
		{
			a: newMockSeriesSet([]Series{
				newSeries(map[string]string{
					"a": "a",
				}, []tsdbutil.Sample{
					sample{t: 1, v: 1},
				}),
			}),
			b: newMockSeriesSet([]Series{
				newSeries(map[string]string{
					"a": "a",
				}, []tsdbutil.Sample{
					sample{t: 2, v: 2},
				}),
				newSeries(map[string]string{
					"b": "b",
				}, []tsdbutil.Sample{
					sample{t: 1, v: 1},
				}),
			}),
			exp: newMockSeriesSet([]Series{
				newSeries(map[string]string{
					"a": "a",
				}, []tsdbutil.Sample{
					sample{t: 1, v: 1},
					sample{t: 2, v: 2},
				}),
				newSeries(map[string]string{
					"b": "b",
				}, []tsdbutil.Sample{
					sample{t: 1, v: 1},
				}),
			}),
		},
		{
			a: newMockSeriesSet([]Series{
				newSeries(map[string]string{
					"handler":  "prometheus",
					"instance": "127.0.0.1:9090",
				}, []tsdbutil.Sample{
					sample{t: 1, v: 1},
				}),
				newSeries(map[string]string{
					"handler":  "prometheus",
					"instance": "localhost:9090",
				}, []tsdbutil.Sample{
					sample{t: 1, v: 2},
				}),
			}),
			b: newMockSeriesSet([]Series{
				newSeries(map[string]string{
					"handler":  "prometheus",
					"instance": "127.0.0.1:9090",
				}, []tsdbutil.Sample{
					sample{t: 2, v: 1},
				}),
				newSeries(map[string]string{
					"handler":  "query",
					"instance": "localhost:9090",
				}, []tsdbutil.Sample{
					sample{t: 2, v: 2},
				}),
			}),
			exp: newMockSeriesSet([]Series{
				newSeries(map[string]string{
					"handler":  "prometheus",
					"instance": "127.0.0.1:9090",
				}, []tsdbutil.Sample{
					sample{t: 1, v: 1},
					sample{t: 2, v: 1},
				}),
				newSeries(map[string]string{
					"handler":  "prometheus",
					"instance": "localhost:9090",
				}, []tsdbutil.Sample{
					sample{t: 1, v: 2},
				}),
				newSeries(map[string]string{
					"handler":  "query",
					"instance": "localhost:9090",
				}, []tsdbutil.Sample{
					sample{t: 2, v: 2},
				}),
			}),
		},
	}

Outer:
	for _, c := range cases {
		res := newMergedSeriesSet(c.a, c.b)

		for {
			eok, rok := c.exp.Next(), res.Next()
			testutil.Equals(t, eok, rok)

			if !eok {
				continue Outer
			}
			sexp := c.exp.At()
			sres := res.At()

			testutil.Equals(t, sexp.Labels(), sres.Labels())

			smplExp, errExp := expandSeriesIterator(sexp.Iterator())
			smplRes, errRes := expandSeriesIterator(sres.Iterator())

			testutil.Equals(t, errExp, errRes)
			testutil.Equals(t, smplExp, smplRes)
		}
	}
}

func expandSeriesIterator(it SeriesIterator) (r []sample, err error) {
	for it.Next() {
		t, v := it.At()
		r = append(r, sample{t: t, v: v})
	}

	return r, it.Err()
}

type seriesSamples struct {
	lset   map[string]string
	chunks [][]sample
}

// Index: labels -> postings -> chunkMetas -> chunkRef
// ChunkReader: ref -> vals
func createIdxChkReaders(tc []seriesSamples) (IndexReader, ChunkReader) {
	sort.Slice(tc, func(i, j int) bool {
		return labels.Compare(labels.FromMap(tc[i].lset), labels.FromMap(tc[i].lset)) < 0
	})

	postings := index.NewMemPostings()
	chkReader := mockChunkReader(make(map[uint64]chunkenc.Chunk))
	lblIdx := make(map[string]stringset)
	mi := newMockIndex()

	for i, s := range tc {
		i = i + 1 // 0 is not a valid posting.
		metas := make([]chunks.Meta, 0, len(s.chunks))
		for _, chk := range s.chunks {
			// Collisions can be there, but for tests, its fine.
			ref := rand.Uint64()

			metas = append(metas, chunks.Meta{
				MinTime: chk[0].t,
				MaxTime: chk[len(chk)-1].t,
				Ref:     ref,
			})

			chunk := chunkenc.NewXORChunk()
			app, _ := chunk.Appender()
			for _, smpl := range chk {
				app.Append(smpl.t, smpl.v)
			}
			chkReader[ref] = chunk
		}

		ls := labels.FromMap(s.lset)
		mi.AddSeries(uint64(i), ls, metas...)

		postings.Add(uint64(i), ls)

		for _, l := range ls {
			vs, present := lblIdx[l.Name]
			if !present {
				vs = stringset{}
				lblIdx[l.Name] = vs
			}
			vs.set(l.Value)
		}
	}

	for l, vs := range lblIdx {
		mi.WriteLabelIndex([]string{l}, vs.slice())
	}

	postings.Iter(func(l labels.Label, p index.Postings) error {
		return mi.WritePostings(l.Name, l.Value, p)
	})

	return mi, chkReader
}

func TestBlockQuerier(t *testing.T) {
	newSeries := func(l map[string]string, s []tsdbutil.Sample) Series {
		return &mockSeries{
			labels:   func() labels.Labels { return labels.FromMap(l) },
			iterator: func() SeriesIterator { return newListSeriesIterator(s) },
		}
	}

	type query struct {
		mint, maxt int64
		ms         []labels.Matcher
		exp        SeriesSet
	}

	cases := struct {
		data []seriesSamples

		queries []query
	}{
		data: []seriesSamples{
			{
				lset: map[string]string{
					"a": "a",
				},
				chunks: [][]sample{
					{
						{1, 2}, {2, 3}, {3, 4},
					},
					{
						{5, 2}, {6, 3}, {7, 4},
					},
				},
			},
			{
				lset: map[string]string{
					"a": "a",
					"b": "b",
				},
				chunks: [][]sample{
					{
						{1, 1}, {2, 2}, {3, 3},
					},
					{
						{5, 3}, {6, 6},
					},
				},
			},
			{
				lset: map[string]string{
					"b": "b",
				},
				chunks: [][]sample{
					{
						{1, 3}, {2, 2}, {3, 6},
					},
					{
						{5, 1}, {6, 7}, {7, 2},
					},
				},
			},
		},

		queries: []query{
			{
				mint: 0,
				maxt: 0,
				ms:   []labels.Matcher{},
				exp:  newMockSeriesSet([]Series{}),
			},
			{
				mint: 0,
				maxt: 0,
				ms:   []labels.Matcher{labels.NewEqualMatcher("a", "a")},
				exp:  newMockSeriesSet([]Series{}),
			},
			{
				mint: 1,
				maxt: 0,
				ms:   []labels.Matcher{labels.NewEqualMatcher("a", "a")},
				exp:  newMockSeriesSet([]Series{}),
			},
			{
				mint: 2,
				maxt: 6,
				ms:   []labels.Matcher{labels.NewEqualMatcher("a", "a")},
				exp: newMockSeriesSet([]Series{
					newSeries(map[string]string{
						"a": "a",
					},
						[]tsdbutil.Sample{sample{2, 3}, sample{3, 4}, sample{5, 2}, sample{6, 3}},
					),
					newSeries(map[string]string{
						"a": "a",
						"b": "b",
					},
						[]tsdbutil.Sample{sample{2, 2}, sample{3, 3}, sample{5, 3}, sample{6, 6}},
					),
				}),
			},
		},
	}

Outer:
	for _, c := range cases.queries {
		ir, cr := createIdxChkReaders(cases.data)
		querier := &blockQuerier{
			index:      ir,
			chunks:     cr,
			tombstones: newMemTombstones(),

			mint: c.mint,
			maxt: c.maxt,
		}

		res, err := querier.Select(c.ms...)
		testutil.Ok(t, err)

		for {
			eok, rok := c.exp.Next(), res.Next()
			testutil.Equals(t, eok, rok)

			if !eok {
				continue Outer
			}
			sexp := c.exp.At()
			sres := res.At()

			testutil.Equals(t, sexp.Labels(), sres.Labels())

			smplExp, errExp := expandSeriesIterator(sexp.Iterator())
			smplRes, errRes := expandSeriesIterator(sres.Iterator())

			testutil.Equals(t, errExp, errRes)
			testutil.Equals(t, smplExp, smplRes)
		}
	}
}

func TestBlockQuerierDelete(t *testing.T) {
	newSeries := func(l map[string]string, s []tsdbutil.Sample) Series {
		return &mockSeries{
			labels:   func() labels.Labels { return labels.FromMap(l) },
			iterator: func() SeriesIterator { return newListSeriesIterator(s) },
		}
	}

	type query struct {
		mint, maxt int64
		ms         []labels.Matcher
		exp        SeriesSet
	}

	cases := struct {
		data []seriesSamples

		tombstones TombstoneReader
		queries    []query
	}{
		data: []seriesSamples{
			{
				lset: map[string]string{
					"a": "a",
				},
				chunks: [][]sample{
					{
						{1, 2}, {2, 3}, {3, 4},
					},
					{
						{5, 2}, {6, 3}, {7, 4},
					},
				},
			},
			{
				lset: map[string]string{
					"a": "a",
					"b": "b",
				},
				chunks: [][]sample{
					{
						{1, 1}, {2, 2}, {3, 3},
					},
					{
						{4, 15}, {5, 3}, {6, 6},
					},
				},
			},
			{
				lset: map[string]string{
					"b": "b",
				},
				chunks: [][]sample{
					{
						{1, 3}, {2, 2}, {3, 6},
					},
					{
						{5, 1}, {6, 7}, {7, 2},
					},
				},
			},
		},
		tombstones: &memTombstones{intvlGroups: map[uint64]Intervals{
			1: Intervals{{1, 3}},
			2: Intervals{{1, 3}, {6, 10}},
			3: Intervals{{6, 10}},
		}},
		queries: []query{
			{
				mint: 2,
				maxt: 7,
				ms:   []labels.Matcher{labels.NewEqualMatcher("a", "a")},
				exp: newMockSeriesSet([]Series{
					newSeries(map[string]string{
						"a": "a",
					},
						[]tsdbutil.Sample{sample{5, 2}, sample{6, 3}, sample{7, 4}},
					),
					newSeries(map[string]string{
						"a": "a",
						"b": "b",
					},
						[]tsdbutil.Sample{sample{4, 15}, sample{5, 3}},
					),
				}),
			},
			{
				mint: 2,
				maxt: 7,
				ms:   []labels.Matcher{labels.NewEqualMatcher("b", "b")},
				exp: newMockSeriesSet([]Series{
					newSeries(map[string]string{
						"a": "a",
						"b": "b",
					},
						[]tsdbutil.Sample{sample{4, 15}, sample{5, 3}},
					),
					newSeries(map[string]string{
						"b": "b",
					},
						[]tsdbutil.Sample{sample{2, 2}, sample{3, 6}, sample{5, 1}},
					),
				}),
			},
			{
				mint: 1,
				maxt: 4,
				ms:   []labels.Matcher{labels.NewEqualMatcher("a", "a")},
				exp: newMockSeriesSet([]Series{
					newSeries(map[string]string{
						"a": "a",
						"b": "b",
					},
						[]tsdbutil.Sample{sample{4, 15}},
					),
				}),
			},
			{
				mint: 1,
				maxt: 3,
				ms:   []labels.Matcher{labels.NewEqualMatcher("a", "a")},
				exp:  newMockSeriesSet([]Series{}),
			},
		},
	}

Outer:
	for _, c := range cases.queries {
		ir, cr := createIdxChkReaders(cases.data)
		querier := &blockQuerier{
			index:      ir,
			chunks:     cr,
			tombstones: cases.tombstones,

			mint: c.mint,
			maxt: c.maxt,
		}

		res, err := querier.Select(c.ms...)
		testutil.Ok(t, err)

		for {
			eok, rok := c.exp.Next(), res.Next()
			testutil.Equals(t, eok, rok)

			if !eok {
				continue Outer
			}
			sexp := c.exp.At()
			sres := res.At()

			testutil.Equals(t, sexp.Labels(), sres.Labels())

			smplExp, errExp := expandSeriesIterator(sexp.Iterator())
			smplRes, errRes := expandSeriesIterator(sres.Iterator())

			testutil.Equals(t, errExp, errRes)
			testutil.Equals(t, smplExp, smplRes)
		}
	}
}

func TestBaseChunkSeries(t *testing.T) {
	type refdSeries struct {
		lset   labels.Labels
		chunks []chunks.Meta

		ref uint64
	}

	cases := []struct {
		series []refdSeries
		// Postings should be in the sorted order of the the series
		postings []uint64

		expIdxs []int
	}{
		{
			series: []refdSeries{
				{
					lset: labels.New([]labels.Label{{"a", "a"}}...),
					chunks: []chunks.Meta{
						{Ref: 29}, {Ref: 45}, {Ref: 245}, {Ref: 123}, {Ref: 4232}, {Ref: 5344},
						{Ref: 121},
					},
					ref: 12,
				},
				{
					lset: labels.New([]labels.Label{{"a", "a"}, {"b", "b"}}...),
					chunks: []chunks.Meta{
						{Ref: 82}, {Ref: 23}, {Ref: 234}, {Ref: 65}, {Ref: 26},
					},
					ref: 10,
				},
				{
					lset:   labels.New([]labels.Label{{"b", "c"}}...),
					chunks: []chunks.Meta{{Ref: 8282}},
					ref:    1,
				},
				{
					lset: labels.New([]labels.Label{{"b", "b"}}...),
					chunks: []chunks.Meta{
						{Ref: 829}, {Ref: 239}, {Ref: 2349}, {Ref: 659}, {Ref: 269},
					},
					ref: 108,
				},
			},
			postings: []uint64{12, 13, 10, 108}, // 13 doesn't exist and should just be skipped over.
			expIdxs:  []int{0, 1, 3},
		},
		{
			series: []refdSeries{
				{
					lset: labels.New([]labels.Label{{"a", "a"}, {"b", "b"}}...),
					chunks: []chunks.Meta{
						{Ref: 82}, {Ref: 23}, {Ref: 234}, {Ref: 65}, {Ref: 26},
					},
					ref: 10,
				},
				{
					lset:   labels.New([]labels.Label{{"b", "c"}}...),
					chunks: []chunks.Meta{{Ref: 8282}},
					ref:    3,
				},
			},
			postings: []uint64{},
			expIdxs:  []int{},
		},
	}

	for _, tc := range cases {
		mi := newMockIndex()
		for _, s := range tc.series {
			mi.AddSeries(s.ref, s.lset, s.chunks...)
		}

		bcs := &baseChunkSeries{
			p:          index.NewListPostings(tc.postings),
			index:      mi,
			tombstones: newMemTombstones(),
		}

		i := 0
		for bcs.Next() {
			lset, chks, _ := bcs.At()

			idx := tc.expIdxs[i]

			testutil.Equals(t, tc.series[idx].lset, lset)
			testutil.Equals(t, tc.series[idx].chunks, chks)

			i++
		}
		testutil.Equals(t, len(tc.expIdxs), i)
		testutil.Ok(t, bcs.Err())
	}
}

// TODO: Remove after simpleSeries is merged
type itSeries struct {
	si SeriesIterator
}

func (s itSeries) Iterator() SeriesIterator { return s.si }
func (s itSeries) Labels() labels.Labels    { return labels.Labels{} }

func TestSeriesIterator(t *testing.T) {
	itcases := []struct {
		a, b, c []tsdbutil.Sample
		exp     []tsdbutil.Sample

		mint, maxt int64
	}{
		{
			a: []tsdbutil.Sample{},
			b: []tsdbutil.Sample{},
			c: []tsdbutil.Sample{},

			exp: []tsdbutil.Sample{},

			mint: math.MinInt64,
			maxt: math.MaxInt64,
		},
		{
			a: []tsdbutil.Sample{
				sample{1, 2},
				sample{2, 3},
				sample{3, 5},
				sample{6, 1},
			},
			b: []tsdbutil.Sample{},
			c: []tsdbutil.Sample{
				sample{7, 89}, sample{9, 8},
			},

			exp: []tsdbutil.Sample{
				sample{1, 2}, sample{2, 3}, sample{3, 5}, sample{6, 1}, sample{7, 89}, sample{9, 8},
			},
			mint: math.MinInt64,
			maxt: math.MaxInt64,
		},
		{
			a: []tsdbutil.Sample{},
			b: []tsdbutil.Sample{
				sample{1, 2}, sample{2, 3}, sample{3, 5}, sample{6, 1},
			},
			c: []tsdbutil.Sample{
				sample{7, 89}, sample{9, 8},
			},

			exp: []tsdbutil.Sample{
				sample{1, 2}, sample{2, 3}, sample{3, 5}, sample{6, 1}, sample{7, 89}, sample{9, 8},
			},
			mint: 2,
			maxt: 8,
		},
		{
			a: []tsdbutil.Sample{
				sample{1, 2}, sample{2, 3}, sample{3, 5}, sample{6, 1},
			},
			b: []tsdbutil.Sample{
				sample{7, 89}, sample{9, 8},
			},
			c: []tsdbutil.Sample{
				sample{10, 22}, sample{203, 3493},
			},

			exp: []tsdbutil.Sample{
				sample{1, 2}, sample{2, 3}, sample{3, 5}, sample{6, 1}, sample{7, 89}, sample{9, 8}, sample{10, 22}, sample{203, 3493},
			},
			mint: 6,
			maxt: 10,
		},
	}

	seekcases := []struct {
		a, b, c []tsdbutil.Sample

		seek    int64
		success bool
		exp     []tsdbutil.Sample

		mint, maxt int64
	}{
		{
			a: []tsdbutil.Sample{},
			b: []tsdbutil.Sample{},
			c: []tsdbutil.Sample{},

			seek:    0,
			success: false,
			exp:     nil,
		},
		{
			a: []tsdbutil.Sample{
				sample{2, 3},
			},
			b: []tsdbutil.Sample{},
			c: []tsdbutil.Sample{
				sample{7, 89}, sample{9, 8},
			},

			seek:    10,
			success: false,
			exp:     nil,
			mint:    math.MinInt64,
			maxt:    math.MaxInt64,
		},
		{
			a: []tsdbutil.Sample{},
			b: []tsdbutil.Sample{
				sample{1, 2}, sample{3, 5}, sample{6, 1},
			},
			c: []tsdbutil.Sample{
				sample{7, 89}, sample{9, 8},
			},

			seek:    2,
			success: true,
			exp: []tsdbutil.Sample{
				sample{3, 5}, sample{6, 1}, sample{7, 89}, sample{9, 8},
			},
			mint: 5,
			maxt: 8,
		},
		{
			a: []tsdbutil.Sample{
				sample{6, 1},
			},
			b: []tsdbutil.Sample{
				sample{9, 8},
			},
			c: []tsdbutil.Sample{
				sample{10, 22}, sample{203, 3493},
			},

			seek:    10,
			success: true,
			exp: []tsdbutil.Sample{
				sample{10, 22}, sample{203, 3493},
			},
			mint: 10,
			maxt: 203,
		},
		{
			a: []tsdbutil.Sample{
				sample{6, 1},
			},
			b: []tsdbutil.Sample{
				sample{9, 8},
			},
			c: []tsdbutil.Sample{
				sample{10, 22}, sample{203, 3493},
			},

			seek:    203,
			success: true,
			exp: []tsdbutil.Sample{
				sample{203, 3493},
			},
			mint: 7,
			maxt: 203,
		},
	}

	t.Run("Chunk", func(t *testing.T) {
		for _, tc := range itcases {
			chkMetas := []chunks.Meta{
				tsdbutil.ChunkFromSamples(tc.a),
				tsdbutil.ChunkFromSamples(tc.b),
				tsdbutil.ChunkFromSamples(tc.c),
			}
			res := newChunkSeriesIterator(chkMetas, nil, tc.mint, tc.maxt)

			smplValid := make([]tsdbutil.Sample, 0)
			for _, s := range tc.exp {
				if s.T() >= tc.mint && s.T() <= tc.maxt {
					smplValid = append(smplValid, tsdbutil.Sample(s))
				}
			}
			exp := newListSeriesIterator(smplValid)

			smplExp, errExp := expandSeriesIterator(exp)
			smplRes, errRes := expandSeriesIterator(res)

			testutil.Equals(t, errExp, errRes)
			testutil.Equals(t, smplExp, smplRes)
		}

		t.Run("Seek", func(t *testing.T) {
			extra := []struct {
				a, b, c []tsdbutil.Sample

				seek    int64
				success bool
				exp     []tsdbutil.Sample

				mint, maxt int64
			}{
				{
					a: []tsdbutil.Sample{
						sample{6, 1},
					},
					b: []tsdbutil.Sample{
						sample{9, 8},
					},
					c: []tsdbutil.Sample{
						sample{10, 22}, sample{203, 3493},
					},

					seek:    203,
					success: false,
					exp:     nil,
					mint:    2,
					maxt:    202,
				},
				{
					a: []tsdbutil.Sample{
						sample{6, 1},
					},
					b: []tsdbutil.Sample{
						sample{9, 8},
					},
					c: []tsdbutil.Sample{
						sample{10, 22}, sample{203, 3493},
					},

					seek:    5,
					success: true,
					exp:     []tsdbutil.Sample{sample{10, 22}},
					mint:    10,
					maxt:    202,
				},
			}

			seekcases2 := append(seekcases, extra...)

			for _, tc := range seekcases2 {
				chkMetas := []chunks.Meta{
					tsdbutil.ChunkFromSamples(tc.a),
					tsdbutil.ChunkFromSamples(tc.b),
					tsdbutil.ChunkFromSamples(tc.c),
				}
				res := newChunkSeriesIterator(chkMetas, nil, tc.mint, tc.maxt)

				smplValid := make([]tsdbutil.Sample, 0)
				for _, s := range tc.exp {
					if s.T() >= tc.mint && s.T() <= tc.maxt {
						smplValid = append(smplValid, tsdbutil.Sample(s))
					}
				}
				exp := newListSeriesIterator(smplValid)

				testutil.Equals(t, tc.success, res.Seek(tc.seek))

				if tc.success {
					// Init the list and then proceed to check.
					remaining := exp.Next()
					testutil.Assert(t, remaining == true, "")

					for remaining {
						sExp, eExp := exp.At()
						sRes, eRes := res.At()
						testutil.Equals(t, eExp, eRes)
						testutil.Equals(t, sExp, sRes)

						remaining = exp.Next()
						testutil.Equals(t, remaining, res.Next())
					}
				}
			}
		})
	})

	t.Run("Chain", func(t *testing.T) {
		for _, tc := range itcases {
			a, b, c := itSeries{newListSeriesIterator(tc.a)},
				itSeries{newListSeriesIterator(tc.b)},
				itSeries{newListSeriesIterator(tc.c)}

			res := newChainedSeriesIterator(a, b, c)
			exp := newListSeriesIterator([]tsdbutil.Sample(tc.exp))

			smplExp, errExp := expandSeriesIterator(exp)
			smplRes, errRes := expandSeriesIterator(res)

			testutil.Equals(t, errExp, errRes)
			testutil.Equals(t, smplExp, smplRes)
		}

		t.Run("Seek", func(t *testing.T) {
			for _, tc := range seekcases {
				a, b, c := itSeries{newListSeriesIterator(tc.a)},
					itSeries{newListSeriesIterator(tc.b)},
					itSeries{newListSeriesIterator(tc.c)}

				res := newChainedSeriesIterator(a, b, c)
				exp := newListSeriesIterator(tc.exp)

				testutil.Equals(t, tc.success, res.Seek(tc.seek))

				if tc.success {
					// Init the list and then proceed to check.
					remaining := exp.Next()
					testutil.Assert(t, remaining == true, "")

					for remaining {
						sExp, eExp := exp.At()
						sRes, eRes := res.At()
						testutil.Equals(t, eExp, eRes)
						testutil.Equals(t, sExp, sRes)

						remaining = exp.Next()
						testutil.Equals(t, remaining, res.Next())
					}
				}
			}
		})
	})
}

// Regression for: https://github.com/prometheus/tsdb/pull/97
func TestChunkSeriesIterator_DoubleSeek(t *testing.T) {
	chkMetas := []chunks.Meta{
		tsdbutil.ChunkFromSamples([]tsdbutil.Sample{}),
		tsdbutil.ChunkFromSamples([]tsdbutil.Sample{sample{1, 1}, sample{2, 2}, sample{3, 3}}),
		tsdbutil.ChunkFromSamples([]tsdbutil.Sample{sample{4, 4}, sample{5, 5}}),
	}

	res := newChunkSeriesIterator(chkMetas, nil, 2, 8)
	testutil.Assert(t, res.Seek(1) == true, "")
	testutil.Assert(t, res.Seek(2) == true, "")
	ts, v := res.At()
	testutil.Equals(t, int64(2), ts)
	testutil.Equals(t, float64(2), v)
}

// Regression when seeked chunks were still found via binary search and we always
// skipped to the end when seeking a value in the current chunk.
func TestChunkSeriesIterator_SeekInCurrentChunk(t *testing.T) {
	metas := []chunks.Meta{
		tsdbutil.ChunkFromSamples([]tsdbutil.Sample{}),
		tsdbutil.ChunkFromSamples([]tsdbutil.Sample{sample{1, 2}, sample{3, 4}, sample{5, 6}, sample{7, 8}}),
		tsdbutil.ChunkFromSamples([]tsdbutil.Sample{}),
	}

	it := newChunkSeriesIterator(metas, nil, 1, 7)

	testutil.Assert(t, it.Next() == true, "")
	ts, v := it.At()
	testutil.Equals(t, int64(1), ts)
	testutil.Equals(t, float64(2), v)

	testutil.Assert(t, it.Seek(4) == true, "")
	ts, v = it.At()
	testutil.Equals(t, int64(5), ts)
	testutil.Equals(t, float64(6), v)
}

// Regression when calling Next() with a time bounded to fit within two samples.
// Seek gets called and advances beyond the max time, which was just accepted as a valid sample.
func TestChunkSeriesIterator_NextWithMinTime(t *testing.T) {
	metas := []chunks.Meta{
		tsdbutil.ChunkFromSamples([]tsdbutil.Sample{sample{1, 6}, sample{5, 6}, sample{7, 8}}),
	}

	it := newChunkSeriesIterator(metas, nil, 2, 4)
	testutil.Assert(t, it.Next() == false, "")
}

func TestPopulatedCSReturnsValidChunkSlice(t *testing.T) {
	lbls := []labels.Labels{labels.New(labels.Label{"a", "b"})}
	chunkMetas := [][]chunks.Meta{
		{
			{MinTime: 1, MaxTime: 2, Ref: 1},
			{MinTime: 3, MaxTime: 4, Ref: 2},
			{MinTime: 10, MaxTime: 12, Ref: 3},
		},
	}

	cr := mockChunkReader(
		map[uint64]chunkenc.Chunk{
			1: chunkenc.NewXORChunk(),
			2: chunkenc.NewXORChunk(),
			3: chunkenc.NewXORChunk(),
		},
	)

	m := &mockChunkSeriesSet{l: lbls, cm: chunkMetas, i: -1}
	p := &populatedChunkSeries{
		set:    m,
		chunks: cr,

		mint: 0,
		maxt: 0,
	}

	testutil.Assert(t, p.Next() == false, "")

	p.mint = 6
	p.maxt = 9
	testutil.Assert(t, p.Next() == false, "")

	// Test the case where 1 chunk could cause an unpopulated chunk to be returned.
	chunkMetas = [][]chunks.Meta{
		{
			{MinTime: 1, MaxTime: 2, Ref: 1},
		},
	}

	m = &mockChunkSeriesSet{l: lbls, cm: chunkMetas, i: -1}
	p = &populatedChunkSeries{
		set:    m,
		chunks: cr,

		mint: 10,
		maxt: 15,
	}
	testutil.Assert(t, p.Next() == false, "")
}

type mockChunkSeriesSet struct {
	l  []labels.Labels
	cm [][]chunks.Meta

	i int
}

func (m *mockChunkSeriesSet) Next() bool {
	if len(m.l) != len(m.cm) {
		return false
	}
	m.i++
	return m.i < len(m.l)
}

func (m *mockChunkSeriesSet) At() (labels.Labels, []chunks.Meta, Intervals) {
	return m.l[m.i], m.cm[m.i], nil
}

func (m *mockChunkSeriesSet) Err() error {
	return nil
}

// Test the cost of merging series sets for different number of merged sets and their size.
// The subset are all equivalent so this does not capture merging of partial or non-overlapping sets well.
func BenchmarkMergedSeriesSet(b *testing.B) {
	var sel func(sets []SeriesSet) SeriesSet

	sel = func(sets []SeriesSet) SeriesSet {
		if len(sets) == 0 {
			return EmptySeriesSet()
		}
		if len(sets) == 1 {
			return sets[0]
		}
		l := len(sets) / 2
		return newMergedSeriesSet(sel(sets[:l]), sel(sets[l:]))
	}

	for _, k := range []int{
		100,
		1000,
		10000,
		20000,
	} {
		for _, j := range []int{1, 2, 4, 8, 16, 32} {
			b.Run(fmt.Sprintf("series=%d,blocks=%d", k, j), func(b *testing.B) {
				lbls, err := labels.ReadLabels(filepath.Join("testdata", "20kseries.json"), k)
				testutil.Ok(b, err)

				sort.Sort(labels.Slice(lbls))

				in := make([][]Series, j)

				for _, l := range lbls {
					l2 := l
					for j := range in {
						in[j] = append(in[j], &mockSeries{labels: func() labels.Labels { return l2 }})
					}
				}

				b.ResetTimer()

				for i := 0; i < b.N; i++ {
					var sets []SeriesSet
					for _, s := range in {
						sets = append(sets, newMockSeriesSet(s))
					}
					ms := sel(sets)

					i := 0
					for ms.Next() {
						i++
					}
					testutil.Ok(b, ms.Err())
					testutil.Equals(b, len(lbls), i)
				}
			})
		}
	}
}

func BenchmarkPersistedQueries(b *testing.B) {
	for _, nSeries := range []int{10, 100} {
		for _, nSamples := range []int64{1000, 10000, 100000} {
			b.Run(fmt.Sprintf("series=%d,samplesPerSeries=%d", nSeries, nSamples), func(b *testing.B) {
				dir, err := ioutil.TempDir("", "bench_persisted")
				testutil.Ok(b, err)
				defer os.RemoveAll(dir)
				block, err := OpenBlock(nil, createBlock(b, dir, genSeries(nSeries, 10, 1, int64(nSamples))), nil)
				testutil.Ok(b, err)
				defer block.Close()

				q, err := NewBlockQuerier(block, block.Meta().MinTime, block.Meta().MaxTime)
				testutil.Ok(b, err)
				defer q.Close()

				b.ResetTimer()
				b.ReportAllocs()

				for i := 0; i < b.N; i++ {
					ss, err := q.Select(labels.NewMustRegexpMatcher("__name__", ".+"))
					for ss.Next() {
						s := ss.At()
						s.Labels()
						it := s.Iterator()
						for it.Next() {
						}
						testutil.Ok(b, it.Err())
					}
					testutil.Ok(b, ss.Err())
					testutil.Ok(b, err)
				}
			})
		}
	}
}

type mockChunkReader map[uint64]chunkenc.Chunk

func (cr mockChunkReader) Chunk(id uint64) (chunkenc.Chunk, error) {
	chk, ok := cr[id]
	if ok {
		return chk, nil
	}

	return nil, errors.New("Chunk with ref not found")
}

func (cr mockChunkReader) Close() error {
	return nil
}

func TestDeletedIterator(t *testing.T) {
	chk := chunkenc.NewXORChunk()
	app, err := chk.Appender()
	testutil.Ok(t, err)
	// Insert random stuff from (0, 1000).
	act := make([]sample, 1000)
	for i := 0; i < 1000; i++ {
		act[i].t = int64(i)
		act[i].v = rand.Float64()
		app.Append(act[i].t, act[i].v)
	}

	cases := []struct {
		r Intervals
	}{
		{r: Intervals{{1, 20}}},
		{r: Intervals{{1, 10}, {12, 20}, {21, 23}, {25, 30}}},
		{r: Intervals{{1, 10}, {12, 20}, {20, 30}}},
		{r: Intervals{{1, 10}, {12, 23}, {25, 30}}},
		{r: Intervals{{1, 23}, {12, 20}, {25, 30}}},
		{r: Intervals{{1, 23}, {12, 20}, {25, 3000}}},
		{r: Intervals{{0, 2000}}},
		{r: Intervals{{500, 2000}}},
		{r: Intervals{{0, 200}}},
		{r: Intervals{{1000, 20000}}},
	}

	for _, c := range cases {
		i := int64(-1)
		it := &deletedIterator{it: chk.Iterator(), intervals: c.r[:]}
		ranges := c.r[:]
		for it.Next() {
			i++
			for _, tr := range ranges {
				if tr.inBounds(i) {
					i = tr.Maxt + 1
					ranges = ranges[1:]
				}
			}

			testutil.Assert(t, i < 1000, "")

			ts, v := it.At()
			testutil.Equals(t, act[i].t, ts)
			testutil.Equals(t, act[i].v, v)
		}
		// There has been an extra call to Next().
		i++
		for _, tr := range ranges {
			if tr.inBounds(i) {
				i = tr.Maxt + 1
				ranges = ranges[1:]
			}
		}

		testutil.Assert(t, i >= 1000, "")
		testutil.Ok(t, it.Err())
	}
}

type series struct {
	l      labels.Labels
	chunks []chunks.Meta
}

type mockIndex struct {
	series     map[uint64]series
	labelIndex map[string][]string
	postings   map[labels.Label][]uint64
	symbols    map[string]struct{}
}

func newMockIndex() mockIndex {
	ix := mockIndex{
		series:     make(map[uint64]series),
		labelIndex: make(map[string][]string),
		postings:   make(map[labels.Label][]uint64),
		symbols:    make(map[string]struct{}),
	}
	return ix
}

func (m mockIndex) Symbols() (map[string]struct{}, error) {
	return m.symbols, nil
}

func (m mockIndex) AddSeries(ref uint64, l labels.Labels, chunks ...chunks.Meta) error {
	if _, ok := m.series[ref]; ok {
		return errors.Errorf("series with reference %d already added", ref)
	}
	for _, lbl := range l {
		m.symbols[lbl.Name] = struct{}{}
		m.symbols[lbl.Value] = struct{}{}
	}

	s := series{l: l}
	// Actual chunk data is not stored in the index.
	for _, c := range chunks {
		c.Chunk = nil
		s.chunks = append(s.chunks, c)
	}
	m.series[ref] = s

	return nil
}

func (m mockIndex) WriteLabelIndex(names []string, values []string) error {
	// TODO support composite indexes
	if len(names) != 1 {
		return errors.New("composite indexes not supported yet")
	}
	sort.Strings(values)
	m.labelIndex[names[0]] = values
	return nil
}

func (m mockIndex) WritePostings(name, value string, it index.Postings) error {
	l := labels.Label{Name: name, Value: value}
	if _, ok := m.postings[l]; ok {
		return errors.Errorf("postings for %s already added", l)
	}
	ep, err := index.ExpandPostings(it)
	if err != nil {
		return err
	}
	m.postings[l] = ep
	return nil
}

func (m mockIndex) Close() error {
	return nil
}

func (m mockIndex) LabelValues(names ...string) (index.StringTuples, error) {
	// TODO support composite indexes
	if len(names) != 1 {
		return nil, errors.New("composite indexes not supported yet")
	}

	return index.NewStringTuples(m.labelIndex[names[0]], 1)
}

func (m mockIndex) Postings(name, value string) (index.Postings, error) {
	l := labels.Label{Name: name, Value: value}
	return index.NewListPostings(m.postings[l]), nil
}

func (m mockIndex) SortedPostings(p index.Postings) index.Postings {
	ep, err := index.ExpandPostings(p)
	if err != nil {
		return index.ErrPostings(errors.Wrap(err, "expand postings"))
	}

	sort.Slice(ep, func(i, j int) bool {
		return labels.Compare(m.series[ep[i]].l, m.series[ep[j]].l) < 0
	})
	return index.NewListPostings(ep)
}

func (m mockIndex) Series(ref uint64, lset *labels.Labels, chks *[]chunks.Meta) error {
	s, ok := m.series[ref]
	if !ok {
		return ErrNotFound
	}
	*lset = append((*lset)[:0], s.l...)
	*chks = append((*chks)[:0], s.chunks...)

	return nil
}

func (m mockIndex) LabelIndices() ([][]string, error) {
	res := make([][]string, 0, len(m.labelIndex))
	for k := range m.labelIndex {
		res = append(res, []string{k})
	}
	return res, nil
}

func (m mockIndex) LabelNames() ([]string, error) {
	labelNames := make([]string, 0, len(m.labelIndex))
	for name := range m.labelIndex {
		labelNames = append(labelNames, name)
	}
	sort.Strings(labelNames)
	return labelNames, nil
}

type mockSeries struct {
	labels   func() labels.Labels
	iterator func() SeriesIterator
}

func newSeries(l map[string]string, s []tsdbutil.Sample) Series {
	return &mockSeries{
		labels:   func() labels.Labels { return labels.FromMap(l) },
		iterator: func() SeriesIterator { return newListSeriesIterator(s) },
	}
}
func (m *mockSeries) Labels() labels.Labels    { return m.labels() }
func (m *mockSeries) Iterator() SeriesIterator { return m.iterator() }

type listSeriesIterator struct {
	list []tsdbutil.Sample
	idx  int
}

func newListSeriesIterator(list []tsdbutil.Sample) *listSeriesIterator {
	return &listSeriesIterator{list: list, idx: -1}
}

func (it *listSeriesIterator) At() (int64, float64) {
	s := it.list[it.idx]
	return s.T(), s.V()
}

func (it *listSeriesIterator) Next() bool {
	it.idx++
	return it.idx < len(it.list)
}

func (it *listSeriesIterator) Seek(t int64) bool {
	if it.idx == -1 {
		it.idx = 0
	}
	// Do binary search between current position and end.
	it.idx = sort.Search(len(it.list)-it.idx, func(i int) bool {
		s := it.list[i+it.idx]
		return s.T() >= t
	})

	return it.idx < len(it.list)
}

func (it *listSeriesIterator) Err() error {
	return nil
}<|MERGE_RESOLUTION|>--- conflicted
+++ resolved
@@ -55,72 +55,6 @@
 		err: func() error { return nil },
 	}
 }
-
-<<<<<<< HEAD
-type mockSeries struct {
-	labels   func() labels.Labels
-	iterator func() SeriesIterator
-}
-
-type Sample = tsdbutil.Sample
-
-func newSeries(l map[string]string, s []Sample) Series {
-	return &mockSeries{
-		labels:   func() labels.Labels { return labels.FromMap(l) },
-		iterator: func() SeriesIterator { return newListSeriesIterator(s) },
-	}
-}
-func (m *mockSeries) Labels() labels.Labels    { return m.labels() }
-func (m *mockSeries) Iterator() SeriesIterator { return m.iterator() }
-
-type listSeriesIterator struct {
-	list []Sample
-	idx  int
-}
-
-func newListSeriesIterator(list []Sample) *listSeriesIterator {
-	return &listSeriesIterator{list: list, idx: -1}
-}
-
-func (it *listSeriesIterator) At() (int64, float64) {
-	s := it.list[it.idx]
-	return s.T(), s.V()
-}
-
-func (it *listSeriesIterator) Next() bool {
-	it.idx++
-	return it.idx < len(it.list)
-}
-
-func (it *listSeriesIterator) Seek(t int64) bool {
-	if it.idx == -1 {
-		it.idx = 0
-	}
-	// Do binary search between current position and end.
-	it.idx = sort.Search(len(it.list)-it.idx, func(i int) bool {
-		s := it.list[i+it.idx]
-		return s.T() >= t
-	})
-
-	return it.idx < len(it.list)
-}
-
-func (it *listSeriesIterator) Err() error {
-	return nil
-}
-=======
-type mockSeriesIterator struct {
-	seek func(int64) bool
-	at   func() (int64, float64)
-	next func() bool
-	err  func() error
-}
-
-func (m *mockSeriesIterator) Seek(t int64) bool    { return m.seek(t) }
-func (m *mockSeriesIterator) At() (int64, float64) { return m.at() }
-func (m *mockSeriesIterator) Next() bool           { return m.next() }
-func (m *mockSeriesIterator) Err() error           { return m.err() }
->>>>>>> 77cc2ea2
 
 func TestMergedSeriesSet(t *testing.T) {
 
