// Copyright 2016 The Prometheus Authors
// Licensed under the Apache License, Version 2.0 (the "License");
// you may not use this file except in compliance with the License.
// You may obtain a copy of the License at
//
// http://www.apache.org/licenses/LICENSE-2.0
//
// Unless required by applicable law or agreed to in writing, software
// distributed under the License is distributed on an "AS IS" BASIS,
// WITHOUT WARRANTIES OR CONDITIONS OF ANY KIND, either express or implied.
// See the License for the specific language governing permissions and
// limitations under the License.

package rules

import (
	"context"
	"errors"
	"testing"
	"time"

	"github.com/go-kit/log"
	"github.com/prometheus/common/model"
	"github.com/stretchr/testify/require"

	"github.com/prometheus/prometheus/model/labels"
	"github.com/prometheus/prometheus/model/relabel"
	"github.com/prometheus/prometheus/model/timestamp"
	"github.com/prometheus/prometheus/notifier"
	"github.com/prometheus/prometheus/promql"
	"github.com/prometheus/prometheus/promql/parser"
	"github.com/prometheus/prometheus/storage"
	"github.com/prometheus/prometheus/util/teststorage"
)

var testEngine = promql.NewEngine(promql.EngineOpts{
	Logger:                   nil,
	Reg:                      nil,
	MaxSamples:               10000,
	Timeout:                  100 * time.Second,
	NoStepSubqueryIntervalFn: func(int64) int64 { return 60 * 1000 },
	EnableAtModifier:         true,
	EnableNegativeOffset:     true,
	EnablePerStepStats:       true,
})

func TestAlertingRuleState(t *testing.T) {
	tests := []struct {
		name   string
		active map[uint64]*Alert
		want   AlertState
	}{
		{
			name: "MaxStateFiring",
			active: map[uint64]*Alert{
				0: {State: StatePending},
				1: {State: StateFiring},
			},
			want: StateFiring,
		},
		{
			name: "MaxStatePending",
			active: map[uint64]*Alert{
				0: {State: StateInactive},
				1: {State: StatePending},
			},
			want: StatePending,
		},
		{
			name: "MaxStateInactive",
			active: map[uint64]*Alert{
				0: {State: StateInactive},
				1: {State: StateInactive},
			},
			want: StateInactive,
		},
	}

	for i, test := range tests {
		rule := NewAlertingRule(test.name, nil, 0, 0, labels.EmptyLabels(), labels.EmptyLabels(), labels.EmptyLabels(), "", true, nil)
		rule.active = test.active
		got := rule.State()
		require.Equal(t, test.want, got, "test case %d unexpected AlertState, want:%d got:%d", i, test.want, got)
	}
}

func TestAlertingRuleLabelsUpdate(t *testing.T) {
	storage := promql.LoadedStorage(t, `
		load 1m
			http_requests{job="app-server", instance="0"}	75 85 70 70 stale
	`)
	t.Cleanup(func() { storage.Close() })

	expr, err := parser.ParseExpr(`http_requests < 100`)
	require.NoError(t, err)

	rule := NewAlertingRule(
		"HTTPRequestRateLow",
		expr,
		time.Minute,
		0,
		// Basing alerting rule labels off of a value that can change is a very bad idea.
		// If an alert is going back and forth between two label values it will never fire.
		// Instead, you should write two alerts with constant labels.
		labels.FromStrings("severity", "{{ if lt $value 80.0 }}critical{{ else }}warning{{ end }}"),
		labels.EmptyLabels(), labels.EmptyLabels(), "", true, nil,
	)

	results := []promql.Vector{
		{
			promql.Sample{
				Metric: labels.FromStrings(
					"__name__", "ALERTS",
					"alertname", "HTTPRequestRateLow",
					"alertstate", "pending",
					"instance", "0",
					"job", "app-server",
					"severity", "critical",
				),
				F: 1,
			},
		},
		{
			promql.Sample{
				Metric: labels.FromStrings(
					"__name__", "ALERTS",
					"alertname", "HTTPRequestRateLow",
					"alertstate", "pending",
					"instance", "0",
					"job", "app-server",
					"severity", "warning",
				),
				F: 1,
			},
		},
		{
			promql.Sample{
				Metric: labels.FromStrings(
					"__name__", "ALERTS",
					"alertname", "HTTPRequestRateLow",
					"alertstate", "pending",
					"instance", "0",
					"job", "app-server",
					"severity", "critical",
				),
				F: 1,
			},
		},
		{
			promql.Sample{
				Metric: labels.FromStrings(
					"__name__", "ALERTS",
					"alertname", "HTTPRequestRateLow",
					"alertstate", "firing",
					"instance", "0",
					"job", "app-server",
					"severity", "critical",
				),
				F: 1,
			},
		},
	}

	baseTime := time.Unix(0, 0)
	for i, result := range results {
		t.Logf("case %d", i)
		evalTime := baseTime.Add(time.Duration(i) * time.Minute)
		result[0].T = timestamp.FromTime(evalTime)
<<<<<<< HEAD
		res, err := rule.Eval(suite.Context(), 0, evalTime, EngineQueryFunc(suite.QueryEngine(), suite.Storage()), nil, 0)

=======
		res, err := rule.Eval(context.TODO(), evalTime, EngineQueryFunc(testEngine, storage), nil, 0)
>>>>>>> b6f903b5
		require.NoError(t, err)

		var filteredRes promql.Vector // After removing 'ALERTS_FOR_STATE' samples.
		for _, smpl := range res {
			smplName := smpl.Metric.Get("__name__")
			if smplName == "ALERTS" {
				filteredRes = append(filteredRes, smpl)
			} else {
				// If not 'ALERTS', it has to be 'ALERTS_FOR_STATE'.
				require.Equal(t, "ALERTS_FOR_STATE", smplName)
			}
		}

		require.Equal(t, result, filteredRes)
	}
	evalTime := baseTime.Add(time.Duration(len(results)) * time.Minute)
<<<<<<< HEAD
	res, err := rule.Eval(suite.Context(), 0, evalTime, EngineQueryFunc(suite.QueryEngine(), suite.Storage()), nil, 0)
=======
	res, err := rule.Eval(context.TODO(), evalTime, EngineQueryFunc(testEngine, storage), nil, 0)
>>>>>>> b6f903b5
	require.NoError(t, err)
	require.Equal(t, 0, len(res))
}

func TestAlertingRuleExternalLabelsInTemplate(t *testing.T) {
	storage := promql.LoadedStorage(t, `
		load 1m
			http_requests{job="app-server", instance="0"}	75 85 70 70
	`)
	t.Cleanup(func() { storage.Close() })

	expr, err := parser.ParseExpr(`http_requests < 100`)
	require.NoError(t, err)

	ruleWithoutExternalLabels := NewAlertingRule(
		"ExternalLabelDoesNotExist",
		expr,
		time.Minute,
		0,
		labels.FromStrings("templated_label", "There are {{ len $externalLabels }} external Labels, of which foo is {{ $externalLabels.foo }}."),
		labels.EmptyLabels(),
		labels.EmptyLabels(),
		"",
		true, log.NewNopLogger(),
	)
	ruleWithExternalLabels := NewAlertingRule(
		"ExternalLabelExists",
		expr,
		time.Minute,
		0,
		labels.FromStrings("templated_label", "There are {{ len $externalLabels }} external Labels, of which foo is {{ $externalLabels.foo }}."),
		labels.EmptyLabels(),
		labels.FromStrings("foo", "bar", "dings", "bums"),
		"",
		true, log.NewNopLogger(),
	)
	result := promql.Vector{
		promql.Sample{
			Metric: labels.FromStrings(
				"__name__", "ALERTS",
				"alertname", "ExternalLabelDoesNotExist",
				"alertstate", "pending",
				"instance", "0",
				"job", "app-server",
				"templated_label", "There are 0 external Labels, of which foo is .",
			),
			F: 1,
		},
		promql.Sample{
			Metric: labels.FromStrings(
				"__name__", "ALERTS",
				"alertname", "ExternalLabelExists",
				"alertstate", "pending",
				"instance", "0",
				"job", "app-server",
				"templated_label", "There are 2 external Labels, of which foo is bar.",
			),
			F: 1,
		},
	}

	evalTime := time.Unix(0, 0)
	result[0].T = timestamp.FromTime(evalTime)
	result[1].T = timestamp.FromTime(evalTime)

	var filteredRes promql.Vector // After removing 'ALERTS_FOR_STATE' samples.
	res, err := ruleWithoutExternalLabels.Eval(
<<<<<<< HEAD
		suite.Context(), 0, evalTime, EngineQueryFunc(suite.QueryEngine(), suite.Storage()), nil, 0,
=======
		context.TODO(), evalTime, EngineQueryFunc(testEngine, storage), nil, 0,
>>>>>>> b6f903b5
	)
	require.NoError(t, err)
	for _, smpl := range res {
		smplName := smpl.Metric.Get("__name__")
		if smplName == "ALERTS" {
			filteredRes = append(filteredRes, smpl)
		} else {
			// If not 'ALERTS', it has to be 'ALERTS_FOR_STATE'.
			require.Equal(t, "ALERTS_FOR_STATE", smplName)
		}
	}

	res, err = ruleWithExternalLabels.Eval(
<<<<<<< HEAD
		suite.Context(), 0, evalTime, EngineQueryFunc(suite.QueryEngine(), suite.Storage()), nil, 0,
=======
		context.TODO(), evalTime, EngineQueryFunc(testEngine, storage), nil, 0,
>>>>>>> b6f903b5
	)
	require.NoError(t, err)
	for _, smpl := range res {
		smplName := smpl.Metric.Get("__name__")
		if smplName == "ALERTS" {
			filteredRes = append(filteredRes, smpl)
		} else {
			// If not 'ALERTS', it has to be 'ALERTS_FOR_STATE'.
			require.Equal(t, "ALERTS_FOR_STATE", smplName)
		}
	}

	require.Equal(t, result, filteredRes)
}

func TestAlertingRuleExternalURLInTemplate(t *testing.T) {
	storage := promql.LoadedStorage(t, `
		load 1m
			http_requests{job="app-server", instance="0"}	75 85 70 70
	`)
	t.Cleanup(func() { storage.Close() })

	expr, err := parser.ParseExpr(`http_requests < 100`)
	require.NoError(t, err)

	ruleWithoutExternalURL := NewAlertingRule(
		"ExternalURLDoesNotExist",
		expr,
		time.Minute,
		0,
		labels.FromStrings("templated_label", "The external URL is {{ $externalURL }}."),
		labels.EmptyLabels(),
		labels.EmptyLabels(),
		"",
		true, log.NewNopLogger(),
	)
	ruleWithExternalURL := NewAlertingRule(
		"ExternalURLExists",
		expr,
		time.Minute,
		0,
		labels.FromStrings("templated_label", "The external URL is {{ $externalURL }}."),
		labels.EmptyLabels(),
		labels.EmptyLabels(),
		"http://localhost:1234",
		true, log.NewNopLogger(),
	)
	result := promql.Vector{
		promql.Sample{
			Metric: labels.FromStrings(
				"__name__", "ALERTS",
				"alertname", "ExternalURLDoesNotExist",
				"alertstate", "pending",
				"instance", "0",
				"job", "app-server",
				"templated_label", "The external URL is .",
			),
			F: 1,
		},
		promql.Sample{
			Metric: labels.FromStrings(
				"__name__", "ALERTS",
				"alertname", "ExternalURLExists",
				"alertstate", "pending",
				"instance", "0",
				"job", "app-server",
				"templated_label", "The external URL is http://localhost:1234.",
			),
			F: 1,
		},
	}

	evalTime := time.Unix(0, 0)
	result[0].T = timestamp.FromTime(evalTime)
	result[1].T = timestamp.FromTime(evalTime)

	var filteredRes promql.Vector // After removing 'ALERTS_FOR_STATE' samples.
	res, err := ruleWithoutExternalURL.Eval(
<<<<<<< HEAD
		suite.Context(), 0, evalTime, EngineQueryFunc(suite.QueryEngine(), suite.Storage()), nil, 0,
=======
		context.TODO(), evalTime, EngineQueryFunc(testEngine, storage), nil, 0,
>>>>>>> b6f903b5
	)
	require.NoError(t, err)
	for _, smpl := range res {
		smplName := smpl.Metric.Get("__name__")
		if smplName == "ALERTS" {
			filteredRes = append(filteredRes, smpl)
		} else {
			// If not 'ALERTS', it has to be 'ALERTS_FOR_STATE'.
			require.Equal(t, "ALERTS_FOR_STATE", smplName)
		}
	}

	res, err = ruleWithExternalURL.Eval(
<<<<<<< HEAD
		suite.Context(), 0, evalTime, EngineQueryFunc(suite.QueryEngine(), suite.Storage()), nil, 0,
=======
		context.TODO(), evalTime, EngineQueryFunc(testEngine, storage), nil, 0,
>>>>>>> b6f903b5
	)
	require.NoError(t, err)
	for _, smpl := range res {
		smplName := smpl.Metric.Get("__name__")
		if smplName == "ALERTS" {
			filteredRes = append(filteredRes, smpl)
		} else {
			// If not 'ALERTS', it has to be 'ALERTS_FOR_STATE'.
			require.Equal(t, "ALERTS_FOR_STATE", smplName)
		}
	}

	require.Equal(t, result, filteredRes)
}

func TestAlertingRuleEmptyLabelFromTemplate(t *testing.T) {
	storage := promql.LoadedStorage(t, `
		load 1m
			http_requests{job="app-server", instance="0"}	75 85 70 70
	`)
	t.Cleanup(func() { storage.Close() })

	expr, err := parser.ParseExpr(`http_requests < 100`)
	require.NoError(t, err)

	rule := NewAlertingRule(
		"EmptyLabel",
		expr,
		time.Minute,
		0,
		labels.FromStrings("empty_label", ""),
		labels.EmptyLabels(),
		labels.EmptyLabels(),
		"",
		true, log.NewNopLogger(),
	)
	result := promql.Vector{
		promql.Sample{
			Metric: labels.FromStrings(
				"__name__", "ALERTS",
				"alertname", "EmptyLabel",
				"alertstate", "pending",
				"instance", "0",
				"job", "app-server",
			),
			F: 1,
		},
	}

	evalTime := time.Unix(0, 0)
	result[0].T = timestamp.FromTime(evalTime)

	var filteredRes promql.Vector // After removing 'ALERTS_FOR_STATE' samples.
	res, err := rule.Eval(
<<<<<<< HEAD
		suite.Context(), 0, evalTime, EngineQueryFunc(suite.QueryEngine(), suite.Storage()), nil, 0,
=======
		context.TODO(), evalTime, EngineQueryFunc(testEngine, storage), nil, 0,
>>>>>>> b6f903b5
	)
	require.NoError(t, err)
	for _, smpl := range res {
		smplName := smpl.Metric.Get("__name__")
		if smplName == "ALERTS" {
			filteredRes = append(filteredRes, smpl)
		} else {
			// If not 'ALERTS', it has to be 'ALERTS_FOR_STATE'.
			require.Equal(t, "ALERTS_FOR_STATE", smplName)
		}
	}
	require.Equal(t, result, filteredRes)
}

func TestAlertingRuleQueryInTemplate(t *testing.T) {
	storage := promql.LoadedStorage(t, `
		load 1m
			http_requests{job="app-server", instance="0"}	70 85 70 70
	`)
	t.Cleanup(func() { storage.Close() })

	expr, err := parser.ParseExpr(`sum(http_requests) < 100`)
	require.NoError(t, err)

	ruleWithQueryInTemplate := NewAlertingRule(
		"ruleWithQueryInTemplate",
		expr,
		time.Minute,
		0,
		labels.FromStrings("label", "value"),
		labels.FromStrings("templated_label", `{{- with "sort(sum(http_requests) by (instance))" | query -}}
{{- range $i,$v := . -}}
instance: {{ $v.Labels.instance }}, value: {{ printf "%.0f" $v.Value }};
{{- end -}}
{{- end -}}
`),
		labels.EmptyLabels(),
		"",
		true, log.NewNopLogger(),
	)
	evalTime := time.Unix(0, 0)

	startQueryCh := make(chan struct{})
	getDoneCh := make(chan struct{})
	slowQueryFunc := func(ctx context.Context, q string, ts time.Time) (promql.Vector, error) {
		if q == "sort(sum(http_requests) by (instance))" {
			// This is a minimum reproduction of issue 10703, expand template with query.
			close(startQueryCh)
			select {
			case <-getDoneCh:
			case <-time.After(time.Millisecond * 10):
				// Assert no blocking when template expanding.
				require.Fail(t, "unexpected blocking when template expanding.")
			}
		}
		return EngineQueryFunc(testEngine, storage)(ctx, q, ts)
	}
	go func() {
		<-startQueryCh
		_ = ruleWithQueryInTemplate.Health()
		_ = ruleWithQueryInTemplate.LastError()
		_ = ruleWithQueryInTemplate.GetEvaluationDuration()
		_ = ruleWithQueryInTemplate.GetEvaluationTimestamp()
		close(getDoneCh)
	}()
	_, err = ruleWithQueryInTemplate.Eval(
<<<<<<< HEAD
		suite.Context(), 0, evalTime, slowQueryFunc, nil, 0,
=======
		context.TODO(), evalTime, slowQueryFunc, nil, 0,
>>>>>>> b6f903b5
	)
	require.NoError(t, err)
}

func BenchmarkAlertingRuleAtomicField(b *testing.B) {
	b.ReportAllocs()
	rule := NewAlertingRule("bench", nil, 0, 0, labels.EmptyLabels(), labels.EmptyLabels(), labels.EmptyLabels(), "", true, nil)
	done := make(chan struct{})
	go func() {
		for i := 0; i < b.N; i++ {
			rule.GetEvaluationTimestamp()
		}
		close(done)
	}()
	b.RunParallel(func(pb *testing.PB) {
		for pb.Next() {
			rule.SetEvaluationTimestamp(time.Now())
		}
	})
	<-done
}

func TestAlertingRuleDuplicate(t *testing.T) {
	storage := teststorage.New(t)
	defer storage.Close()

	opts := promql.EngineOpts{
		Logger:     nil,
		Reg:        nil,
		MaxSamples: 10,
		Timeout:    10 * time.Second,
	}

	engine := promql.NewEngine(opts)
	ctx, cancelCtx := context.WithCancel(context.Background())
	defer cancelCtx()

	now := time.Now()

	expr, _ := parser.ParseExpr(`vector(0) or label_replace(vector(0),"test","x","","")`)
	rule := NewAlertingRule(
		"foo",
		expr,
		time.Minute,
		0,
		labels.FromStrings("test", "test"),
		labels.EmptyLabels(),
		labels.EmptyLabels(),
		"",
		true, log.NewNopLogger(),
	)
	_, err := rule.Eval(ctx, 0, now, EngineQueryFunc(engine, storage), nil, 0)
	require.Error(t, err)
	require.EqualError(t, err, "vector contains metrics with the same labelset after applying alert labels")
}

func TestAlertingRuleLimit(t *testing.T) {
	storage := promql.LoadedStorage(t, `
		load 1m
			metric{label="1"} 1
			metric{label="2"} 1
	`)
	t.Cleanup(func() { storage.Close() })

	tests := []struct {
		limit int
		err   string
	}{
		{
			limit: 0,
		},
		{
			limit: -1,
		},
		{
			limit: 2,
		},
		{
			limit: 1,
			err:   "exceeded limit of 1 with 2 alerts",
		},
	}

	expr, _ := parser.ParseExpr(`metric > 0`)
	rule := NewAlertingRule(
		"foo",
		expr,
		time.Minute,
		0,
		labels.FromStrings("test", "test"),
		labels.EmptyLabels(),
		labels.EmptyLabels(),
		"",
		true, log.NewNopLogger(),
	)

	evalTime := time.Unix(0, 0)

	for _, test := range tests {
<<<<<<< HEAD
		switch _, err := rule.Eval(suite.Context(), 0, evalTime, EngineQueryFunc(suite.QueryEngine(), suite.Storage()), nil, test.limit); {
=======
		switch _, err := rule.Eval(context.TODO(), evalTime, EngineQueryFunc(testEngine, storage), nil, test.limit); {
>>>>>>> b6f903b5
		case err != nil:
			require.EqualError(t, err, test.err)
		case test.err != "":
			t.Errorf("Expected errror %s, got none", test.err)
		}
	}
}

func TestQueryForStateSeries(t *testing.T) {
	testError := errors.New("test error")

	type testInput struct {
		selectMockFunction func(sortSeries bool, hints *storage.SelectHints, matchers ...*labels.Matcher) storage.SeriesSet
		expectedSeries     storage.Series
		expectedError      error
	}

	tests := []testInput{
		// Test for empty series.
		{
			selectMockFunction: func(sortSeries bool, hints *storage.SelectHints, matchers ...*labels.Matcher) storage.SeriesSet {
				return storage.EmptySeriesSet()
			},
			expectedSeries: nil,
			expectedError:  nil,
		},
		// Test for error series.
		{
			selectMockFunction: func(sortSeries bool, hints *storage.SelectHints, matchers ...*labels.Matcher) storage.SeriesSet {
				return storage.ErrSeriesSet(testError)
			},
			expectedSeries: nil,
			expectedError:  testError,
		},
		// Test for mock series.
		{
			selectMockFunction: func(sortSeries bool, hints *storage.SelectHints, matchers ...*labels.Matcher) storage.SeriesSet {
				return storage.TestSeriesSet(storage.MockSeries(
					[]int64{1, 2, 3},
					[]float64{1, 2, 3},
					[]string{"__name__", "ALERTS_FOR_STATE", "alertname", "TestRule", "severity", "critical"},
				))
			},
			expectedSeries: storage.MockSeries(
				[]int64{1, 2, 3},
				[]float64{1, 2, 3},
				[]string{"__name__", "ALERTS_FOR_STATE", "alertname", "TestRule", "severity", "critical"},
			),
			expectedError: nil,
		},
	}

	testFunc := func(tst testInput) {
		querier := &storage.MockQuerier{
			SelectMockFunction: tst.selectMockFunction,
		}

		rule := NewAlertingRule(
			"TestRule",
			nil,
			time.Minute,
			0,
			labels.FromStrings("severity", "critical"),
			labels.EmptyLabels(), labels.EmptyLabels(), "", true, nil,
		)

		alert := &Alert{
			State:       0,
			Labels:      labels.EmptyLabels(),
			Annotations: labels.EmptyLabels(),
			Value:       0,
			ActiveAt:    time.Time{},
			FiredAt:     time.Time{},
			ResolvedAt:  time.Time{},
			LastSentAt:  time.Time{},
			ValidUntil:  time.Time{},
		}

		series, err := rule.QueryforStateSeries(alert, querier)

		require.Equal(t, tst.expectedSeries, series)
		require.Equal(t, tst.expectedError, err)
	}

	for _, tst := range tests {
		testFunc(tst)
	}
}

// TestSendAlertsDontAffectActiveAlerts tests a fix for https://github.com/prometheus/prometheus/issues/11424.
func TestSendAlertsDontAffectActiveAlerts(t *testing.T) {
	rule := NewAlertingRule(
		"TestRule",
		nil,
		time.Minute,
		0,
		labels.FromStrings("severity", "critical"),
		labels.EmptyLabels(), labels.EmptyLabels(), "", true, nil,
	)

	// Set an active alert.
	lbls := labels.FromStrings("a1", "1")
	h := lbls.Hash()
	al := &Alert{State: StateFiring, Labels: lbls, ActiveAt: time.Now()}
	rule.active[h] = al

	expr, err := parser.ParseExpr("foo")
	require.NoError(t, err)
	rule.vector = expr

	// The relabel rule reproduced the bug here.
	opts := notifier.Options{
		QueueCapacity: 1,
		RelabelConfigs: []*relabel.Config{
			{
				SourceLabels: model.LabelNames{"a1"},
				Regex:        relabel.MustNewRegexp("(.+)"),
				TargetLabel:  "a1",
				Replacement:  "bug",
				Action:       "replace",
			},
		},
	}
	nm := notifier.NewManager(&opts, log.NewNopLogger())

	f := SendAlerts(nm, "")
	notifyFunc := func(ctx context.Context, expr string, alerts ...*Alert) {
		require.Len(t, alerts, 1)
		require.Equal(t, al, alerts[0])
		f(ctx, expr, alerts...)
	}

	rule.sendAlerts(context.Background(), time.Now(), 0, 0, notifyFunc)
	nm.Stop()

	// The relabel rule changes a1=1 to a1=bug.
	// But the labels with the AlertingRule should not be changed.
	require.Equal(t, labels.FromStrings("a1", "1"), rule.active[h].Labels)
}

func TestKeepFiringFor(t *testing.T) {
	storage := promql.LoadedStorage(t, `
		load 1m
			http_requests{job="app-server", instance="0"}	75 85 70 70 10x5
	`)
	t.Cleanup(func() { storage.Close() })

	expr, err := parser.ParseExpr(`http_requests > 50`)
	require.NoError(t, err)

	rule := NewAlertingRule(
		"HTTPRequestRateHigh",
		expr,
		time.Minute,
		time.Minute,
		labels.EmptyLabels(),
		labels.EmptyLabels(), labels.EmptyLabels(), "", true, nil,
	)

	results := []promql.Vector{
		{
			promql.Sample{
				Metric: labels.FromStrings(
					"__name__", "ALERTS",
					"alertname", "HTTPRequestRateHigh",
					"alertstate", "pending",
					"instance", "0",
					"job", "app-server",
				),
				F: 1,
			},
		},
		{
			promql.Sample{
				Metric: labels.FromStrings(
					"__name__", "ALERTS",
					"alertname", "HTTPRequestRateHigh",
					"alertstate", "firing",
					"instance", "0",
					"job", "app-server",
				),
				F: 1,
			},
		},
		{
			promql.Sample{
				Metric: labels.FromStrings(
					"__name__", "ALERTS",
					"alertname", "HTTPRequestRateHigh",
					"alertstate", "firing",
					"instance", "0",
					"job", "app-server",
				),
				F: 1,
			},
		},
		{
			promql.Sample{
				Metric: labels.FromStrings(
					"__name__", "ALERTS",
					"alertname", "HTTPRequestRateHigh",
					"alertstate", "firing",
					"instance", "0",
					"job", "app-server",
				),
				F: 1,
			},
		},
		// From now on the alert should keep firing.
		{
			promql.Sample{
				Metric: labels.FromStrings(
					"__name__", "ALERTS",
					"alertname", "HTTPRequestRateHigh",
					"alertstate", "firing",
					"instance", "0",
					"job", "app-server",
				),
				F: 1,
			},
		},
	}

	baseTime := time.Unix(0, 0)
	for i, result := range results {
		t.Logf("case %d", i)
		evalTime := baseTime.Add(time.Duration(i) * time.Minute)
		result[0].T = timestamp.FromTime(evalTime)
<<<<<<< HEAD
		res, err := rule.Eval(suite.Context(), 0, evalTime, EngineQueryFunc(suite.QueryEngine(), suite.Storage()), nil, 0)
=======
		res, err := rule.Eval(context.TODO(), evalTime, EngineQueryFunc(testEngine, storage), nil, 0)
>>>>>>> b6f903b5
		require.NoError(t, err)

		var filteredRes promql.Vector // After removing 'ALERTS_FOR_STATE' samples.
		for _, smpl := range res {
			smplName := smpl.Metric.Get("__name__")
			if smplName == "ALERTS" {
				filteredRes = append(filteredRes, smpl)
			} else {
				// If not 'ALERTS', it has to be 'ALERTS_FOR_STATE'.
				require.Equal(t, "ALERTS_FOR_STATE", smplName)
			}
		}

		require.Equal(t, result, filteredRes)
	}
	evalTime := baseTime.Add(time.Duration(len(results)) * time.Minute)
<<<<<<< HEAD
	res, err := rule.Eval(suite.Context(), 0, evalTime, EngineQueryFunc(suite.QueryEngine(), suite.Storage()), nil, 0)
=======
	res, err := rule.Eval(context.TODO(), evalTime, EngineQueryFunc(testEngine, storage), nil, 0)
>>>>>>> b6f903b5
	require.NoError(t, err)
	require.Equal(t, 0, len(res))
}

func TestPendingAndKeepFiringFor(t *testing.T) {
	storage := promql.LoadedStorage(t, `
		load 1m
			http_requests{job="app-server", instance="0"}	75 10x10
	`)
	t.Cleanup(func() { storage.Close() })

	expr, err := parser.ParseExpr(`http_requests > 50`)
	require.NoError(t, err)

	rule := NewAlertingRule(
		"HTTPRequestRateHigh",
		expr,
		time.Minute,
		time.Minute,
		labels.EmptyLabels(),
		labels.EmptyLabels(), labels.EmptyLabels(), "", true, nil,
	)

	result := promql.Sample{
		Metric: labels.FromStrings(
			"__name__", "ALERTS",
			"alertname", "HTTPRequestRateHigh",
			"alertstate", "pending",
			"instance", "0",
			"job", "app-server",
		),
		F: 1,
	}

	baseTime := time.Unix(0, 0)
	result.T = timestamp.FromTime(baseTime)
<<<<<<< HEAD
	res, err := rule.Eval(suite.Context(), 0, baseTime, EngineQueryFunc(suite.QueryEngine(), suite.Storage()), nil, 0)
=======
	res, err := rule.Eval(context.TODO(), baseTime, EngineQueryFunc(testEngine, storage), nil, 0)
>>>>>>> b6f903b5
	require.NoError(t, err)

	require.Len(t, res, 2)
	for _, smpl := range res {
		smplName := smpl.Metric.Get("__name__")
		if smplName == "ALERTS" {
			require.Equal(t, result, smpl)
		} else {
			// If not 'ALERTS', it has to be 'ALERTS_FOR_STATE'.
			require.Equal(t, "ALERTS_FOR_STATE", smplName)
		}
	}

	evalTime := baseTime.Add(time.Minute)
<<<<<<< HEAD
	res, err = rule.Eval(suite.Context(), 0, evalTime, EngineQueryFunc(suite.QueryEngine(), suite.Storage()), nil, 0)
=======
	res, err = rule.Eval(context.TODO(), evalTime, EngineQueryFunc(testEngine, storage), nil, 0)
>>>>>>> b6f903b5
	require.NoError(t, err)
	require.Equal(t, 0, len(res))
}

// TestAlertingEvalWithOrigin checks that the alerting rule details are passed through the context.
func TestAlertingEvalWithOrigin(t *testing.T) {
	ctx := context.Background()
	now := time.Now()

	const (
		name  = "my-recording-rule"
		query = `count(metric{foo="bar"}) > 0`
	)
	var (
		detail RuleDetail
		lbs    = labels.FromStrings("test", "test")
	)

	expr, err := parser.ParseExpr(query)
	require.NoError(t, err)

	rule := NewAlertingRule(
		name,
		expr,
		time.Second,
		time.Minute,
		lbs,
		labels.EmptyLabels(),
		labels.EmptyLabels(),
		"",
		true, log.NewNopLogger(),
	)

	_, err = rule.Eval(ctx, 0, now, func(ctx context.Context, qs string, _ time.Time) (promql.Vector, error) {
		detail = FromOriginContext(ctx)
		return nil, nil
	}, nil, 0)

	require.NoError(t, err)
	require.Equal(t, detail, NewRuleDetail(rule))
}<|MERGE_RESOLUTION|>--- conflicted
+++ resolved
@@ -166,12 +166,7 @@
 		t.Logf("case %d", i)
 		evalTime := baseTime.Add(time.Duration(i) * time.Minute)
 		result[0].T = timestamp.FromTime(evalTime)
-<<<<<<< HEAD
-		res, err := rule.Eval(suite.Context(), 0, evalTime, EngineQueryFunc(suite.QueryEngine(), suite.Storage()), nil, 0)
-
-=======
-		res, err := rule.Eval(context.TODO(), evalTime, EngineQueryFunc(testEngine, storage), nil, 0)
->>>>>>> b6f903b5
+		res, err := rule.Eval(context.TODO(), 0, evalTime, EngineQueryFunc(testEngine, storage), nil, 0)
 		require.NoError(t, err)
 
 		var filteredRes promql.Vector // After removing 'ALERTS_FOR_STATE' samples.
@@ -188,11 +183,7 @@
 		require.Equal(t, result, filteredRes)
 	}
 	evalTime := baseTime.Add(time.Duration(len(results)) * time.Minute)
-<<<<<<< HEAD
-	res, err := rule.Eval(suite.Context(), 0, evalTime, EngineQueryFunc(suite.QueryEngine(), suite.Storage()), nil, 0)
-=======
-	res, err := rule.Eval(context.TODO(), evalTime, EngineQueryFunc(testEngine, storage), nil, 0)
->>>>>>> b6f903b5
+	res, err := rule.Eval(context.TODO(), 0, evalTime, EngineQueryFunc(testEngine, storage), nil, 0)
 	require.NoError(t, err)
 	require.Equal(t, 0, len(res))
 }
@@ -260,11 +251,7 @@
 
 	var filteredRes promql.Vector // After removing 'ALERTS_FOR_STATE' samples.
 	res, err := ruleWithoutExternalLabels.Eval(
-<<<<<<< HEAD
-		suite.Context(), 0, evalTime, EngineQueryFunc(suite.QueryEngine(), suite.Storage()), nil, 0,
-=======
-		context.TODO(), evalTime, EngineQueryFunc(testEngine, storage), nil, 0,
->>>>>>> b6f903b5
+		context.TODO(), 0, evalTime, EngineQueryFunc(testEngine, storage), nil, 0,
 	)
 	require.NoError(t, err)
 	for _, smpl := range res {
@@ -278,11 +265,7 @@
 	}
 
 	res, err = ruleWithExternalLabels.Eval(
-<<<<<<< HEAD
-		suite.Context(), 0, evalTime, EngineQueryFunc(suite.QueryEngine(), suite.Storage()), nil, 0,
-=======
-		context.TODO(), evalTime, EngineQueryFunc(testEngine, storage), nil, 0,
->>>>>>> b6f903b5
+		context.TODO(), 0, evalTime, EngineQueryFunc(testEngine, storage), nil, 0,
 	)
 	require.NoError(t, err)
 	for _, smpl := range res {
@@ -361,11 +344,7 @@
 
 	var filteredRes promql.Vector // After removing 'ALERTS_FOR_STATE' samples.
 	res, err := ruleWithoutExternalURL.Eval(
-<<<<<<< HEAD
-		suite.Context(), 0, evalTime, EngineQueryFunc(suite.QueryEngine(), suite.Storage()), nil, 0,
-=======
-		context.TODO(), evalTime, EngineQueryFunc(testEngine, storage), nil, 0,
->>>>>>> b6f903b5
+		context.TODO(), 0, evalTime, EngineQueryFunc(testEngine, storage), nil, 0,
 	)
 	require.NoError(t, err)
 	for _, smpl := range res {
@@ -379,11 +358,7 @@
 	}
 
 	res, err = ruleWithExternalURL.Eval(
-<<<<<<< HEAD
-		suite.Context(), 0, evalTime, EngineQueryFunc(suite.QueryEngine(), suite.Storage()), nil, 0,
-=======
-		context.TODO(), evalTime, EngineQueryFunc(testEngine, storage), nil, 0,
->>>>>>> b6f903b5
+		context.TODO(), 0, evalTime, EngineQueryFunc(testEngine, storage), nil, 0,
 	)
 	require.NoError(t, err)
 	for _, smpl := range res {
@@ -438,11 +413,7 @@
 
 	var filteredRes promql.Vector // After removing 'ALERTS_FOR_STATE' samples.
 	res, err := rule.Eval(
-<<<<<<< HEAD
-		suite.Context(), 0, evalTime, EngineQueryFunc(suite.QueryEngine(), suite.Storage()), nil, 0,
-=======
-		context.TODO(), evalTime, EngineQueryFunc(testEngine, storage), nil, 0,
->>>>>>> b6f903b5
+		context.TODO(), 0, evalTime, EngineQueryFunc(testEngine, storage), nil, 0,
 	)
 	require.NoError(t, err)
 	for _, smpl := range res {
@@ -509,11 +480,7 @@
 		close(getDoneCh)
 	}()
 	_, err = ruleWithQueryInTemplate.Eval(
-<<<<<<< HEAD
-		suite.Context(), 0, evalTime, slowQueryFunc, nil, 0,
-=======
-		context.TODO(), evalTime, slowQueryFunc, nil, 0,
->>>>>>> b6f903b5
+		context.TODO(), 0, evalTime, slowQueryFunc, nil, 0,
 	)
 	require.NoError(t, err)
 }
@@ -613,11 +580,7 @@
 	evalTime := time.Unix(0, 0)
 
 	for _, test := range tests {
-<<<<<<< HEAD
-		switch _, err := rule.Eval(suite.Context(), 0, evalTime, EngineQueryFunc(suite.QueryEngine(), suite.Storage()), nil, test.limit); {
-=======
-		switch _, err := rule.Eval(context.TODO(), evalTime, EngineQueryFunc(testEngine, storage), nil, test.limit); {
->>>>>>> b6f903b5
+		switch _, err := rule.Eval(context.TODO(), 0, evalTime, EngineQueryFunc(testEngine, storage), nil, test.limit); {
 		case err != nil:
 			require.EqualError(t, err, test.err)
 		case test.err != "":
@@ -846,11 +809,7 @@
 		t.Logf("case %d", i)
 		evalTime := baseTime.Add(time.Duration(i) * time.Minute)
 		result[0].T = timestamp.FromTime(evalTime)
-<<<<<<< HEAD
-		res, err := rule.Eval(suite.Context(), 0, evalTime, EngineQueryFunc(suite.QueryEngine(), suite.Storage()), nil, 0)
-=======
-		res, err := rule.Eval(context.TODO(), evalTime, EngineQueryFunc(testEngine, storage), nil, 0)
->>>>>>> b6f903b5
+		res, err := rule.Eval(context.TODO(), 0, evalTime, EngineQueryFunc(testEngine, storage), nil, 0)
 		require.NoError(t, err)
 
 		var filteredRes promql.Vector // After removing 'ALERTS_FOR_STATE' samples.
@@ -867,11 +826,7 @@
 		require.Equal(t, result, filteredRes)
 	}
 	evalTime := baseTime.Add(time.Duration(len(results)) * time.Minute)
-<<<<<<< HEAD
-	res, err := rule.Eval(suite.Context(), 0, evalTime, EngineQueryFunc(suite.QueryEngine(), suite.Storage()), nil, 0)
-=======
-	res, err := rule.Eval(context.TODO(), evalTime, EngineQueryFunc(testEngine, storage), nil, 0)
->>>>>>> b6f903b5
+	res, err := rule.Eval(context.TODO(), 0, evalTime, EngineQueryFunc(testEngine, storage), nil, 0)
 	require.NoError(t, err)
 	require.Equal(t, 0, len(res))
 }
@@ -908,11 +863,7 @@
 
 	baseTime := time.Unix(0, 0)
 	result.T = timestamp.FromTime(baseTime)
-<<<<<<< HEAD
-	res, err := rule.Eval(suite.Context(), 0, baseTime, EngineQueryFunc(suite.QueryEngine(), suite.Storage()), nil, 0)
-=======
-	res, err := rule.Eval(context.TODO(), baseTime, EngineQueryFunc(testEngine, storage), nil, 0)
->>>>>>> b6f903b5
+	res, err := rule.Eval(context.TODO(), 0, baseTime, EngineQueryFunc(testEngine, storage), nil, 0)
 	require.NoError(t, err)
 
 	require.Len(t, res, 2)
@@ -927,11 +878,7 @@
 	}
 
 	evalTime := baseTime.Add(time.Minute)
-<<<<<<< HEAD
-	res, err = rule.Eval(suite.Context(), 0, evalTime, EngineQueryFunc(suite.QueryEngine(), suite.Storage()), nil, 0)
-=======
-	res, err = rule.Eval(context.TODO(), evalTime, EngineQueryFunc(testEngine, storage), nil, 0)
->>>>>>> b6f903b5
+	res, err = rule.Eval(context.TODO(), 0, evalTime, EngineQueryFunc(testEngine, storage), nil, 0)
 	require.NoError(t, err)
 	require.Equal(t, 0, len(res))
 }
