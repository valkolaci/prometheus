--- conflicted
+++ resolved
@@ -157,13 +157,9 @@
 	for i, result := range results {
 		t.Logf("case %d", i)
 		evalTime := baseTime.Add(time.Duration(i) * time.Minute)
-<<<<<<< HEAD
-		result[0].Point.T = timestamp.FromTime(evalTime)
+		result[0].T = timestamp.FromTime(evalTime)
 		res, err := rule.Eval(suite.Context(), 0, evalTime, EngineQueryFunc(suite.QueryEngine(), suite.Storage()), nil, 0)
-=======
-		result[0].T = timestamp.FromTime(evalTime)
-		res, err := rule.Eval(suite.Context(), evalTime, EngineQueryFunc(suite.QueryEngine(), suite.Storage()), nil, 0)
->>>>>>> 6b8573a8
+
 		require.NoError(t, err)
 
 		var filteredRes promql.Vector // After removing 'ALERTS_FOR_STATE' samples.
@@ -823,13 +819,8 @@
 	for i, result := range results {
 		t.Logf("case %d", i)
 		evalTime := baseTime.Add(time.Duration(i) * time.Minute)
-<<<<<<< HEAD
-		result[0].Point.T = timestamp.FromTime(evalTime)
+		result[0].T = timestamp.FromTime(evalTime)
 		res, err := rule.Eval(suite.Context(), 0, evalTime, EngineQueryFunc(suite.QueryEngine(), suite.Storage()), nil, 0)
-=======
-		result[0].T = timestamp.FromTime(evalTime)
-		res, err := rule.Eval(suite.Context(), evalTime, EngineQueryFunc(suite.QueryEngine(), suite.Storage()), nil, 0)
->>>>>>> 6b8573a8
 		require.NoError(t, err)
 
 		var filteredRes promql.Vector // After removing 'ALERTS_FOR_STATE' samples.
@@ -885,13 +876,8 @@
 	}
 
 	baseTime := time.Unix(0, 0)
-<<<<<<< HEAD
-	result.Point.T = timestamp.FromTime(baseTime)
+	result.T = timestamp.FromTime(baseTime)
 	res, err := rule.Eval(suite.Context(), 0, baseTime, EngineQueryFunc(suite.QueryEngine(), suite.Storage()), nil, 0)
-=======
-	result.T = timestamp.FromTime(baseTime)
-	res, err := rule.Eval(suite.Context(), baseTime, EngineQueryFunc(suite.QueryEngine(), suite.Storage()), nil, 0)
->>>>>>> 6b8573a8
 	require.NoError(t, err)
 
 	require.Len(t, res, 2)
