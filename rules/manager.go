--- conflicted
+++ resolved
@@ -707,18 +707,11 @@
 			for metric, lset := range g.seriesInPreviousEval[i] {
 				if _, ok := seriesReturned[metric]; !ok {
 					// Series no longer exposed, mark it stale.
-<<<<<<< HEAD
 					_, err = app.Append(0, lset, timestamp.FromTime(ts.Add(-evaluationDelay)), math.Float64frombits(value.StaleNaN))
-					switch errors.Cause(err) {
-					case nil:
-					case storage.ErrOutOfOrderSample, storage.ErrDuplicateSampleForTimestamp:
-=======
-					_, err = app.Append(0, lset, timestamp.FromTime(ts), math.Float64frombits(value.StaleNaN))
 					unwrappedErr := errors.Unwrap(err)
 					switch {
 					case unwrappedErr == nil:
 					case errors.Is(unwrappedErr, storage.ErrOutOfOrderSample), errors.Is(unwrappedErr, storage.ErrDuplicateSampleForTimestamp):
->>>>>>> 44fcf876
 						// Do not count these in logging, as this is expected if series
 						// is exposed from a different rule.
 					default:
@@ -752,18 +745,11 @@
 	evaluationDelay := g.EvaluationDelay()
 	for _, s := range g.staleSeries {
 		// Rule that produced series no longer configured, mark it stale.
-<<<<<<< HEAD
 		_, err := app.Append(0, s, timestamp.FromTime(ts.Add(-evaluationDelay)), math.Float64frombits(value.StaleNaN))
-		switch errors.Cause(err) {
-		case nil:
-		case storage.ErrOutOfOrderSample, storage.ErrDuplicateSampleForTimestamp:
-=======
-		_, err := app.Append(0, s, timestamp.FromTime(ts), math.Float64frombits(value.StaleNaN))
 		unwrappedErr := errors.Unwrap(err)
 		switch {
 		case unwrappedErr == nil:
 		case errors.Is(unwrappedErr, storage.ErrOutOfOrderSample), errors.Is(unwrappedErr, storage.ErrDuplicateSampleForTimestamp):
->>>>>>> 44fcf876
 			// Do not count these in logging, as this is expected if series
 			// is exposed from a different rule.
 		default:
