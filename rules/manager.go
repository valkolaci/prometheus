--- conflicted
+++ resolved
@@ -19,6 +19,7 @@
 	"fmt"
 	"math"
 	"net/url"
+	"sort"
 	"sync"
 	"time"
 
@@ -576,13 +577,8 @@
 	var offset int64
 	if !g.alignEvaluationTimeOnInterval {
 		offset = int64(g.hash() % uint64(g.interval))
-<<<<<<< HEAD
-	}
-
-	adjNow := startTime - offset
-	base := adjNow - (adjNow % int64(g.interval))
-=======
-
+	}
+	var (
 		// This group's evaluation times differ from the perfect time intervals by `offset` nanoseconds.
 		// But we can only use `% interval` to align with the interval. And `% interval` will always
 		// align with the perfect time intervals, instead of this group's. Because of this we add
@@ -600,7 +596,6 @@
 		// Add one offset to randomize the evaluation times of this group.
 		next = base + offset
 	)
->>>>>>> f44915e5
 
 	return time.Unix(0, next).UTC()
 }
