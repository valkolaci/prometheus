// Copyright 2013 The Prometheus Authors
// Licensed under the Apache License, Version 2.0 (the "License");
// you may not use this file except in compliance with the License.
// You may obtain a copy of the License at
//
// http://www.apache.org/licenses/LICENSE-2.0
//
// Unless required by applicable law or agreed to in writing, software
// distributed under the License is distributed on an "AS IS" BASIS,
// WITHOUT WARRANTIES OR CONDITIONS OF ANY KIND, either express or implied.
// See the License for the specific language governing permissions and
// limitations under the License.

package rules

import (
	"context"
	"fmt"
	"io/fs"
	"math"
	"os"
	"path"
	"sort"
	"testing"
	"time"

	"github.com/go-kit/log"
	"github.com/prometheus/client_golang/prometheus"
	"github.com/prometheus/common/model"
	"github.com/stretchr/testify/require"
	"go.uber.org/atomic"
	"gopkg.in/yaml.v2"

	"github.com/prometheus/prometheus/model/labels"
	"github.com/prometheus/prometheus/model/rulefmt"
	"github.com/prometheus/prometheus/model/timestamp"
	"github.com/prometheus/prometheus/model/value"
	"github.com/prometheus/prometheus/promql"
	"github.com/prometheus/prometheus/promql/parser"
	"github.com/prometheus/prometheus/storage"
	"github.com/prometheus/prometheus/tsdb/chunkenc"
	"github.com/prometheus/prometheus/tsdb/tsdbutil"
	"github.com/prometheus/prometheus/util/teststorage"
	"github.com/prometheus/prometheus/util/testutil"
)

func TestMain(m *testing.M) {
	testutil.TolerantVerifyLeak(m)
}

func TestAlertingRule(t *testing.T) {
	storage := promql.LoadedStorage(t, `
		load 5m
			http_requests{job="app-server", instance="0", group="canary", severity="overwrite-me"}	75 85  95 105 105  95  85
			http_requests{job="app-server", instance="1", group="canary", severity="overwrite-me"}	80 90 100 110 120 130 140
	`)
	t.Cleanup(func() { storage.Close() })

	expr, err := parser.ParseExpr(`http_requests{group="canary", job="app-server"} < 100`)
	require.NoError(t, err)

	rule := NewAlertingRule(
		"HTTPRequestRateLow",
		expr,
		time.Minute,
		0,
		labels.FromStrings("severity", "{{\"c\"}}ritical"),
		labels.EmptyLabels(), labels.EmptyLabels(), "", true, nil,
	)
	result := promql.Vector{
		promql.Sample{
			Metric: labels.FromStrings(
				"__name__", "ALERTS",
				"alertname", "HTTPRequestRateLow",
				"alertstate", "pending",
				"group", "canary",
				"instance", "0",
				"job", "app-server",
				"severity", "critical",
			),
			F: 1,
		},
		promql.Sample{
			Metric: labels.FromStrings(
				"__name__", "ALERTS",
				"alertname", "HTTPRequestRateLow",
				"alertstate", "pending",
				"group", "canary",
				"instance", "1",
				"job", "app-server",
				"severity", "critical",
			),
			F: 1,
		},
		promql.Sample{
			Metric: labels.FromStrings(
				"__name__", "ALERTS",
				"alertname", "HTTPRequestRateLow",
				"alertstate", "firing",
				"group", "canary",
				"instance", "0",
				"job", "app-server",
				"severity", "critical",
			),
			F: 1,
		},
		promql.Sample{
			Metric: labels.FromStrings(
				"__name__", "ALERTS",
				"alertname", "HTTPRequestRateLow",
				"alertstate", "firing",
				"group", "canary",
				"instance", "1",
				"job", "app-server",
				"severity", "critical",
			),
			F: 1,
		},
	}

	baseTime := time.Unix(0, 0)

	tests := []struct {
		time   time.Duration
		result promql.Vector
	}{
		{
			time:   0,
			result: result[:2],
		},
		{
			time:   5 * time.Minute,
			result: result[2:],
		},
		{
			time:   10 * time.Minute,
			result: result[2:3],
		},
		{
			time:   15 * time.Minute,
			result: nil,
		},
		{
			time:   20 * time.Minute,
			result: nil,
		},
		{
			time:   25 * time.Minute,
			result: result[:1],
		},
		{
			time:   30 * time.Minute,
			result: result[2:3],
		},
	}

	for i, test := range tests {
		t.Logf("case %d", i)

		evalTime := baseTime.Add(test.time)

		res, err := rule.Eval(context.TODO(), 0, evalTime, EngineQueryFunc(testEngine, storage), nil, 0)
		require.NoError(t, err)

		var filteredRes promql.Vector // After removing 'ALERTS_FOR_STATE' samples.
		for _, smpl := range res {
			smplName := smpl.Metric.Get("__name__")
			if smplName == "ALERTS" {
				filteredRes = append(filteredRes, smpl)
			} else {
				// If not 'ALERTS', it has to be 'ALERTS_FOR_STATE'.
				require.Equal(t, smplName, "ALERTS_FOR_STATE")
			}
		}
		for i := range test.result {
			test.result[i].T = timestamp.FromTime(evalTime)
		}
		require.Equal(t, len(test.result), len(filteredRes), "%d. Number of samples in expected and actual output don't match (%d vs. %d)", i, len(test.result), len(res))

		sort.Slice(filteredRes, func(i, j int) bool {
			return labels.Compare(filteredRes[i].Metric, filteredRes[j].Metric) < 0
		})
		require.Equal(t, test.result, filteredRes)

		for _, aa := range rule.ActiveAlerts() {
			require.Zero(t, aa.Labels.Get(model.MetricNameLabel), "%s label set on active alert: %s", model.MetricNameLabel, aa.Labels)
		}
	}
}

func TestForStateAddSamples(t *testing.T) {
	for _, evalDelay := range []time.Duration{0, time.Minute} {
		t.Run(fmt.Sprintf("evalDelay %s", evalDelay.String()), func(t *testing.T) {
			storage := promql.LoadedStorage(t, `
		load 5m
			http_requests{job="app-server", instance="0", group="canary", severity="overwrite-me"}	75 85  95 105 105  95  85
			http_requests{job="app-server", instance="1", group="canary", severity="overwrite-me"}	80 90 100 110 120 130 140
	`)
			t.Cleanup(func() { storage.Close() })

			expr, err := parser.ParseExpr(`http_requests{group="canary", job="app-server"} < 100`)
			require.NoError(t, err)

			rule := NewAlertingRule(
				"HTTPRequestRateLow",
				expr,
				time.Minute,
				0,
				labels.FromStrings("severity", "{{\"c\"}}ritical"),
				labels.EmptyLabels(), labels.EmptyLabels(), "", true, nil,
			)
			result := promql.Vector{
				promql.Sample{
					Metric: labels.FromStrings(
						"__name__", "ALERTS_FOR_STATE",
						"alertname", "HTTPRequestRateLow",
						"group", "canary",
						"instance", "0",
						"job", "app-server",
						"severity", "critical",
					),
					F: 1,
				},
				promql.Sample{
					Metric: labels.FromStrings(
						"__name__", "ALERTS_FOR_STATE",
						"alertname", "HTTPRequestRateLow",
						"group", "canary",
						"instance", "1",
						"job", "app-server",
						"severity", "critical",
					),
					F: 1,
				},
				promql.Sample{
					Metric: labels.FromStrings(
						"__name__", "ALERTS_FOR_STATE",
						"alertname", "HTTPRequestRateLow",
						"group", "canary",
						"instance", "0",
						"job", "app-server",
						"severity", "critical",
					),
					F: 1,
				},
				promql.Sample{
					Metric: labels.FromStrings(
						"__name__", "ALERTS_FOR_STATE",
						"alertname", "HTTPRequestRateLow",
						"group", "canary",
						"instance", "1",
						"job", "app-server",
						"severity", "critical",
					),
					F: 1,
				},
			}

			baseTime := time.Unix(0, 0)

			tests := []struct {
				time            time.Duration
				result          promql.Vector
				persistThisTime bool // If true, it means this 'time' is persisted for 'for'.
			}{
				{
					time:            0,
					result:          append(promql.Vector{}, result[:2]...),
					persistThisTime: true,
				},
				{
					time:   5 * time.Minute,
					result: append(promql.Vector{}, result[2:]...),
				},
				{
					time:   10 * time.Minute,
					result: append(promql.Vector{}, result[2:3]...),
				},
				{
					time:   15 * time.Minute,
					result: nil,
				},
				{
					time:   20 * time.Minute,
					result: nil,
				},
				{
					time:            25 * time.Minute,
					result:          append(promql.Vector{}, result[:1]...),
					persistThisTime: true,
				},
				{
					time:   30 * time.Minute,
					result: append(promql.Vector{}, result[2:3]...),
				},
			}

			var forState float64
			for i, test := range tests {
				t.Logf("case %d", i)
				evalTime := baseTime.Add(test.time).Add(evalDelay)

				if test.persistThisTime {
					forState = float64(evalTime.Unix())
				}
				if test.result == nil {
					forState = float64(value.StaleNaN)
				}

				res, err := rule.Eval(context.TODO(), evalDelay, evalTime, EngineQueryFunc(testEngine, storage), nil, 0)
				require.NoError(t, err)

				var filteredRes promql.Vector // After removing 'ALERTS' samples.
				for _, smpl := range res {
					smplName := smpl.Metric.Get("__name__")
					if smplName == "ALERTS_FOR_STATE" {
						filteredRes = append(filteredRes, smpl)
					} else {
						// If not 'ALERTS_FOR_STATE', it has to be 'ALERTS'.
						require.Equal(t, smplName, "ALERTS")
					}
				}
				for i := range test.result {
					test.result[i].T = timestamp.FromTime(evalTime.Add(-evalDelay))
					// Updating the expected 'for' state.
					if test.result[i].F >= 0 {
						test.result[i].F = forState
					}
				}
				require.Equal(t, len(test.result), len(filteredRes), "%d. Number of samples in expected and actual output don't match (%d vs. %d)", i, len(test.result), len(res))

				sort.Slice(filteredRes, func(i, j int) bool {
					return labels.Compare(filteredRes[i].Metric, filteredRes[j].Metric) < 0
				})
				require.Equal(t, test.result, filteredRes)

				for _, aa := range rule.ActiveAlerts() {
					require.Zero(t, aa.Labels.Get(model.MetricNameLabel), "%s label set on active alert: %s", model.MetricNameLabel, aa.Labels)
				}

			}
		})
	}
}

// sortAlerts sorts `[]*Alert` w.r.t. the Labels.
func sortAlerts(items []*Alert) {
	sort.Slice(items, func(i, j int) bool {
		return labels.Compare(items[i].Labels, items[j].Labels) <= 0
	})
}

func TestForStateRestore(t *testing.T) {
	storage := promql.LoadedStorage(t, `
		load 5m
		http_requests{job="app-server", instance="0", group="canary", severity="overwrite-me"}	75  85 50 0 0 25 0 0 40 0 120
		http_requests{job="app-server", instance="1", group="canary", severity="overwrite-me"}	125 90 60 0 0 25 0 0 40 0 130
	`)
	t.Cleanup(func() { storage.Close() })

	expr, err := parser.ParseExpr(`http_requests{group="canary", job="app-server"} < 100`)
	require.NoError(t, err)

	opts := &ManagerOptions{
		QueryFunc:       EngineQueryFunc(testEngine, storage),
		Appendable:      storage,
		Queryable:       storage,
		Context:         context.Background(),
		Logger:          log.NewNopLogger(),
		NotifyFunc:      func(ctx context.Context, expr string, alerts ...*Alert) {},
		OutageTolerance: 30 * time.Minute,
		ForGracePeriod:  10 * time.Minute,
	}

	alertForDuration := 25 * time.Minute
	// Initial run before prometheus goes down.
	rule := NewAlertingRule(
		"HTTPRequestRateLow",
		expr,
		alertForDuration,
		0,
		labels.FromStrings("severity", "critical"),
		labels.EmptyLabels(), labels.EmptyLabels(), "", true, nil,
	)

	group := NewGroup(GroupOptions{
		Name:          "default",
		Interval:      time.Second,
		Rules:         []Rule{rule},
		ShouldRestore: true,
		Opts:          opts,
	})
	groups := make(map[string]*Group)
	groups["default;"] = group

	initialRuns := []time.Duration{0, 5 * time.Minute}

	baseTime := time.Unix(0, 0)
	for _, duration := range initialRuns {
		evalTime := baseTime.Add(duration)
		group.Eval(context.TODO(), evalTime)
	}

	exp := rule.ActiveAlerts()
	for _, aa := range exp {
		require.Zero(t, aa.Labels.Get(model.MetricNameLabel), "%s label set on active alert: %s", model.MetricNameLabel, aa.Labels)
	}
	sort.Slice(exp, func(i, j int) bool {
		return labels.Compare(exp[i].Labels, exp[j].Labels) < 0
	})

	// Prometheus goes down here. We create new rules and groups.
	type testInput struct {
		restoreDuration time.Duration
		alerts          []*Alert

		num          int
		noRestore    bool
		gracePeriod  bool
		downDuration time.Duration
	}

	tests := []testInput{
		{
			// Normal restore (alerts were not firing).
			restoreDuration: 15 * time.Minute,
			alerts:          rule.ActiveAlerts(),
			downDuration:    10 * time.Minute,
		},
		{
			// Testing Outage Tolerance.
			restoreDuration: 40 * time.Minute,
			noRestore:       true,
			num:             2,
		},
		{
			// No active alerts.
			restoreDuration: 50 * time.Minute,
			alerts:          []*Alert{},
		},
	}

	testFunc := func(tst testInput, evalDelay time.Duration) {
		newRule := NewAlertingRule(
			"HTTPRequestRateLow",
			expr,
			alertForDuration,
			0,
			labels.FromStrings("severity", "critical"),
			labels.EmptyLabels(), labels.EmptyLabels(), "", false, nil,
		)
		newGroup := NewGroup(GroupOptions{
			Name:            "default",
			Interval:        time.Second,
			Rules:           []Rule{newRule},
			ShouldRestore:   true,
			Opts:            opts,
			EvaluationDelay: &evalDelay,
		})

		newGroups := make(map[string]*Group)
		newGroups["default;"] = newGroup

		restoreTime := baseTime.Add(tst.restoreDuration).Add(evalDelay)
		// First eval before restoration.
		newGroup.Eval(context.TODO(), restoreTime)
		// Restore happens here.
		newGroup.RestoreForState(restoreTime)

		got := newRule.ActiveAlerts()
		for _, aa := range got {
			require.Zero(t, aa.Labels.Get(model.MetricNameLabel), "%s label set on active alert: %s", model.MetricNameLabel, aa.Labels)
		}
		sort.Slice(got, func(i, j int) bool {
			return labels.Compare(got[i].Labels, got[j].Labels) < 0
		})

		// Checking if we have restored it correctly.
		switch {
		case tst.noRestore:
			require.Equal(t, tst.num, len(got))
			for _, e := range got {
				require.Equal(t, e.ActiveAt, restoreTime)
			}
		case tst.gracePeriod:
			require.Equal(t, tst.num, len(got))
			for _, e := range got {
				require.Equal(t, opts.ForGracePeriod, e.ActiveAt.Add(alertForDuration).Sub(restoreTime))
			}
		default:
			exp := tst.alerts
			require.Equal(t, len(exp), len(got))
			sortAlerts(exp)
			sortAlerts(got)
			for i, e := range exp {
				require.Equal(t, e.Labels, got[i].Labels)

				// Difference in time should be within 1e6 ns, i.e. 1ms
				// (due to conversion between ns & ms, float64 & int64).
				activeAtDiff := evalDelay.Seconds() + float64(e.ActiveAt.Unix()+int64(tst.downDuration/time.Second)-got[i].ActiveAt.Unix())
				require.Equal(t, 0.0, math.Abs(activeAtDiff), "'for' state restored time is wrong")
			}
		}
	}

	for _, evalDelay := range []time.Duration{0, time.Minute} {
		for _, tst := range tests {
			testFunc(tst, evalDelay)
		}
	}

	// Testing the grace period.
	for _, duration := range []time.Duration{10 * time.Minute, 15 * time.Minute, 20 * time.Minute} {
		evalTime := baseTime.Add(duration)
		group.Eval(context.TODO(), evalTime)
	}

	for _, evalDelay := range []time.Duration{0, time.Minute} {
		testFunc(testInput{
			restoreDuration: 25 * time.Minute,
			alerts:          []*Alert{},
			gracePeriod:     true,
			num:             2,
		}, evalDelay)
	}
}

func TestStaleness(t *testing.T) {
	for _, evalDelay := range []time.Duration{0, time.Minute} {
		st := teststorage.New(t)
		defer st.Close()
		engineOpts := promql.EngineOpts{
			Logger:     nil,
			Reg:        nil,
			MaxSamples: 10,
			Timeout:    10 * time.Second,
		}
		engine := promql.NewEngine(engineOpts)
		opts := &ManagerOptions{
			QueryFunc:  EngineQueryFunc(engine, st),
			Appendable: st,
			Queryable:  st,
			Context:    context.Background(),
			Logger:     log.NewNopLogger(),
		}

		expr, err := parser.ParseExpr("a + 1")
		require.NoError(t, err)
		rule := NewRecordingRule("a_plus_one", expr, labels.Labels{})
		group := NewGroup(GroupOptions{
			Name:            "default",
			Interval:        time.Second,
			Rules:           []Rule{rule},
			ShouldRestore:   true,
			Opts:            opts,
			EvaluationDelay: &evalDelay,
		})

		// A time series that has two samples and then goes stale.
		app := st.Appender(context.Background())
		app.Append(0, labels.FromStrings(model.MetricNameLabel, "a"), 0, 1)
		app.Append(0, labels.FromStrings(model.MetricNameLabel, "a"), 1000, 2)
		app.Append(0, labels.FromStrings(model.MetricNameLabel, "a"), 2000, math.Float64frombits(value.StaleNaN))

		err = app.Commit()
		require.NoError(t, err)

		ctx := context.Background()

		// Execute 3 times, 1 second apart.
		group.Eval(ctx, time.Unix(0, 0).Add(evalDelay))
		group.Eval(ctx, time.Unix(1, 0).Add(evalDelay))
		group.Eval(ctx, time.Unix(2, 0).Add(evalDelay))

<<<<<<< HEAD
		querier, err := st.Querier(context.Background(), 0, 2000)
		require.NoError(t, err)
		defer querier.Close()
=======
	querier, err := st.Querier(0, 2000)
	require.NoError(t, err)
	defer querier.Close()
>>>>>>> 69edd870

		matcher, err := labels.NewMatcher(labels.MatchEqual, model.MetricNameLabel, "a_plus_one")
		require.NoError(t, err)

<<<<<<< HEAD
		set := querier.Select(false, nil, matcher)
		samples, err := readSeriesSet(set)
		require.NoError(t, err)
=======
	set := querier.Select(ctx, false, nil, matcher)
	samples, err := readSeriesSet(set)
	require.NoError(t, err)
>>>>>>> 69edd870

		metric := labels.FromStrings(model.MetricNameLabel, "a_plus_one").String()
		metricSample, ok := samples[metric]

		require.True(t, ok, "Series %s not returned.", metric)
		require.True(t, value.IsStaleNaN(metricSample[2].F), "Appended second sample not as expected. Wanted: stale NaN Got: %x", math.Float64bits(metricSample[2].F))
		metricSample[2].F = 42 // require.Equal cannot handle NaN.

		want := map[string][]promql.FPoint{
			metric: {{T: 0, F: 2}, {T: 1000, F: 3}, {T: 2000, F: 42}},
		}

		require.Equal(t, want, samples)
	}
}

// Convert a SeriesSet into a form usable with require.Equal.
func readSeriesSet(ss storage.SeriesSet) (map[string][]promql.FPoint, error) {
	result := map[string][]promql.FPoint{}
	var it chunkenc.Iterator

	for ss.Next() {
		series := ss.At()

		points := []promql.FPoint{}
		it := series.Iterator(it)
		for it.Next() == chunkenc.ValFloat {
			t, v := it.At()
			points = append(points, promql.FPoint{T: t, F: v})
		}

		name := series.Labels().String()
		result[name] = points
	}
	return result, ss.Err()
}

func TestCopyState(t *testing.T) {
	oldGroup := &Group{
		rules: []Rule{
			NewAlertingRule("alert", nil, 0, 0, labels.EmptyLabels(), labels.EmptyLabels(), labels.EmptyLabels(), "", true, nil),
			NewRecordingRule("rule1", nil, labels.EmptyLabels()),
			NewRecordingRule("rule2", nil, labels.EmptyLabels()),
			NewRecordingRule("rule3", nil, labels.FromStrings("l1", "v1")),
			NewRecordingRule("rule3", nil, labels.FromStrings("l1", "v2")),
			NewRecordingRule("rule3", nil, labels.FromStrings("l1", "v3")),
			NewAlertingRule("alert2", nil, 0, 0, labels.FromStrings("l2", "v1"), labels.EmptyLabels(), labels.EmptyLabels(), "", true, nil),
		},
		seriesInPreviousEval: []map[string]labels.Labels{
			{},
			{},
			{},
			{"r3a": labels.FromStrings("l1", "v1")},
			{"r3b": labels.FromStrings("l1", "v2")},
			{"r3c": labels.FromStrings("l1", "v3")},
			{"a2": labels.FromStrings("l2", "v1")},
		},
		evaluationTime: time.Second,
	}
	oldGroup.rules[0].(*AlertingRule).active[42] = nil
	newGroup := &Group{
		rules: []Rule{
			NewRecordingRule("rule3", nil, labels.FromStrings("l1", "v0")),
			NewRecordingRule("rule3", nil, labels.FromStrings("l1", "v1")),
			NewRecordingRule("rule3", nil, labels.FromStrings("l1", "v2")),
			NewAlertingRule("alert", nil, 0, 0, labels.EmptyLabels(), labels.EmptyLabels(), labels.EmptyLabels(), "", true, nil),
			NewRecordingRule("rule1", nil, labels.EmptyLabels()),
			NewAlertingRule("alert2", nil, 0, 0, labels.FromStrings("l2", "v0"), labels.EmptyLabels(), labels.EmptyLabels(), "", true, nil),
			NewAlertingRule("alert2", nil, 0, 0, labels.FromStrings("l2", "v1"), labels.EmptyLabels(), labels.EmptyLabels(), "", true, nil),
			NewRecordingRule("rule4", nil, labels.EmptyLabels()),
		},
		seriesInPreviousEval: make([]map[string]labels.Labels, 8),
	}
	newGroup.CopyState(oldGroup)

	want := []map[string]labels.Labels{
		nil,
		{"r3a": labels.FromStrings("l1", "v1")},
		{"r3b": labels.FromStrings("l1", "v2")},
		{},
		{},
		nil,
		{"a2": labels.FromStrings("l2", "v1")},
		nil,
	}
	require.Equal(t, want, newGroup.seriesInPreviousEval)
	require.Equal(t, oldGroup.rules[0], newGroup.rules[3])
	require.Equal(t, oldGroup.evaluationTime, newGroup.evaluationTime)
	require.Equal(t, oldGroup.lastEvaluation, newGroup.lastEvaluation)
	require.Equal(t, []labels.Labels{labels.FromStrings("l1", "v3")}, newGroup.staleSeries)
}

func TestDeletedRuleMarkedStale(t *testing.T) {
	st := teststorage.New(t)
	defer st.Close()
	oldGroup := &Group{
		rules: []Rule{
			NewRecordingRule("rule1", nil, labels.FromStrings("l1", "v1")),
		},
		seriesInPreviousEval: []map[string]labels.Labels{
			{"r1": labels.FromStrings("l1", "v1")},
		},
	}
	newGroup := &Group{
		rules:                []Rule{},
		seriesInPreviousEval: []map[string]labels.Labels{},
		opts: &ManagerOptions{
			Appendable: st,
		},
	}
	newGroup.CopyState(oldGroup)

	newGroup.Eval(context.Background(), time.Unix(0, 0))

	querier, err := st.Querier(0, 2000)
	require.NoError(t, err)
	defer querier.Close()

	matcher, err := labels.NewMatcher(labels.MatchEqual, "l1", "v1")
	require.NoError(t, err)

	set := querier.Select(context.Background(), false, nil, matcher)
	samples, err := readSeriesSet(set)
	require.NoError(t, err)

	metric := labels.FromStrings("l1", "v1").String()
	metricSample, ok := samples[metric]

	require.True(t, ok, "Series %s not returned.", metric)
	require.True(t, value.IsStaleNaN(metricSample[0].F), "Appended sample not as expected. Wanted: stale NaN Got: %x", math.Float64bits(metricSample[0].F))
}

func TestUpdate(t *testing.T) {
	files := []string{"fixtures/rules.yaml"}
	expected := map[string]labels.Labels{
		"test": labels.FromStrings("name", "value"),
	}
	st := teststorage.New(t)
	defer st.Close()
	opts := promql.EngineOpts{
		Logger:     nil,
		Reg:        nil,
		MaxSamples: 10,
		Timeout:    10 * time.Second,
	}
	engine := promql.NewEngine(opts)
	ruleManager := NewManager(&ManagerOptions{
		Appendable: st,
		Queryable:  st,
		QueryFunc:  EngineQueryFunc(engine, st),
		Context:    context.Background(),
		Logger:     log.NewNopLogger(),
	})
	ruleManager.start()
	defer ruleManager.Stop()

	err := ruleManager.Update(10*time.Second, files, labels.EmptyLabels(), "", nil)
	require.NoError(t, err)
	require.Greater(t, len(ruleManager.groups), 0, "expected non-empty rule groups")
	ogs := map[string]*Group{}
	for h, g := range ruleManager.groups {
		g.seriesInPreviousEval = []map[string]labels.Labels{
			expected,
		}
		ogs[h] = g
	}

	err = ruleManager.Update(10*time.Second, files, labels.EmptyLabels(), "", nil)
	require.NoError(t, err)
	for h, g := range ruleManager.groups {
		for _, actual := range g.seriesInPreviousEval {
			require.Equal(t, expected, actual)
		}
		// Groups are the same because of no updates.
		require.Equal(t, ogs[h], g)
	}

	// Groups will be recreated if updated.
	rgs, errs := rulefmt.ParseFile("fixtures/rules.yaml")
	require.Equal(t, 0, len(errs), "file parsing failures")

	tmpFile, err := os.CreateTemp("", "rules.test.*.yaml")
	require.NoError(t, err)
	defer os.Remove(tmpFile.Name())
	defer tmpFile.Close()

	err = ruleManager.Update(10*time.Second, []string{tmpFile.Name()}, labels.EmptyLabels(), "", nil)
	require.NoError(t, err)

	for h, g := range ruleManager.groups {
		ogs[h] = g
	}

	// Update interval and reload.
	for i, g := range rgs.Groups {
		if g.Interval != 0 {
			rgs.Groups[i].Interval = g.Interval * 2
		} else {
			rgs.Groups[i].Interval = model.Duration(10)
		}
	}
	reloadAndValidate(rgs, t, tmpFile, ruleManager, ogs)

	// Update limit and reload.
	for i := range rgs.Groups {
		rgs.Groups[i].Limit = 1
	}
	reloadAndValidate(rgs, t, tmpFile, ruleManager, ogs)

	// Change group rules and reload.
	for i, g := range rgs.Groups {
		for j, r := range g.Rules {
			rgs.Groups[i].Rules[j].Expr.SetString(fmt.Sprintf("%s * 0", r.Expr.Value))
		}
	}
	reloadAndValidate(rgs, t, tmpFile, ruleManager, ogs)

	// Change group source tenants and reload.
	for i := range rgs.Groups {
		rgs.Groups[i].SourceTenants = []string{"tenant-2"}
	}
	reloadAndValidate(rgs, t, tmpFile, ruleManager, ogs)
}

func TestUpdate_AlwaysRestore(t *testing.T) {
	st := teststorage.New(t)
	defer st.Close()

	ruleManager := NewManager(&ManagerOptions{
		Appendable:              st,
		Queryable:               st,
		Context:                 context.Background(),
		Logger:                  log.NewNopLogger(),
		AlwaysRestoreAlertState: true,
	})
	ruleManager.start()
	defer ruleManager.Stop()

	err := ruleManager.Update(10*time.Second, []string{"fixtures/rules_alerts.yaml"}, labels.EmptyLabels(), "", nil)
	require.NoError(t, err)

	for _, g := range ruleManager.groups {
		require.True(t, g.shouldRestore)
		g.shouldRestore = false // set to false to check if Update will set it to true again
	}

	// Use different file, so groups haven't changed, therefore, we expect state restoration
	err = ruleManager.Update(10*time.Second, []string{"fixtures/rules_alerts2.yaml"}, labels.EmptyLabels(), "", nil)
	for _, g := range ruleManager.groups {
		require.True(t, g.shouldRestore)
	}

	require.NoError(t, err)
}

func TestUpdate_AlwaysRestoreDoesntAffectUnchangedGroups(t *testing.T) {
	files := []string{"fixtures/rules_alerts.yaml"}
	st := teststorage.New(t)
	defer st.Close()

	ruleManager := NewManager(&ManagerOptions{
		Appendable:              st,
		Queryable:               st,
		Context:                 context.Background(),
		Logger:                  log.NewNopLogger(),
		AlwaysRestoreAlertState: true,
	})
	ruleManager.start()
	defer ruleManager.Stop()

	err := ruleManager.Update(10*time.Second, files, labels.EmptyLabels(), "", nil)
	require.NoError(t, err)

	for _, g := range ruleManager.groups {
		require.True(t, g.shouldRestore)
		g.shouldRestore = false // set to false to check if Update will set it to true again
	}

	// Use the same file, so groups haven't changed, therefore, we don't expect state restoration
	err = ruleManager.Update(10*time.Second, files, labels.EmptyLabels(), "", nil)
	for _, g := range ruleManager.groups {
		require.False(t, g.shouldRestore)
	}

	require.NoError(t, err)
}

func TestUpdateSetsSourceTenants(t *testing.T) {
	st := teststorage.New(t)
	defer st.Close()

	opts := promql.EngineOpts{
		Logger:     nil,
		Reg:        nil,
		MaxSamples: 10,
		Timeout:    10 * time.Second,
	}
	engine := promql.NewEngine(opts)
	ruleManager := NewManager(&ManagerOptions{
		Appendable: st,
		Queryable:  st,
		QueryFunc:  EngineQueryFunc(engine, st),
		Context:    context.Background(),
		Logger:     log.NewNopLogger(),
	})
	ruleManager.start()
	defer ruleManager.Stop()

	rgs, errs := rulefmt.ParseFile("fixtures/rules_with_source_tenants.yaml")
	require.Empty(t, errs, "file parsing failures")

	tmpFile, err := os.CreateTemp("", "rules.test.*.yaml")
	require.NoError(t, err)
	defer os.Remove(tmpFile.Name())
	defer tmpFile.Close()

	reloadRules(rgs, t, tmpFile, ruleManager, 0)

	// check that all source tenants were actually set
	require.Len(t, ruleManager.groups, len(rgs.Groups))

	for _, expectedGroup := range rgs.Groups {
		actualGroup, ok := ruleManager.groups[GroupKey(tmpFile.Name(), expectedGroup.Name)]

		require.True(t, ok, "actual groups don't contain at one of the expected groups")
		require.ElementsMatch(t, expectedGroup.SourceTenants, actualGroup.SourceTenants())
	}
}

func TestAlignEvaluationTimeOnInterval(t *testing.T) {
	st := teststorage.New(t)
	defer st.Close()

	opts := promql.EngineOpts{
		Logger:     nil,
		Reg:        nil,
		MaxSamples: 10,
		Timeout:    10 * time.Second,
	}
	engine := promql.NewEngine(opts)
	ruleManager := NewManager(&ManagerOptions{
		Appendable: st,
		Queryable:  st,
		QueryFunc:  EngineQueryFunc(engine, st),
		Context:    context.Background(),
		Logger:     log.NewNopLogger(),
	})
	ruleManager.start()
	defer ruleManager.Stop()

	rgs, errs := rulefmt.ParseFile("fixtures/rules_with_alignment.yaml")
	require.Empty(t, errs, "file parsing failures")

	tmpFile, err := os.CreateTemp("", "rules.test.*.yaml")
	require.NoError(t, err)
	defer os.Remove(tmpFile.Name())
	defer tmpFile.Close()

	reloadRules(rgs, t, tmpFile, ruleManager, 0)

	// Verify that all groups are loaded, and let's check their evaluation times.
	loadedGroups := ruleManager.RuleGroups()
	require.Len(t, loadedGroups, len(rgs.Groups))

	assertGroupEvalTimeAlignedOnIntervalIsHonored := func(groupName string, expectedAligned bool) {
		g := (*Group)(nil)
		for _, lg := range loadedGroups {
			if lg.name == groupName {
				g = lg
				break
			}
		}
		require.NotNil(t, g, "group not found: %s", groupName)

		// When "g.hash() % g.interval == 0" alignment cannot be checked, because aligned and unaligned eval timestamps
		// would be the same. This can happen because g.hash() depends on path passed to ruleManager.Update function,
		// and this test uses temporary directory for storing rule group files.
		if g.hash()%uint64(g.interval) == 0 {
			t.Skip("skipping test, because rule group hash is divisible by interval, which makes eval timestamp always aligned to the interval")
		}

		now := time.Now()
		ts := g.EvalTimestamp(now.UnixNano())

		aligned := ts.UnixNano()%g.interval.Nanoseconds() == 0
		require.Equal(t, expectedAligned, aligned, "group: %s, hash: %d, now: %d", groupName, g.hash(), now.UnixNano())
	}

	assertGroupEvalTimeAlignedOnIntervalIsHonored("aligned", true)
	assertGroupEvalTimeAlignedOnIntervalIsHonored("aligned_with_crazy_interval", true)
	assertGroupEvalTimeAlignedOnIntervalIsHonored("unaligned_default", false)
	assertGroupEvalTimeAlignedOnIntervalIsHonored("unaligned_explicit", false)
}

func TestGroupEvaluationContextFuncIsCalledWhenSupplied(t *testing.T) {
	type testContextKeyType string
	var testContextKey testContextKeyType = "TestGroupEvaluationContextFuncIsCalledWhenSupplied"
	oldContextTestValue := context.Background().Value(testContextKey)

	contextTestValueChannel := make(chan interface{})
	mockQueryFunc := func(ctx context.Context, qs string, t time.Time) (promql.Vector, error) {
		contextTestValueChannel <- ctx.Value(testContextKey)
		return promql.Vector{}, nil
	}

	mockContextWrapFunc := func(ctx context.Context, g *Group) context.Context {
		return context.WithValue(ctx, testContextKey, 42)
	}

	st := teststorage.New(t)
	defer st.Close()

	ruleManager := NewManager(&ManagerOptions{
		Appendable:                 st,
		Queryable:                  st,
		QueryFunc:                  mockQueryFunc,
		Context:                    context.Background(),
		Logger:                     log.NewNopLogger(),
		GroupEvaluationContextFunc: mockContextWrapFunc,
	})

	rgs, errs := rulefmt.ParseFile("fixtures/rules_with_source_tenants.yaml")
	require.Empty(t, errs, "file parsing failures")

	tmpFile, err := os.CreateTemp("", "rules.test.*.yaml")
	require.NoError(t, err)
	defer os.Remove(tmpFile.Name())
	defer tmpFile.Close()

	// no filesystem is harmed when running this test, set the interval low
	reloadRules(rgs, t, tmpFile, ruleManager, 10*time.Millisecond)

	ruleManager.start()
	defer ruleManager.Stop()

	// check that all source tenants were actually set
	require.Len(t, ruleManager.groups, len(rgs.Groups))

	require.Nil(t, oldContextTestValue, "Context contained test key before the test, impossible")
	newContextTestValue := <-contextTestValueChannel
	require.Equal(t, 42, newContextTestValue, "Context does not contain the correct value that should be injected")
}

// ruleGroupsTest for running tests over rules.
type ruleGroupsTest struct {
	Groups []ruleGroupTest `yaml:"groups"`
}

// ruleGroupTest forms a testing struct for running tests over rules.
type ruleGroupTest struct {
	Name                          string         `yaml:"name"`
	Interval                      model.Duration `yaml:"interval,omitempty"`
	Limit                         int            `yaml:"limit,omitempty"`
	Rules                         []rulefmt.Rule `yaml:"rules"`
	SourceTenants                 []string       `yaml:"source_tenants,omitempty"`
	AlignEvaluationTimeOnInterval bool           `yaml:"align_evaluation_time_on_interval,omitempty"`
}

func formatRules(r *rulefmt.RuleGroups) ruleGroupsTest {
	grps := r.Groups
	tmp := []ruleGroupTest{}
	for _, g := range grps {
		rtmp := []rulefmt.Rule{}
		for _, r := range g.Rules {
			rtmp = append(rtmp, rulefmt.Rule{
				Record:      r.Record.Value,
				Alert:       r.Alert.Value,
				Expr:        r.Expr.Value,
				For:         r.For,
				Labels:      r.Labels,
				Annotations: r.Annotations,
			})
		}
		tmp = append(tmp, ruleGroupTest{
			Name:                          g.Name,
			Interval:                      g.Interval,
			Limit:                         g.Limit,
			Rules:                         rtmp,
			SourceTenants:                 g.SourceTenants,
			AlignEvaluationTimeOnInterval: g.AlignEvaluationTimeOnInterval,
		})
	}
	return ruleGroupsTest{
		Groups: tmp,
	}
}

func reloadRules(rgs *rulefmt.RuleGroups, t *testing.T, tmpFile *os.File, ruleManager *Manager, interval time.Duration) {
	if interval == 0 {
		interval = 10 * time.Second
	}

	bs, err := yaml.Marshal(formatRules(rgs))
	require.NoError(t, err)
	_, _ = tmpFile.Seek(0, 0)
	_, err = tmpFile.Write(bs)
	require.NoError(t, err)
	err = ruleManager.Update(interval, []string{tmpFile.Name()}, labels.EmptyLabels(), "", nil)
	require.NoError(t, err)
}

func reloadAndValidate(rgs *rulefmt.RuleGroups, t *testing.T, tmpFile *os.File, ruleManager *Manager, ogs map[string]*Group) {
	reloadRules(rgs, t, tmpFile, ruleManager, 0)
	for h, g := range ruleManager.groups {
		if ogs[h] == g {
			t.Fail()
		}
		ogs[h] = g
	}
}

func TestNotify(t *testing.T) {
	storage := teststorage.New(t)
	defer storage.Close()
	engineOpts := promql.EngineOpts{
		Logger:     nil,
		Reg:        nil,
		MaxSamples: 10,
		Timeout:    10 * time.Second,
	}
	engine := promql.NewEngine(engineOpts)
	var lastNotified []*Alert
	notifyFunc := func(ctx context.Context, expr string, alerts ...*Alert) {
		lastNotified = alerts
	}
	opts := &ManagerOptions{
		QueryFunc:   EngineQueryFunc(engine, storage),
		Appendable:  storage,
		Queryable:   storage,
		Context:     context.Background(),
		Logger:      log.NewNopLogger(),
		NotifyFunc:  notifyFunc,
		ResendDelay: 2 * time.Second,
	}

	expr, err := parser.ParseExpr("a > 1")
	require.NoError(t, err)
	rule := NewAlertingRule("aTooHigh", expr, 0, 0, labels.Labels{}, labels.Labels{}, labels.EmptyLabels(), "", true, log.NewNopLogger())
	group := NewGroup(GroupOptions{
		Name:          "alert",
		Interval:      time.Second,
		Rules:         []Rule{rule},
		ShouldRestore: true,
		Opts:          opts,
	})

	app := storage.Appender(context.Background())
	app.Append(0, labels.FromStrings(model.MetricNameLabel, "a"), 1000, 2)
	app.Append(0, labels.FromStrings(model.MetricNameLabel, "a"), 2000, 3)
	app.Append(0, labels.FromStrings(model.MetricNameLabel, "a"), 5000, 3)
	app.Append(0, labels.FromStrings(model.MetricNameLabel, "a"), 6000, 0)

	err = app.Commit()
	require.NoError(t, err)

	ctx := context.Background()

	// Alert sent right away
	group.Eval(ctx, time.Unix(1, 0))
	require.Equal(t, 1, len(lastNotified))
	require.NotZero(t, lastNotified[0].ValidUntil, "ValidUntil should not be zero")

	// Alert is not sent 1s later
	group.Eval(ctx, time.Unix(2, 0))
	require.Equal(t, 0, len(lastNotified))

	// Alert is resent at t=5s
	group.Eval(ctx, time.Unix(5, 0))
	require.Equal(t, 1, len(lastNotified))

	// Resolution alert sent right away
	group.Eval(ctx, time.Unix(6, 0))
	require.Equal(t, 1, len(lastNotified))
}

func TestMetricsUpdate(t *testing.T) {
	files := []string{"fixtures/rules.yaml", "fixtures/rules2.yaml"}
	metricNames := []string{
		"prometheus_rule_evaluations_total",
		"prometheus_rule_evaluation_failures_total",
		"prometheus_rule_group_interval_seconds",
		"prometheus_rule_group_last_duration_seconds",
		"prometheus_rule_group_last_evaluation_timestamp_seconds",
		"prometheus_rule_group_rules",
	}

	storage := teststorage.New(t)
	defer storage.Close()
	registry := prometheus.NewRegistry()
	opts := promql.EngineOpts{
		Logger:     nil,
		Reg:        nil,
		MaxSamples: 10,
		Timeout:    10 * time.Second,
	}
	engine := promql.NewEngine(opts)
	ruleManager := NewManager(&ManagerOptions{
		Appendable: storage,
		Queryable:  storage,
		QueryFunc:  EngineQueryFunc(engine, storage),
		Context:    context.Background(),
		Logger:     log.NewNopLogger(),
		Registerer: registry,
	})
	ruleManager.start()
	defer ruleManager.Stop()

	countMetrics := func() int {
		ms, err := registry.Gather()
		require.NoError(t, err)
		var metrics int
		for _, m := range ms {
			s := m.GetName()
			for _, n := range metricNames {
				if s == n {
					metrics += len(m.Metric)
					break
				}
			}
		}
		return metrics
	}

	cases := []struct {
		files   []string
		metrics int
	}{
		{
			files:   files,
			metrics: 12,
		},
		{
			files:   files[:1],
			metrics: 6,
		},
		{
			files:   files[:0],
			metrics: 0,
		},
		{
			files:   files[1:],
			metrics: 6,
		},
	}

	for i, c := range cases {
		err := ruleManager.Update(time.Second, c.files, labels.EmptyLabels(), "", nil)
		require.NoError(t, err)
		time.Sleep(2 * time.Second)
		require.Equal(t, c.metrics, countMetrics(), "test %d: invalid count of metrics", i)
	}
}

func TestGroupStalenessOnRemoval(t *testing.T) {
	if testing.Short() {
		t.Skip("skipping test in short mode.")
	}

	files := []string{"fixtures/rules2.yaml"}
	sameFiles := []string{"fixtures/rules2_copy.yaml"}

	storage := teststorage.New(t)
	defer storage.Close()
	opts := promql.EngineOpts{
		Logger:     nil,
		Reg:        nil,
		MaxSamples: 10,
		Timeout:    10 * time.Second,
	}
	engine := promql.NewEngine(opts)
	ruleManager := NewManager(&ManagerOptions{
		Appendable: storage,
		Queryable:  storage,
		QueryFunc:  EngineQueryFunc(engine, storage),
		Context:    context.Background(),
		Logger:     log.NewNopLogger(),
	})
	var stopped bool
	ruleManager.start()
	defer func() {
		if !stopped {
			ruleManager.Stop()
		}
	}()

	cases := []struct {
		files    []string
		staleNaN int
	}{
		{
			files:    files,
			staleNaN: 0,
		},
		{
			// When we remove the files, it should produce a staleness marker.
			files:    files[:0],
			staleNaN: 1,
		},
		{
			// Rules that produce the same metrics but in a different file
			// should not produce staleness marker.
			files:    sameFiles,
			staleNaN: 0,
		},
		{
			// Staleness marker should be present as we don't have any rules
			// loaded anymore.
			files:    files[:0],
			staleNaN: 1,
		},
		{
			// Add rules back so we have rules loaded when we stop the manager
			// and check for the absence of staleness markers.
			files:    sameFiles,
			staleNaN: 0,
		},
	}

	var totalStaleNaN int
	for i, c := range cases {
		err := ruleManager.Update(time.Second, c.files, labels.EmptyLabels(), "", nil)
		require.NoError(t, err)
		time.Sleep(3 * time.Second)
		totalStaleNaN += c.staleNaN
		require.Equal(t, totalStaleNaN, countStaleNaN(t, storage), "test %d/%q: invalid count of staleness markers", i, c.files)
	}
	ruleManager.Stop()
	stopped = true
	require.Equal(t, totalStaleNaN, countStaleNaN(t, storage), "invalid count of staleness markers after stopping the engine")
}

func TestMetricsStalenessOnManagerShutdown(t *testing.T) {
	if testing.Short() {
		t.Skip("skipping test in short mode.")
	}

	files := []string{"fixtures/rules2.yaml"}

	storage := teststorage.New(t)
	defer storage.Close()
	opts := promql.EngineOpts{
		Logger:     nil,
		Reg:        nil,
		MaxSamples: 10,
		Timeout:    10 * time.Second,
	}
	engine := promql.NewEngine(opts)
	ruleManager := NewManager(&ManagerOptions{
		Appendable: storage,
		Queryable:  storage,
		QueryFunc:  EngineQueryFunc(engine, storage),
		Context:    context.Background(),
		Logger:     log.NewNopLogger(),
	})
	var stopped bool
	ruleManager.start()
	defer func() {
		if !stopped {
			ruleManager.Stop()
		}
	}()

	err := ruleManager.Update(2*time.Second, files, labels.EmptyLabels(), "", nil)
	time.Sleep(4 * time.Second)
	require.NoError(t, err)
	start := time.Now()
	err = ruleManager.Update(3*time.Second, files[:0], labels.EmptyLabels(), "", nil)
	require.NoError(t, err)
	ruleManager.Stop()
	stopped = true
	require.True(t, time.Since(start) < 1*time.Second, "rule manager does not stop early")
	time.Sleep(5 * time.Second)
	require.Equal(t, 0, countStaleNaN(t, storage), "invalid count of staleness markers after stopping the engine")
}

func countStaleNaN(t *testing.T, st storage.Storage) int {
	var c int
	querier, err := st.Querier(0, time.Now().Unix()*1000)
	require.NoError(t, err)
	defer querier.Close()

	matcher, err := labels.NewMatcher(labels.MatchEqual, model.MetricNameLabel, "test_2")
	require.NoError(t, err)

	set := querier.Select(context.Background(), false, nil, matcher)
	samples, err := readSeriesSet(set)
	require.NoError(t, err)

	metric := labels.FromStrings(model.MetricNameLabel, "test_2").String()
	metricSample, ok := samples[metric]

	require.True(t, ok, "Series %s not returned.", metric)
	for _, s := range metricSample {
		if value.IsStaleNaN(s.F) {
			c++
		}
	}
	return c
}

func TestGroupHasAlertingRules(t *testing.T) {
	tests := []struct {
		group *Group
		want  bool
	}{
		{
			group: &Group{
				name: "HasAlertingRule",
				rules: []Rule{
					NewAlertingRule("alert", nil, 0, 0, labels.EmptyLabels(), labels.EmptyLabels(), labels.EmptyLabels(), "", true, nil),
					NewRecordingRule("record", nil, labels.EmptyLabels()),
				},
			},
			want: true,
		},
		{
			group: &Group{
				name:  "HasNoRule",
				rules: []Rule{},
			},
			want: false,
		},
		{
			group: &Group{
				name: "HasOnlyRecordingRule",
				rules: []Rule{
					NewRecordingRule("record", nil, labels.EmptyLabels()),
				},
			},
			want: false,
		},
	}

	for i, test := range tests {
		got := test.group.HasAlertingRules()
		require.Equal(t, test.want, got, "test case %d failed, expected:%t got:%t", i, test.want, got)
	}
}

func TestRuleHealthUpdates(t *testing.T) {
	st := teststorage.New(t)
	defer st.Close()
	engineOpts := promql.EngineOpts{
		Logger:     nil,
		Reg:        nil,
		MaxSamples: 10,
		Timeout:    10 * time.Second,
	}
	engine := promql.NewEngine(engineOpts)
	opts := &ManagerOptions{
		QueryFunc:  EngineQueryFunc(engine, st),
		Appendable: st,
		Queryable:  st,
		Context:    context.Background(),
		Logger:     log.NewNopLogger(),
	}

	expr, err := parser.ParseExpr("a + 1")
	require.NoError(t, err)
	rule := NewRecordingRule("a_plus_one", expr, labels.Labels{})
	group := NewGroup(GroupOptions{
		Name:          "default",
		Interval:      time.Second,
		Rules:         []Rule{rule},
		ShouldRestore: true,
		Opts:          opts,
	})

	// A time series that has two samples.
	app := st.Appender(context.Background())
	app.Append(0, labels.FromStrings(model.MetricNameLabel, "a"), 0, 1)
	app.Append(0, labels.FromStrings(model.MetricNameLabel, "a"), 1000, 2)
	err = app.Commit()
	require.NoError(t, err)

	ctx := context.Background()

	rules := group.Rules()[0]
	require.NoError(t, rules.LastError())
	require.Equal(t, HealthUnknown, rules.Health())

	// Execute 2 times, it should be all green.
	group.Eval(ctx, time.Unix(0, 0))
	group.Eval(ctx, time.Unix(1, 0))

	rules = group.Rules()[0]
	require.NoError(t, rules.LastError())
	require.Equal(t, HealthGood, rules.Health())

	// Now execute the rule in the past again, this should cause append failures.
	group.Eval(ctx, time.Unix(0, 0))
	rules = group.Rules()[0]
	require.EqualError(t, rules.LastError(), storage.ErrOutOfOrderSample.Error())
	require.Equal(t, HealthBad, rules.Health())
}

func TestGroup_Equals(t *testing.T) {
	testExpression, err := parser.ParseExpr("up")
	require.NoError(t, err)

	tests := []struct {
		name     string
		groupOne *Group
		groupTwo *Group
		areEqual bool
	}{
		{
			name: "identical configs",
			groupOne: &Group{
				name: "example_group",
				rules: []Rule{
					&RecordingRule{
						name:   "one",
						vector: testExpression,
						labels: labels.FromMap(map[string]string{"a": "b", "c": "d"}),
					},
				},
			},
			groupTwo: &Group{
				name: "example_group",
				rules: []Rule{
					&RecordingRule{
						name:   "one",
						vector: testExpression,
						labels: labels.FromMap(map[string]string{"a": "b", "c": "d"}),
					},
				},
			},
			areEqual: true,
		},
		{
			name: "differently ordered source tenants (should still be equivalent)",
			groupOne: &Group{
				name:          "example_group",
				sourceTenants: []string{"tenant-2", "tenant-1"},
				rules: []Rule{
					&RecordingRule{
						name:   "one",
						vector: testExpression,
						labels: labels.FromMap(map[string]string{"a": "b", "c": "d"}),
					},
				},
			},
			groupTwo: &Group{
				name:          "example_group",
				sourceTenants: []string{"tenant-1", "tenant-2"},
				rules: []Rule{
					&RecordingRule{
						name:   "one",
						vector: testExpression,
						labels: labels.FromMap(map[string]string{"a": "b", "c": "d"}),
					},
				},
			},
			areEqual: true,
		},
		{
			name: "different rule length",
			groupOne: &Group{
				name: "example_group",
				rules: []Rule{
					&RecordingRule{
						name:   "one",
						vector: testExpression,
						labels: labels.FromMap(map[string]string{"a": "b", "c": "d"}),
					},
				},
			},
			groupTwo: &Group{
				name: "example_group",
				rules: []Rule{
					&RecordingRule{
						name:   "one",
						vector: testExpression,
						labels: labels.FromMap(map[string]string{"a": "b", "c": "d"}),
					},
					&RecordingRule{
						name:   "one",
						vector: testExpression,
						labels: labels.FromMap(map[string]string{"a": "b", "c": "d"}),
					},
				},
			},
			areEqual: false,
		},
		{
			name: "different rule labels",
			groupOne: &Group{
				name: "example_group",
				rules: []Rule{
					&RecordingRule{
						name:   "one",
						vector: testExpression,
						labels: labels.FromMap(map[string]string{"a": "b", "c": "d"}),
					},
				},
			},
			groupTwo: &Group{
				name: "example_group",
				rules: []Rule{
					&RecordingRule{
						name:   "one",
						vector: testExpression,
						labels: labels.FromMap(map[string]string{"1": "2", "3": "4"}),
					},
				},
			},
			areEqual: false,
		},
		{
			name: "different source tenants",
			groupOne: &Group{
				name:          "example_group",
				sourceTenants: []string{"tenant-1", "tenant-3"},
				rules: []Rule{
					&RecordingRule{
						name:   "one",
						vector: testExpression,
						labels: labels.FromMap(map[string]string{"a": "b", "c": "d"}),
					},
				},
			},
			groupTwo: &Group{
				name:          "example_group",
				sourceTenants: []string{"tenant-1", "tenant-2"},
				rules: []Rule{
					&RecordingRule{
						name:   "one",
						vector: testExpression,
						labels: labels.FromMap(map[string]string{"a": "b", "c": "d"}),
					},
				},
			},
			areEqual: false,
		},
		{
			name: "repeating source tenants",
			groupOne: &Group{
				name:          "example_group",
				sourceTenants: []string{"tenant-1", "tenant-2"},
				rules: []Rule{
					&RecordingRule{
						name:   "one",
						vector: testExpression,
						labels: labels.FromMap(map[string]string{"a": "b", "c": "d"}),
					},
				},
			},
			groupTwo: &Group{
				name:          "example_group",
				sourceTenants: []string{"tenant-1", "tenant-1"},
				rules: []Rule{
					&RecordingRule{
						name:   "one",
						vector: testExpression,
						labels: labels.FromMap(map[string]string{"a": "b", "c": "d"}),
					},
				},
			},
			areEqual: false,
		},
	}

	for _, tt := range tests {
		t.Run(tt.name, func(t *testing.T) {
			require.Equal(t, tt.areEqual, tt.groupOne.Equals(tt.groupTwo))
			require.Equal(t, tt.areEqual, tt.groupTwo.Equals(tt.groupOne))
		})
	}
}

func TestGroup_EvaluationDelay(t *testing.T) {
	config := `
groups:
  - name: group1
    evaluation_delay: 2m
  - name: group2
    evaluation_delay: 0s
  - name: group3
`

	dir := t.TempDir()
	fname := path.Join(dir, "rules.yaml")
	err := os.WriteFile(fname, []byte(config), fs.ModePerm)
	require.NoError(t, err)

	m := NewManager(&ManagerOptions{
		Logger: log.NewNopLogger(),
		DefaultEvaluationDelay: func() time.Duration {
			return time.Minute
		},
	})
	m.start()
	err = m.Update(time.Second, []string{fname}, labels.EmptyLabels(), "", nil)
	require.NoError(t, err)

	rgs := m.RuleGroups()
	sort.Slice(rgs, func(i, j int) bool {
		return rgs[i].Name() < rgs[j].Name()
	})

	// From config.
	require.Equal(t, 2*time.Minute, rgs[0].EvaluationDelay())
	// Setting 0 in config is detected.
	require.Equal(t, time.Duration(0), rgs[1].EvaluationDelay())
	// Default when nothing is set.
	require.Equal(t, time.Minute, rgs[2].EvaluationDelay())

	m.Stop()
}

func TestRuleGroupEvalIterationFunc(t *testing.T) {
	storage := promql.LoadedStorage(t, `
		load 5m
		http_requests{instance="0"}	75  85 50 0 0 25 0 0 40 0 120
	`)
	t.Cleanup(func() { storage.Close() })

	expr, err := parser.ParseExpr(`http_requests{group="canary", job="app-server"} < 100`)
	require.NoError(t, err)

	testValue := 1

	evalIterationFunc := func(ctx context.Context, g *Group, evalTimestamp time.Time) {
		testValue = 2
		DefaultEvalIterationFunc(ctx, g, evalTimestamp)
		testValue = 3
	}

	skipEvalIterationFunc := func(ctx context.Context, g *Group, evalTimestamp time.Time) {
		testValue = 4
	}

	type testInput struct {
		evalIterationFunc       GroupEvalIterationFunc
		expectedValue           int
		lastEvalTimestampIsZero bool
	}

	tests := []testInput{
		// testValue should still have value of 1 since the default iteration function will be called.
		{
			evalIterationFunc:       nil,
			expectedValue:           1,
			lastEvalTimestampIsZero: false,
		},
		// testValue should be incremented to 3 since evalIterationFunc is called.
		{
			evalIterationFunc:       evalIterationFunc,
			expectedValue:           3,
			lastEvalTimestampIsZero: false,
		},
		// testValue should be incremented to 4 since skipEvalIterationFunc is called.
		{
			evalIterationFunc:       skipEvalIterationFunc,
			expectedValue:           4,
			lastEvalTimestampIsZero: true,
		},
	}

	testFunc := func(tst testInput) {
		opts := &ManagerOptions{
			QueryFunc:       EngineQueryFunc(testEngine, storage),
			Appendable:      storage,
			Queryable:       storage,
			Context:         context.Background(),
			Logger:          log.NewNopLogger(),
			NotifyFunc:      func(ctx context.Context, expr string, alerts ...*Alert) {},
			OutageTolerance: 30 * time.Minute,
			ForGracePeriod:  10 * time.Minute,
		}

		activeAlert := &Alert{
			State:    StateFiring,
			ActiveAt: time.Now(),
		}

		m := map[uint64]*Alert{}
		m[1] = activeAlert

		rule := &AlertingRule{
			name:                "HTTPRequestRateLow",
			vector:              expr,
			holdDuration:        5 * time.Minute,
			labels:              labels.FromStrings("severity", "critical"),
			annotations:         labels.EmptyLabels(),
			externalLabels:      nil,
			externalURL:         "",
			active:              m,
			logger:              nil,
			restored:            atomic.NewBool(true),
			health:              atomic.NewString(string(HealthUnknown)),
			evaluationTimestamp: atomic.NewTime(time.Time{}),
			evaluationDuration:  atomic.NewDuration(0),
			lastError:           atomic.NewError(nil),
		}

		group := NewGroup(GroupOptions{
			Name:              "default",
			Interval:          time.Second,
			Rules:             []Rule{rule},
			ShouldRestore:     true,
			Opts:              opts,
			EvalIterationFunc: tst.evalIterationFunc,
		})

		go func() {
			group.run(opts.Context)
		}()

		time.Sleep(3 * time.Second)
		group.stop()

		require.Equal(t, tst.expectedValue, testValue)
		if tst.lastEvalTimestampIsZero {
			require.Zero(t, group.GetLastEvalTimestamp())
		} else {
			oneMinute, _ := time.ParseDuration("1m")
			require.WithinDuration(t, time.Now(), group.GetLastEvalTimestamp(), oneMinute)
		}
	}

	for i, tst := range tests {
		t.Logf("case %d", i)
		testFunc(tst)
	}
}

func TestNativeHistogramsInRecordingRules(t *testing.T) {
	storage := teststorage.New(t)
	t.Cleanup(func() { storage.Close() })

	// Add some histograms.
	db := storage.DB
	hists := tsdbutil.GenerateTestHistograms(5)
	ts := time.Now()
	app := db.Appender(context.Background())
	for i, h := range hists {
		l := labels.FromStrings("__name__", "histogram_metric", "idx", fmt.Sprintf("%d", i))
		_, err := app.AppendHistogram(0, l, ts.UnixMilli(), h.Copy(), nil)
		require.NoError(t, err)
	}
	require.NoError(t, app.Commit())

	opts := &ManagerOptions{
		QueryFunc:  EngineQueryFunc(testEngine, storage),
		Appendable: storage,
		Queryable:  storage,
		Context:    context.Background(),
		Logger:     log.NewNopLogger(),
	}

	expr, err := parser.ParseExpr("sum(histogram_metric)")
	require.NoError(t, err)
	rule := NewRecordingRule("sum:histogram_metric", expr, labels.Labels{})

	group := NewGroup(GroupOptions{
		Name:          "default",
		Interval:      time.Hour,
		Rules:         []Rule{rule},
		ShouldRestore: true,
		Opts:          opts,
	})

	group.Eval(context.Background(), ts.Add(10*time.Second))

	q, err := db.Querier(ts.UnixMilli(), ts.Add(20*time.Second).UnixMilli())
	require.NoError(t, err)
	ss := q.Select(context.Background(), false, nil, labels.MustNewMatcher(labels.MatchEqual, "__name__", "sum:histogram_metric"))
	require.True(t, ss.Next())
	s := ss.At()
	require.False(t, ss.Next())

	require.Equal(t, labels.FromStrings("__name__", "sum:histogram_metric"), s.Labels())

	expHist := hists[0].ToFloat()
	for _, h := range hists[1:] {
		expHist = expHist.Add(h.ToFloat())
	}

	it := s.Iterator(nil)
	require.Equal(t, chunkenc.ValFloatHistogram, it.Next())
	tsp, fh := it.AtFloatHistogram()
	require.Equal(t, ts.Add(10*time.Second).UnixMilli(), tsp)
	require.Equal(t, expHist, fh)
	require.Equal(t, chunkenc.ValNone, it.Next())
}<|MERGE_RESOLUTION|>--- conflicted
+++ resolved
@@ -572,28 +572,16 @@
 		group.Eval(ctx, time.Unix(1, 0).Add(evalDelay))
 		group.Eval(ctx, time.Unix(2, 0).Add(evalDelay))
 
-<<<<<<< HEAD
-		querier, err := st.Querier(context.Background(), 0, 2000)
+		querier, err := st.Querier(0, 2000)
 		require.NoError(t, err)
 		defer querier.Close()
-=======
-	querier, err := st.Querier(0, 2000)
-	require.NoError(t, err)
-	defer querier.Close()
->>>>>>> 69edd870
 
 		matcher, err := labels.NewMatcher(labels.MatchEqual, model.MetricNameLabel, "a_plus_one")
 		require.NoError(t, err)
 
-<<<<<<< HEAD
-		set := querier.Select(false, nil, matcher)
+		set := querier.Select(ctx, false, nil, matcher)
 		samples, err := readSeriesSet(set)
 		require.NoError(t, err)
-=======
-	set := querier.Select(ctx, false, nil, matcher)
-	samples, err := readSeriesSet(set)
-	require.NoError(t, err)
->>>>>>> 69edd870
 
 		metric := labels.FromStrings(model.MetricNameLabel, "a_plus_one").String()
 		metricSample, ok := samples[metric]
