// Copyright 2016 The Prometheus Authors
// Licensed under the Apache License, Version 2.0 (the "License");
// you may not use this file except in compliance with the License.
// You may obtain a copy of the License at
//
//     http://www.apache.org/licenses/LICENSE-2.0
//
// Unless required by applicable law or agreed to in writing, software
// distributed under the License is distributed on an "AS IS" BASIS,
// WITHOUT WARRANTIES OR CONDITIONS OF ANY KIND, either express or implied.
// See the License for the specific language governing permissions and
// limitations under the License.

package web

import (
	"context"
	"encoding/json"
	"fmt"
	"io"
	"io/ioutil"
	"net"
	"net/http"
	"net/http/httptest"
	"net/url"
	"os"
	"path/filepath"
	"strconv"
	"strings"
	"sync"
	"testing"
	"time"

	"github.com/prometheus/client_golang/prometheus"
	prom_testutil "github.com/prometheus/client_golang/prometheus/testutil"
	"github.com/stretchr/testify/require"

	"github.com/prometheus/prometheus/config"
	"github.com/prometheus/prometheus/notifier"
	"github.com/prometheus/prometheus/rules"
	"github.com/prometheus/prometheus/scrape"
	"github.com/prometheus/prometheus/tsdb"
	"github.com/prometheus/prometheus/util/testutil"
)

func TestMain(m *testing.M) {
	// On linux with a global proxy the tests will fail as the go client(http,grpc) tries to connect through the proxy.
	os.Setenv("no_proxy", "localhost,127.0.0.1,0.0.0.0,:")
	os.Exit(m.Run())
}

func TestGlobalURL(t *testing.T) {
	opts := &Options{
		ListenAddress: ":9090",
		ExternalURL: &url.URL{
			Scheme: "https",
			Host:   "externalhost:80",
			Path:   "/path/prefix",
		},
	}

	tests := []struct {
		inURL  string
		outURL string
	}{
		{
			// Nothing should change if the input URL is not on localhost, even if the port is our listening port.
			inURL:  "http://somehost:9090/metrics",
			outURL: "http://somehost:9090/metrics",
		},
		{
			// Port and host should change if target is on localhost and port is our listening port.
			inURL:  "http://localhost:9090/metrics",
			outURL: "https://externalhost:80/metrics",
		},
		{
			// Only the host should change if the port is not our listening port, but the host is localhost.
			inURL:  "http://localhost:8000/metrics",
			outURL: "http://externalhost:8000/metrics",
		},
		{
			// Alternative localhost representations should also work.
			inURL:  "http://127.0.0.1:9090/metrics",
			outURL: "https://externalhost:80/metrics",
		},
	}

	for _, test := range tests {
		inURL, err := url.Parse(test.inURL)

		require.NoError(t, err)

		globalURL := tmplFuncs("", opts)["globalURL"].(func(u *url.URL) *url.URL)
		outURL := globalURL(inURL)

		require.Equal(t, test.outURL, outURL.String())
	}
}

type dbAdapter struct {
	*tsdb.DB
}

func (a *dbAdapter) Stats(statsByLabelName string) (*tsdb.Stats, error) {
	return a.Head().Stats(statsByLabelName), nil
}

func (a *dbAdapter) WALReplayStatus() (tsdb.WALReplayStatus, error) {
	return tsdb.WALReplayStatus{}, nil
}

func TestReadyAndHealthy(t *testing.T) {
	t.Parallel()

	dbDir, err := ioutil.TempDir("", "tsdb-ready")
	require.NoError(t, err)
	defer func() { require.NoError(t, os.RemoveAll(dbDir)) }()

	db, err := tsdb.Open(dbDir, nil, nil, nil, nil)
	require.NoError(t, err)

	port := fmt.Sprintf(":%d", testutil.RandomUnprivilegedPort(t))

	opts := &Options{
		ListenAddress:  port,
		ReadTimeout:    30 * time.Second,
		MaxConnections: 512,
		Context:        nil,
		Storage:        nil,
		LocalStorage:   &dbAdapter{db},
		TSDBDir:        dbDir,
		QueryEngine:    nil,
		ScrapeManager:  &scrape.Manager{},
		RuleManager:    &rules.Manager{},
		Notifier:       nil,
		RoutePrefix:    "/",
		EnableAdminAPI: true,
		ExternalURL: &url.URL{
			Scheme: "http",
			Host:   "localhost" + port,
			Path:   "/",
		},
		Version:  &PrometheusVersion{},
		Gatherer: prometheus.DefaultGatherer,
	}

	opts.Flags = map[string]string{}

	webHandler := New(nil, opts)

	webHandler.config = &config.Config{}
	webHandler.notifier = &notifier.Manager{}
	l, err := webHandler.Listener()
	if err != nil {
		panic(fmt.Sprintf("Unable to start web listener: %s", err))
	}

	ctx, cancel := context.WithCancel(context.Background())
	defer cancel()
	go func() {
		err := webHandler.Run(ctx, l, "")
		if err != nil {
			panic(fmt.Sprintf("Can't start web handler:%s", err))
		}
	}()

	// Give some time for the web goroutine to run since we need the server
	// to be up before starting tests.
	time.Sleep(5 * time.Second)

	baseURL := "http://localhost" + port

	resp, err := http.Get(baseURL + "/-/healthy")
	require.NoError(t, err)
	require.Equal(t, http.StatusOK, resp.StatusCode)
	cleanupTestResponse(t, resp)

	for _, u := range []string{
		baseURL + "/-/ready",
		baseURL + "/classic/graph",
		baseURL + "/classic/flags",
		baseURL + "/classic/rules",
		baseURL + "/classic/service-discovery",
		baseURL + "/classic/targets",
		baseURL + "/classic/status",
		baseURL + "/classic/config",
	} {
		resp, err = http.Get(u)
		require.NoError(t, err)
		require.Equal(t, http.StatusServiceUnavailable, resp.StatusCode)
		cleanupTestResponse(t, resp)
	}

	resp, err = http.Post(baseURL+"/api/v1/admin/tsdb/snapshot", "", strings.NewReader(""))
	require.NoError(t, err)
	require.Equal(t, http.StatusServiceUnavailable, resp.StatusCode)
	cleanupTestResponse(t, resp)

	resp, err = http.Post(baseURL+"/api/v1/admin/tsdb/delete_series", "", strings.NewReader("{}"))
	require.NoError(t, err)
	require.Equal(t, http.StatusServiceUnavailable, resp.StatusCode)
	cleanupTestResponse(t, resp)

	// Set to ready.
	webHandler.Ready()

	for _, u := range []string{
		baseURL + "/-/healthy",
		baseURL + "/-/ready",
		baseURL + "/classic/graph",
		baseURL + "/classic/flags",
		baseURL + "/classic/rules",
		baseURL + "/classic/service-discovery",
		baseURL + "/classic/targets",
		baseURL + "/classic/status",
		baseURL + "/classic/config",
	} {
		resp, err = http.Get(u)
		require.NoError(t, err)
		require.Equal(t, http.StatusOK, resp.StatusCode)
		cleanupTestResponse(t, resp)
	}

	resp, err = http.Post(baseURL+"/api/v1/admin/tsdb/snapshot", "", strings.NewReader(""))
	require.NoError(t, err)
	require.Equal(t, http.StatusOK, resp.StatusCode)
	cleanupSnapshot(t, dbDir, resp)
	cleanupTestResponse(t, resp)

	resp, err = http.Post(baseURL+"/api/v1/admin/tsdb/delete_series?match[]=up", "", nil)
	require.NoError(t, err)
	require.Equal(t, http.StatusNoContent, resp.StatusCode)
	cleanupTestResponse(t, resp)
}

func TestRoutePrefix(t *testing.T) {
	t.Parallel()
	dbDir, err := ioutil.TempDir("", "tsdb-ready")
	require.NoError(t, err)
	defer func() { require.NoError(t, os.RemoveAll(dbDir)) }()

	db, err := tsdb.Open(dbDir, nil, nil, nil, nil)
	require.NoError(t, err)

	port := fmt.Sprintf(":%d", testutil.RandomUnprivilegedPort(t))

	opts := &Options{
		ListenAddress:  port,
		ReadTimeout:    30 * time.Second,
		MaxConnections: 512,
		Context:        nil,
		TSDBDir:        dbDir,
		LocalStorage:   &dbAdapter{db},
		Storage:        nil,
		QueryEngine:    nil,
		ScrapeManager:  nil,
		RuleManager:    nil,
		Notifier:       nil,
		RoutePrefix:    "/prometheus",
		EnableAdminAPI: true,
		ExternalURL: &url.URL{
			Host:   "localhost.localdomain" + port,
			Scheme: "http",
		},
	}

	opts.Flags = map[string]string{}

	webHandler := New(nil, opts)
	l, err := webHandler.Listener()
	if err != nil {
		panic(fmt.Sprintf("Unable to start web listener: %s", err))
	}
	ctx, cancel := context.WithCancel(context.Background())
	defer cancel()
	go func() {
		err := webHandler.Run(ctx, l, "")
		if err != nil {
			panic(fmt.Sprintf("Can't start web handler:%s", err))
		}
	}()

	// Give some time for the web goroutine to run since we need the server
	// to be up before starting tests.
	time.Sleep(5 * time.Second)

	baseURL := "http://localhost" + port

	resp, err := http.Get(baseURL + opts.RoutePrefix + "/-/healthy")
	require.NoError(t, err)
	require.Equal(t, http.StatusOK, resp.StatusCode)
	cleanupTestResponse(t, resp)

	resp, err = http.Get(baseURL + opts.RoutePrefix + "/-/ready")
	require.NoError(t, err)
	require.Equal(t, http.StatusServiceUnavailable, resp.StatusCode)
	cleanupTestResponse(t, resp)

	resp, err = http.Post(baseURL+opts.RoutePrefix+"/api/v1/admin/tsdb/snapshot", "", strings.NewReader(""))
	require.NoError(t, err)
	require.Equal(t, http.StatusServiceUnavailable, resp.StatusCode)
	cleanupTestResponse(t, resp)

	resp, err = http.Post(baseURL+opts.RoutePrefix+"/api/v1/admin/tsdb/delete_series", "", strings.NewReader("{}"))
	require.NoError(t, err)
	require.Equal(t, http.StatusServiceUnavailable, resp.StatusCode)
	cleanupTestResponse(t, resp)

	// Set to ready.
	webHandler.Ready()

	resp, err = http.Get(baseURL + opts.RoutePrefix + "/-/healthy")
	require.NoError(t, err)
	require.Equal(t, http.StatusOK, resp.StatusCode)
	cleanupTestResponse(t, resp)

	resp, err = http.Get(baseURL + opts.RoutePrefix + "/-/ready")
	require.NoError(t, err)
	require.Equal(t, http.StatusOK, resp.StatusCode)
	cleanupTestResponse(t, resp)

	resp, err = http.Post(baseURL+opts.RoutePrefix+"/api/v1/admin/tsdb/snapshot", "", strings.NewReader(""))
	require.NoError(t, err)
	require.Equal(t, http.StatusOK, resp.StatusCode)
	cleanupSnapshot(t, dbDir, resp)
	cleanupTestResponse(t, resp)

	resp, err = http.Post(baseURL+opts.RoutePrefix+"/api/v1/admin/tsdb/delete_series?match[]=up", "", nil)
	require.NoError(t, err)
	require.Equal(t, http.StatusNoContent, resp.StatusCode)
	cleanupTestResponse(t, resp)
}

func TestDebugHandler(t *testing.T) {
	for _, tc := range []struct {
		prefix, url string
		code        int
	}{
		{"/", "/debug/pprof/cmdline", 200},
		{"/foo", "/foo/debug/pprof/cmdline", 200},

		{"/", "/debug/pprof/goroutine", 200},
		{"/foo", "/foo/debug/pprof/goroutine", 200},

		{"/", "/debug/pprof/foo", 404},
		{"/foo", "/bar/debug/pprof/goroutine", 404},
	} {
		opts := &Options{
			RoutePrefix:   tc.prefix,
			ListenAddress: "somehost:9090",
			ExternalURL: &url.URL{
				Host:   "localhost.localdomain:9090",
				Scheme: "http",
			},
		}
		handler := New(nil, opts)
		handler.Ready()

		w := httptest.NewRecorder()

		req, err := http.NewRequest("GET", tc.url, nil)

		require.NoError(t, err)

		handler.router.ServeHTTP(w, req)

		require.Equal(t, tc.code, w.Code)
	}
}

func TestHTTPMetrics(t *testing.T) {
	t.Parallel()
	handler := New(nil, &Options{
		RoutePrefix:   "/",
		ListenAddress: "somehost:9090",
		ExternalURL: &url.URL{
			Host:   "localhost.localdomain:9090",
			Scheme: "http",
		},
	})
	getReady := func() int {
		t.Helper()
		w := httptest.NewRecorder()

		req, err := http.NewRequest("GET", "/-/ready", nil)
		require.NoError(t, err)

		handler.router.ServeHTTP(w, req)
		return w.Code
	}

	code := getReady()
	require.Equal(t, http.StatusServiceUnavailable, code)
	counter := handler.metrics.requestCounter
	require.Equal(t, 1, int(prom_testutil.ToFloat64(counter.WithLabelValues("/-/ready", strconv.Itoa(http.StatusServiceUnavailable)))))

	handler.Ready()
	for range [2]int{} {
		code = getReady()
		require.Equal(t, http.StatusOK, code)
	}
	require.Equal(t, 2, int(prom_testutil.ToFloat64(counter.WithLabelValues("/-/ready", strconv.Itoa(http.StatusOK)))))
	require.Equal(t, 1, int(prom_testutil.ToFloat64(counter.WithLabelValues("/-/ready", strconv.Itoa(http.StatusServiceUnavailable)))))
}

func TestShutdownWithStaleConnection(t *testing.T) {
	dbDir, err := ioutil.TempDir("", "tsdb-ready")
	require.NoError(t, err)
	defer func() { require.NoError(t, os.RemoveAll(dbDir)) }()

	db, err := tsdb.Open(dbDir, nil, nil, nil, nil)
	require.NoError(t, err)

	timeout := 10 * time.Second

	port := fmt.Sprintf(":%d", testutil.RandomUnprivilegedPort(t))

	opts := &Options{
		ListenAddress:  port,
		ReadTimeout:    timeout,
		MaxConnections: 512,
		Context:        nil,
		Storage:        nil,
		LocalStorage:   &dbAdapter{db},
		TSDBDir:        dbDir,
		QueryEngine:    nil,
		ScrapeManager:  &scrape.Manager{},
		RuleManager:    &rules.Manager{},
		Notifier:       nil,
		RoutePrefix:    "/",
		ExternalURL: &url.URL{
			Scheme: "http",
			Host:   "localhost" + port,
			Path:   "/",
		},
		Version:  &PrometheusVersion{},
		Gatherer: prometheus.DefaultGatherer,
	}

	opts.Flags = map[string]string{}

	webHandler := New(nil, opts)

	webHandler.config = &config.Config{}
	webHandler.notifier = &notifier.Manager{}
	l, err := webHandler.Listener()
	if err != nil {
		panic(fmt.Sprintf("Unable to start web listener: %s", err))
	}

	closed := make(chan struct{})

	ctx, cancel := context.WithCancel(context.Background())
	go func() {
		err := webHandler.Run(ctx, l, "")
		if err != nil {
			panic(fmt.Sprintf("Can't start web handler:%s", err))
		}
		close(closed)
	}()

	// Give some time for the web goroutine to run since we need the server
	// to be up before starting tests.
	time.Sleep(5 * time.Second)

	// Open a socket, and don't use it. This connection should then be closed
	// after the ReadTimeout.
	c, err := net.Dial("tcp", opts.ExternalURL.Host)
	require.NoError(t, err)
	t.Cleanup(func() { require.NoError(t, c.Close()) })

	// Stop the web handler.
	cancel()

	select {
	case <-closed:
	case <-time.After(timeout + 5*time.Second):
		t.Fatalf("Server still running after read timeout.")
	}
}

func TestHandleMultipleQuitRequests(t *testing.T) {
	port := fmt.Sprintf(":%d", testutil.RandomUnprivilegedPort(t))

	opts := &Options{
		ListenAddress:   port,
		MaxConnections:  512,
		EnableLifecycle: true,
		RoutePrefix:     "/",
		ExternalURL: &url.URL{
			Scheme: "http",
			Host:   "localhost" + port,
			Path:   "/",
		},
	}
	webHandler := New(nil, opts)
	webHandler.config = &config.Config{}
	webHandler.notifier = &notifier.Manager{}
	l, err := webHandler.Listener()
	if err != nil {
		panic(fmt.Sprintf("Unable to start web listener: %s", err))
	}
	ctx, cancel := context.WithCancel(context.Background())
	closed := make(chan struct{})
	go func() {
		err := webHandler.Run(ctx, l, "")
		if err != nil {
			panic(fmt.Sprintf("Can't start web handler:%s", err))
		}
		close(closed)
	}()

	// Give some time for the web goroutine to run since we need the server
	// to be up before starting tests.
	time.Sleep(5 * time.Second)

	baseURL := opts.ExternalURL.Scheme + "://" + opts.ExternalURL.Host

	start := make(chan struct{})
	var wg sync.WaitGroup
	for i := 0; i < 3; i++ {
		wg.Add(1)
		go func() {
			defer wg.Done()
			<-start
			resp, err := http.Post(baseURL+"/-/quit", "", strings.NewReader(""))
			require.NoError(t, err)
			require.Equal(t, http.StatusOK, resp.StatusCode)
		}()
	}
	close(start)
	wg.Wait()

	// Stop the web handler.
	cancel()

	select {
	case <-closed:
	case <-time.After(5 * time.Second):
		t.Fatalf("Server still running after 5 seconds.")
	}
}

// Test for availability of API endpoints in Prometheus Agent mode.
func TestAgentAPIEndPoints(t *testing.T) {
	t.Parallel()

	port := fmt.Sprintf(":%d", testutil.RandomUnprivilegedPort(t))

	opts := &Options{
		ListenAddress:  port,
		ReadTimeout:    30 * time.Second,
		MaxConnections: 512,
		Context:        nil,
		Storage:        nil,
		QueryEngine:    nil,
		ScrapeManager:  &scrape.Manager{},
		RuleManager:    &rules.Manager{},
		Notifier:       nil,
		RoutePrefix:    "/",
		EnableAdminAPI: true,
		ExternalURL: &url.URL{
			Scheme: "http",
			Host:   "localhost" + port,
			Path:   "/",
		},
		Version:  &PrometheusVersion{},
		Gatherer: prometheus.DefaultGatherer,
		IsAgent:  true,
	}

	opts.Flags = map[string]string{}

	webHandler := New(nil, opts)
	webHandler.Ready()

	baseURL := "http://localhost" + port

	// Test for non-available endpoints in the Agent mode.
	for _, u := range []string{
		"/-/labels",
		"/label",
		"/series",
		"/alertmanagers",
		"/query",
		"/query_range",
		"/query_exemplars",
	} {
		w := httptest.NewRecorder()
		req, err := http.NewRequest("GET", baseURL+u, nil)
		require.NoError(t, err)
		webHandler.router.ServeHTTP(w, req)
		require.Equal(t, http.StatusNotFound, w.Code)
	}

	// Test for available endpoints in the Agent mode.
	for _, u := range []string{
		"/targets",
		"/status",
	} {
		w := httptest.NewRecorder()
		req, err := http.NewRequest("GET", baseURL+u, nil)
		require.NoError(t, err)
		webHandler.router.ServeHTTP(w, req)
<<<<<<< HEAD
		fmt.Println(w.Body.String())
=======
>>>>>>> 86b600f5
		require.Equal(t, http.StatusOK, w.Code)
	}
}

func cleanupTestResponse(t *testing.T, resp *http.Response) {
	_, err := io.Copy(ioutil.Discard, resp.Body)
	require.NoError(t, err)
	require.NoError(t, resp.Body.Close())
}

func cleanupSnapshot(t *testing.T, dbDir string, resp *http.Response) {
	snapshot := &struct {
		Data struct {
			Name string `json:"name"`
		} `json:"data"`
	}{}
	b, err := ioutil.ReadAll(resp.Body)
	require.NoError(t, err)
	require.NoError(t, json.Unmarshal(b, snapshot))
	require.NotZero(t, snapshot.Data.Name, "snapshot directory not returned")
	require.NoError(t, os.Remove(filepath.Join(dbDir, "snapshots", snapshot.Data.Name)))
	require.NoError(t, os.Remove(filepath.Join(dbDir, "snapshots")))
}<|MERGE_RESOLUTION|>--- conflicted
+++ resolved
@@ -602,10 +602,6 @@
 		req, err := http.NewRequest("GET", baseURL+u, nil)
 		require.NoError(t, err)
 		webHandler.router.ServeHTTP(w, req)
-<<<<<<< HEAD
-		fmt.Println(w.Body.String())
-=======
->>>>>>> 86b600f5
 		require.Equal(t, http.StatusOK, w.Code)
 	}
 }
