--- conflicted
+++ resolved
@@ -1,11 +1,6 @@
 {
-<<<<<<< HEAD
-  "name": "@prometheus-io/react-app",
-  "version": "0.49.1",
-=======
   "name": "@prometheus-io/app",
   "version": "0.51.2",
->>>>>>> f36915b6
   "private": true,
   "dependencies": {
     "@codemirror/autocomplete": "^6.11.1",
